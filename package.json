<<<<<<< HEAD
{
  "name": "threlte-mono",
  "version": "0.0.0",
  "private": true,
  "scripts": {
    "build": "turbo run build",
    "build:docs": "turbo run build --filter='@threlte/docs'",
    "preview": "turbo run preview",
    "lint": "turbo run lint",
    "install:all": "pnpm install --filter='!@threlte/gltf'",
    "install:packages": "pnpm install --filter='!./apps/*'",
    "package": "turbo run package --filter='./packages/*'",
    "package:graph": "turbo run package --filter='./packages/*' --graph",
    "format": "prettier --write \"**/*.{ts,svelte,md}\"",
    "prettier": "prettier --check \"**/*.{ts,svelte,md}\"",
    "release": "changeset publish",
    "cleanup": "turbo run cleanup && rimraf node_modules"
  },
  "devDependencies": {
    "@changesets/changelog-github": "^0.4.8",
    "@changesets/cli": "^2.26.2",
    "eslint-config-custom": "*",
    "prettier": "^2.8.8",
    "prettier-plugin-astro": "^0.8.0",
    "prettier-plugin-svelte": "^2.9.0",
    "prettier-plugin-tailwindcss": "^0.2.3",
    "rimraf": "^5.0.1",
    "turbo": "latest"
  },
  "engines": {
    "pnpm": "^8.0.0",
    "node": ">=16.0.0"
  },
  "type": "module"
}
=======
{
  "name": "threlte-mono",
  "version": "0.0.0",
  "private": true,
  "scripts": {
    "build": "turbo run build",
    "build:docs": "turbo run build --filter='@threlte/docs'",
    "preview": "turbo run preview",
    "lint": "turbo run lint",
    "install:all": "pnpm install --filter='!@threlte/gltf'",
    "install:packages": "pnpm install --filter='!./apps/*'",
    "package": "turbo run package --filter='./packages/*'",
    "package:graph": "turbo run package --filter='./packages/*' --graph",
    "format": "prettier --write \"**/*.{ts,tsx,md}\"",
    "release": "changeset publish",
    "cleanup": "turbo run cleanup && rimraf node_modules"
  },
  "devDependencies": {
    "@changesets/changelog-github": "^0.5.0",
    "@changesets/cli": "^2.27.1",
    "eslint-config-custom": "*",
    "prettier": "^3.2.4",
    "prettier-plugin-astro": "^0.13.0",
    "prettier-plugin-svelte": "^3.1.2",
    "prettier-plugin-tailwindcss": "^0.5.11",
    "rimraf": "^5.0.5",
    "turbo": "latest"
  },
  "engines": {
    "pnpm": "^8.0.0",
    "node": ">=16.0.0"
  },
  "type": "module"
}
>>>>>>> 3cbbf771
<|MERGE_RESOLUTION|>--- conflicted
+++ resolved
@@ -1,72 +1,35 @@
-<<<<<<< HEAD
-{
-  "name": "threlte-mono",
-  "version": "0.0.0",
-  "private": true,
-  "scripts": {
-    "build": "turbo run build",
-    "build:docs": "turbo run build --filter='@threlte/docs'",
-    "preview": "turbo run preview",
-    "lint": "turbo run lint",
-    "install:all": "pnpm install --filter='!@threlte/gltf'",
-    "install:packages": "pnpm install --filter='!./apps/*'",
-    "package": "turbo run package --filter='./packages/*'",
-    "package:graph": "turbo run package --filter='./packages/*' --graph",
-    "format": "prettier --write \"**/*.{ts,svelte,md}\"",
-    "prettier": "prettier --check \"**/*.{ts,svelte,md}\"",
-    "release": "changeset publish",
-    "cleanup": "turbo run cleanup && rimraf node_modules"
-  },
-  "devDependencies": {
-    "@changesets/changelog-github": "^0.4.8",
-    "@changesets/cli": "^2.26.2",
-    "eslint-config-custom": "*",
-    "prettier": "^2.8.8",
-    "prettier-plugin-astro": "^0.8.0",
-    "prettier-plugin-svelte": "^2.9.0",
-    "prettier-plugin-tailwindcss": "^0.2.3",
-    "rimraf": "^5.0.1",
-    "turbo": "latest"
-  },
-  "engines": {
-    "pnpm": "^8.0.0",
-    "node": ">=16.0.0"
-  },
-  "type": "module"
-}
-=======
-{
-  "name": "threlte-mono",
-  "version": "0.0.0",
-  "private": true,
-  "scripts": {
-    "build": "turbo run build",
-    "build:docs": "turbo run build --filter='@threlte/docs'",
-    "preview": "turbo run preview",
-    "lint": "turbo run lint",
-    "install:all": "pnpm install --filter='!@threlte/gltf'",
-    "install:packages": "pnpm install --filter='!./apps/*'",
-    "package": "turbo run package --filter='./packages/*'",
-    "package:graph": "turbo run package --filter='./packages/*' --graph",
-    "format": "prettier --write \"**/*.{ts,tsx,md}\"",
-    "release": "changeset publish",
-    "cleanup": "turbo run cleanup && rimraf node_modules"
-  },
-  "devDependencies": {
-    "@changesets/changelog-github": "^0.5.0",
-    "@changesets/cli": "^2.27.1",
-    "eslint-config-custom": "*",
-    "prettier": "^3.2.4",
-    "prettier-plugin-astro": "^0.13.0",
-    "prettier-plugin-svelte": "^3.1.2",
-    "prettier-plugin-tailwindcss": "^0.5.11",
-    "rimraf": "^5.0.5",
-    "turbo": "latest"
-  },
-  "engines": {
-    "pnpm": "^8.0.0",
-    "node": ">=16.0.0"
-  },
-  "type": "module"
-}
->>>>>>> 3cbbf771
+{
+  "name": "threlte-mono",
+  "version": "0.0.0",
+  "private": true,
+  "scripts": {
+    "build": "turbo run build",
+    "build:docs": "turbo run build --filter='@threlte/docs'",
+    "preview": "turbo run preview",
+    "lint": "turbo run lint",
+    "install:all": "pnpm install --filter='!@threlte/gltf'",
+    "install:packages": "pnpm install --filter='!./apps/*'",
+    "package": "turbo run package --filter='./packages/*'",
+    "package:graph": "turbo run package --filter='./packages/*' --graph",
+    "format": "prettier --write \"**/*.{ts,tsx,md}\"",
+    "prettier": "prettier --check \"**/*.{ts,svelte,md}\"",
+    "release": "changeset publish",
+    "cleanup": "turbo run cleanup && rimraf node_modules"
+  },
+  "devDependencies": {
+    "@changesets/changelog-github": "^0.5.0",
+    "@changesets/cli": "^2.27.1",
+    "eslint-config-custom": "*",
+    "prettier": "^3.2.4",
+    "prettier-plugin-astro": "^0.13.0",
+    "prettier-plugin-svelte": "^3.1.2",
+    "prettier-plugin-tailwindcss": "^0.5.11",
+    "rimraf": "^5.0.5",
+    "turbo": "latest"
+  },
+  "engines": {
+    "pnpm": "^8.0.0",
+    "node": ">=16.0.0"
+  },
+  "type": "module"
+}