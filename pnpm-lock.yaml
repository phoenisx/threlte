lockfileVersion: '6.0'

settings:
  autoInstallPeers: true
  excludeLinksFromLockfile: false

importers:

  .:
    devDependencies:
      '@changesets/changelog-github':
        specifier: ^0.4.8
        version: 0.4.8
      '@changesets/cli':
        specifier: ^2.26.2
        version: 2.26.2
      eslint-config-custom:
        specifier: '*'
        version: 0.0.0(eslint@8.51.0)(typescript@5.2.2)
      prettier:
        specifier: ^2.8.8
        version: 2.8.8
      prettier-plugin-astro:
        specifier: ^0.8.0
        version: 0.8.0
      prettier-plugin-svelte:
        specifier: ^2.9.0
        version: 2.9.0(prettier@2.8.8)(svelte@3.59.2)
      prettier-plugin-tailwindcss:
        specifier: ^0.2.3
        version: 0.2.3(prettier-plugin-astro@0.8.0)(prettier-plugin-svelte@2.9.0)(prettier@2.8.8)
      rimraf:
        specifier: ^5.0.1
        version: 5.0.1
      turbo:
        specifier: latest
        version: 1.10.16

  apps/docs:
    dependencies:
      '@astrojs/mdx':
        specifier: ^1.0.0
        version: 1.0.0(astro@3.0.5)
      '@astrojs/preact':
        specifier: ^3.0.0
        version: 3.0.0(@babel/core@7.22.11)(preact@10.16.0)(vite@4.4.9)
      '@astrojs/svelte':
        specifier: ^4.0.0
        version: 4.0.0(astro@3.0.5)(svelte@4.2.0)(typescript@5.2.2)(vite@4.4.9)
      '@astrojs/tailwind':
        specifier: ^5.0.0
        version: 5.0.0(astro@3.0.5)(tailwindcss@3.2.7)
      '@markprompt/css':
        specifier: ^0.10.0
        version: 0.10.0
      '@markprompt/react':
        specifier: ^0.18.0
        version: 0.18.0(@types/react@18.2.21)(react-dom@18.2.0)(react@18.2.0)
      '@markprompt/web':
        specifier: ^0.14.3
        version: 0.14.3(@types/react@18.2.21)(react-dom@18.2.0)(react@18.2.0)
      '@preact/signals':
        specifier: ^1.1.5
        version: 1.1.5(preact@10.16.0)
      '@radix-ui/react-visually-hidden':
        specifier: ^1.0.3
        version: 1.0.3(@types/react@18.2.21)(react-dom@18.2.0)(react@18.2.0)
      '@vercel/analytics':
        specifier: ^1.0.1
        version: 1.0.1
      astro:
        specifier: ^3.0.3
        version: 3.0.5
      highlight.js:
        specifier: ^11.8.0
        version: 11.8.0
      highlightjs-svelte:
        specifier: ^1.0.6
        version: 1.0.6
      install:
        specifier: ^0.13.0
        version: 0.13.0
      lucide-react:
        specifier: ^0.263.1
        version: 0.263.1(react@18.2.0)
      npm:
        specifier: ^9.8.1
        version: 9.8.1
      preact:
        specifier: ^10.16.0
        version: 10.16.0
      svelte:
        specifier: ^4.2.0
        version: 4.2.0
      tailwindcss:
        specifier: ^3.2.7
        version: 3.2.7(postcss@8.4.31)
    devDependencies:
      '@dimforge/rapier3d-compat':
        specifier: ^0.11.2
        version: 0.11.2
      '@inquirer/prompts':
        specifier: ^3.2.0
        version: 3.2.0
      '@macfja/svelte-persistent-store':
        specifier: ^2.2.1
        version: 2.2.1(svelte@4.2.0)
      '@pmndrs/vanilla':
        specifier: ^1.9.6
        version: 1.9.6(three@0.158.0)
      '@stackblitz/sdk':
        specifier: ^1.8.2
        version: 1.8.2
      '@tailwindcss/typography':
        specifier: ^0.5.3
        version: 0.5.3(tailwindcss@3.2.7)
      '@theatre/core':
        specifier: ^0.6.2
        version: 0.6.2
      '@theatre/studio':
        specifier: ^0.6.2
        version: 0.6.2(@theatre/core@0.6.2)
      '@threlte/core':
        specifier: workspace:*
        version: link:../../packages/core
      '@threlte/extras':
        specifier: workspace:*
        version: link:../../packages/extras
      '@threlte/flex':
        specifier: workspace:*
        version: link:../../packages/flex
      '@threlte/rapier':
        specifier: workspace:*
        version: link:../../packages/rapier
      '@threlte/theatre':
        specifier: workspace:*
        version: link:../../packages/theatre
      '@threlte/xr':
        specifier: workspace:*
        version: link:../../packages/xr
      '@tweakpane/core':
        specifier: ^1.1.0
        version: 1.1.0
      '@types/animejs':
        specifier: ^3.1.7
        version: 3.1.7
      '@types/three':
        specifier: ^0.158.3
        version: 0.158.3
      animejs:
        specifier: ^3.2.1
        version: 3.2.1
      astro-auto-import:
        specifier: ^0.3.1
        version: 0.3.1(astro@3.0.5)
      chalk:
        specifier: ^4.1.1
        version: 4.1.2
      github-slugger:
        specifier: ^2.0.0
        version: 2.0.0
      launch-editor:
        specifier: ^2.6.1
        version: 2.6.1
      node-html-parser:
        specifier: ^6.1.4
        version: 6.1.4
      open:
        specifier: ^9.1.0
        version: 9.1.0
      postcss-easing-gradients:
        specifier: ^3.0.1
        version: 3.0.1
      postprocessing:
        specifier: ^6.32.2
        version: 6.33.0(three@0.158.0)
      rehype-autolink-headings:
        specifier: ^6.1.1
        version: 6.1.1
      rehype-pretty-code:
        specifier: ^0.9.2
        version: 0.9.3(shiki@0.14.3)
      rehype-slug:
        specifier: ^5.1.0
        version: 5.1.0
      rimraf:
        specifier: ^5.0.1
        version: 5.0.1
      sharp:
        specifier: ^0.31.3
        version: 0.31.3
      shiki:
        specifier: ^0.14.3
        version: 0.14.3
      simplex-noise:
        specifier: ^4.0.0
        version: 4.0.0
      svelte-preprocess:
        specifier: ^5.0.1
        version: 5.0.4(@babel/core@7.22.11)(postcss@8.4.31)(svelte@4.2.0)(typescript@5.2.2)
      svelte-reduced-motion:
        specifier: ^1.1.1
        version: 1.1.1(svelte@4.2.0)
      three:
        specifier: 0.158.0
        version: 0.158.0
      tsx:
        specifier: ^3.13.0
        version: 3.13.0
      tweakpane:
        specifier: ^3.1.0
        version: 3.1.0
      vite-plugin-mkcert:
        specifier: ^1.16.0
        version: 1.16.0(vite@4.4.9)

  packages/core:
    devDependencies:
      '@sveltejs/adapter-auto':
        specifier: ^2.0.0
        version: 2.0.0(@sveltejs/kit@1.22.3)
      '@sveltejs/kit':
        specifier: ^1.22.3
        version: 1.22.3(svelte@4.1.1)(vite@4.3.6)
      '@sveltejs/package':
        specifier: ^2.1.0
        version: 2.1.0(svelte@4.1.1)(typescript@5.0.2)
      '@types/node':
        specifier: ^18.0.3
        version: 18.0.3
      '@types/three':
        specifier: ^0.158.3
        version: 0.158.3
      '@typescript-eslint/eslint-plugin':
        specifier: ^5.45.0
        version: 5.45.0(@typescript-eslint/parser@5.45.0)(eslint@8.28.0)(typescript@5.0.2)
      '@typescript-eslint/parser':
        specifier: ^5.45.0
        version: 5.45.0(eslint@8.28.0)(typescript@5.0.2)
      '@yushijinhun/three-minifier-rollup':
        specifier: ^0.3.1
        version: 0.3.1
      bun-types:
        specifier: ^1.0.14
        version: 1.0.14
      eslint:
        specifier: ^8.28.0
        version: 8.28.0
      eslint-config-prettier:
        specifier: ^8.5.0
        version: 8.5.0(eslint@8.28.0)
      eslint-plugin-svelte:
        specifier: ^2.30.0
        version: 2.30.0(eslint@8.28.0)(svelte@4.1.1)
      prettier:
        specifier: ^2.8.8
        version: 2.8.8
      prettier-plugin-svelte:
        specifier: ^2.10.1
        version: 2.10.1(prettier@2.8.8)(svelte@4.1.1)
      publint:
        specifier: ^0.1.12
        version: 0.1.12
      rimraf:
        specifier: ^5.0.1
        version: 5.0.1
      svelte:
        specifier: ^4.1.1
        version: 4.1.1
      svelte-check:
        specifier: ^3.4.3
        version: 3.4.3(postcss@8.4.27)(svelte@4.1.1)
      svelte-preprocess:
        specifier: ^5.0.4
        version: 5.0.4(postcss@8.4.27)(svelte@4.1.1)(typescript@5.0.2)
      svelte2tsx:
        specifier: ^0.6.19
        version: 0.6.19(svelte@4.1.1)(typescript@5.0.2)
      three:
        specifier: ^0.158.0
        version: 0.158.0
      tslib:
        specifier: ^2.4.1
        version: 2.5.0
      type-fest:
        specifier: ^2.13.0
        version: 2.16.0
      typescript:
        specifier: ^5.0.0
        version: 5.0.2
      vite:
        specifier: ^4.3.6
        version: 4.3.6(@types/node@18.0.3)

  packages/create-threlte:
    dependencies:
      '@clack/prompts':
        specifier: ^0.6.3
        version: 0.6.3
      '@expo/spawn-async':
        specifier: ^1.7.2
        version: 1.7.2
      create-svelte:
        specifier: ^5.1.0
        version: 5.1.0
      execa:
        specifier: ^7.1.1
        version: 7.1.1
      fs-extra:
        specifier: ^9.0.1
        version: 9.1.0
      json-merger:
        specifier: ^1.1.10
        version: 1.1.10
      kleur:
        specifier: ^4.1.5
        version: 4.1.5
      undici:
        specifier: ^5.23.0
        version: 5.23.0
      which-pm-runs:
        specifier: ^1.1.0
        version: 1.1.0
    devDependencies:
      '@types/fs-extra':
        specifier: ^11.0.1
        version: 11.0.1
      '@types/node':
        specifier: ^20.3.1
        version: 20.3.1
      '@types/which-pm-runs':
        specifier: ^1.0.0
        version: 1.0.0
      cpy-cli:
        specifier: ^4.2.0
        version: 4.2.0
      rimraf:
        specifier: ^5.0.1
        version: 5.0.1
      ts-node:
        specifier: ^10.8.2
        version: 10.8.2(@types/node@20.3.1)(typescript@4.7.4)
      typescript:
        specifier: ^4.6.3
        version: 4.7.4

  packages/extras:
    dependencies:
      troika-three-text:
        specifier: ^0.47.2
        version: 0.47.2(three@0.158.0)
    devDependencies:
      '@sveltejs/adapter-auto':
        specifier: ^2.0.0
        version: 2.0.0(@sveltejs/kit@1.22.3)
      '@sveltejs/kit':
        specifier: ^1.20.4
        version: 1.22.3(svelte@4.1.1)(vite@4.3.6)
      '@sveltejs/package':
        specifier: ^2.1.0
        version: 2.1.0(svelte@4.1.1)(typescript@5.0.2)
      '@threlte/core':
        specifier: workspace:*
        version: link:../core
      '@types/lodash':
        specifier: ^4.14.191
        version: 4.14.191
      '@types/node':
        specifier: ^18.0.3
        version: 18.0.3
      '@types/three':
        specifier: ^0.158.3
        version: 0.158.3
      '@typescript-eslint/eslint-plugin':
        specifier: ^5.45.0
        version: 5.45.0(@typescript-eslint/parser@5.45.0)(eslint@8.28.0)(typescript@5.0.2)
      '@typescript-eslint/parser':
        specifier: ^5.45.0
        version: 5.45.0(eslint@8.28.0)(typescript@5.0.2)
      '@yushijinhun/three-minifier-rollup':
        specifier: ^0.3.1
        version: 0.3.1
      eslint:
        specifier: ^8.28.0
        version: 8.28.0
      eslint-config-prettier:
        specifier: ^8.5.0
        version: 8.5.0(eslint@8.28.0)
      eslint-plugin-svelte:
        specifier: ^2.30.0
        version: 2.30.0(eslint@8.28.0)(svelte@4.1.1)
      prettier:
        specifier: ^2.8.8
        version: 2.8.8
      prettier-plugin-svelte:
        specifier: ^2.10.1
        version: 2.10.1(prettier@2.8.8)(svelte@4.1.1)
      publint:
        specifier: ^0.1.12
        version: 0.1.12
      rimraf:
        specifier: ^5.0.1
        version: 5.0.1
      svelte:
        specifier: ^4.1.1
        version: 4.1.1
      svelte-check:
        specifier: ^3.4.3
        version: 3.4.3(postcss@8.4.27)(svelte@4.1.1)
      svelte-preprocess:
        specifier: ^5.0.4
        version: 5.0.4(postcss@8.4.27)(svelte@4.1.1)(typescript@5.0.2)
      svelte2tsx:
        specifier: ^0.6.19
        version: 0.6.19(svelte@4.1.1)(typescript@5.0.2)
      three:
        specifier: ^0.158.0
        version: 0.158.0
      tslib:
        specifier: ^2.4.1
        version: 2.5.0
      type-fest:
        specifier: ^2.13.0
        version: 2.16.0
      typescript:
        specifier: ^5.0.0
        version: 5.0.2
      vite:
        specifier: ^4.3.6
        version: 4.3.6(@types/node@18.0.3)

  packages/flex:
    dependencies:
      mitt:
        specifier: ^3.0.1
        version: 3.0.1
      yoga-layout:
        specifier: ^2.0.0
        version: 2.0.0
    devDependencies:
      '@sveltejs/adapter-auto':
        specifier: ^2.0.0
        version: 2.1.0(@sveltejs/kit@1.22.3)
      '@sveltejs/kit':
        specifier: ^1.20.4
        version: 1.22.3(svelte@4.2.0)(vite@4.4.8)
      '@sveltejs/package':
        specifier: ^2.1.0
        version: 2.2.0(svelte@4.2.0)(typescript@5.1.6)
      '@threlte/core':
        specifier: workspace:*
        version: link:../core
      '@threlte/extras':
        specifier: workspace:*
        version: link:../extras
      '@types/node':
        specifier: ^18.0.3
        version: 18.0.3
      '@types/three':
        specifier: ^0.158.3
        version: 0.158.3
      '@typescript-eslint/eslint-plugin':
        specifier: ^5.45.0
        version: 5.45.0(@typescript-eslint/parser@5.45.0)(eslint@8.28.0)(typescript@5.1.6)
      '@typescript-eslint/parser':
        specifier: ^5.45.0
        version: 5.45.0(eslint@8.28.0)(typescript@5.1.6)
      '@yushijinhun/three-minifier-rollup':
        specifier: ^0.3.1
        version: 0.3.1
      eslint:
        specifier: ^8.28.0
        version: 8.28.0
      eslint-config-prettier:
        specifier: ^8.5.0
        version: 8.5.0(eslint@8.28.0)
      eslint-plugin-svelte:
        specifier: ^2.30.0
        version: 2.30.0(eslint@8.28.0)(svelte@4.2.0)
      prettier:
        specifier: ^2.8.8
        version: 2.8.8
      prettier-plugin-svelte:
        specifier: ^2.10.1
        version: 2.10.1(prettier@2.8.8)(svelte@4.2.0)
      publint:
        specifier: ^0.1.12
        version: 0.1.12
      rimraf:
        specifier: ^5.0.1
        version: 5.0.1
      svelte:
        specifier: ^4.1.1
        version: 4.2.0
      svelte-check:
        specifier: ^3.4.3
        version: 3.4.6(postcss@8.4.27)(svelte@4.2.0)
      svelte-preprocess:
        specifier: ^5.0.4
        version: 5.0.4(postcss@8.4.27)(svelte@4.2.0)(typescript@5.1.6)
      svelte2tsx:
        specifier: ^0.6.19
        version: 0.6.19(svelte@4.2.0)(typescript@5.1.6)
      three:
        specifier: ^0.158.0
        version: 0.158.0
      tslib:
        specifier: ^2.4.1
        version: 2.6.1
      typescript:
        specifier: ^5.0.0
        version: 5.1.6
      vite:
        specifier: ^4.3.6
        version: 4.4.8(@types/node@18.0.3)

  packages/gltf:
    dependencies:
      '@gltf-transform/core':
        specifier: ^3.2.1
        version: 3.2.1
      '@gltf-transform/extensions':
        specifier: ^3.2.1
        version: 3.2.1
      '@gltf-transform/functions':
        specifier: ^3.2.1
        version: 3.2.1
      '@node-loader/babel':
        specifier: ^2.0.1
        version: 2.0.1
      draco3dgltf:
        specifier: ^1.5.6
        version: 1.5.6
      jsdom:
        specifier: ^20.0.3
        version: 20.0.3
      jsdom-global:
        specifier: ^3.0.2
        version: 3.0.2(jsdom@20.0.3)
      meow:
        specifier: ^11.0.0
        version: 11.0.0
      meshoptimizer:
        specifier: ^0.18.1
        version: 0.18.1
      prettier:
        specifier: ^2.8.3
        version: 2.8.3
      prettier-plugin-svelte:
        specifier: ^2.9.0
        version: 2.9.0(prettier@2.8.3)(svelte@3.55.1)
      sharp:
        specifier: ^0.31.3
        version: 0.31.3
      svelte:
        specifier: ^3.55.1
        version: 3.55.1
      three:
        specifier: 0.122.0
        version: 0.122.0
      three-stdlib:
        specifier: ^2.21.8
        version: 2.21.8(three@0.122.0)
    devDependencies:
      chalk:
        specifier: ^4.1.1
        version: 4.1.2
      fast-glob:
        specifier: ^3.2.7
        version: 3.2.11
      fs-extra:
        specifier: ^9.0.1
        version: 9.1.0
      husky:
        specifier: ^4.3.0
        version: 4.3.8
      lint-staged:
        specifier: ^10.4.0
        version: 10.5.4
      read-pkg-up:
        specifier: ^9.1.0
        version: 9.1.0
      rimraf:
        specifier: ^5.0.1
        version: 5.0.1

  packages/rapier:
    dependencies:
      svelte:
        specifier: '>=4'
        version: 4.1.1
      three:
        specifier: '>=0.133'
        version: 0.153.0
    devDependencies:
      '@dimforge/rapier3d-compat':
        specifier: ^0.11.2
        version: 0.11.2
      '@sveltejs/adapter-auto':
        specifier: ^2.0.0
        version: 2.0.0(@sveltejs/kit@1.22.3)
      '@sveltejs/kit':
        specifier: ^1.20.4
        version: 1.22.3(svelte@4.1.1)(vite@4.3.6)
      '@sveltejs/package':
        specifier: ^2.1.0
        version: 2.1.0(svelte@4.1.1)(typescript@5.0.2)
      '@threlte/core':
        specifier: workspace:*
        version: link:../core
      '@types/node':
        specifier: ^18.0.3
        version: 18.0.3
      '@types/three':
        specifier: ^0.158.3
        version: 0.158.3
      '@typescript-eslint/eslint-plugin':
        specifier: ^5.45.0
        version: 5.45.0(@typescript-eslint/parser@5.45.0)(eslint@8.28.0)(typescript@5.0.2)
      '@typescript-eslint/parser':
        specifier: ^5.45.0
        version: 5.45.0(eslint@8.28.0)(typescript@5.0.2)
      '@yushijinhun/three-minifier-rollup':
        specifier: ^0.3.1
        version: 0.3.1
      eslint:
        specifier: ^8.28.0
        version: 8.28.0
      eslint-config-prettier:
        specifier: ^8.5.0
        version: 8.5.0(eslint@8.28.0)
      eslint-plugin-svelte:
        specifier: ^2.30.0
        version: 2.30.0(eslint@8.28.0)(svelte@4.1.1)
      prettier:
        specifier: ^2.8.8
        version: 2.8.8
      prettier-plugin-svelte:
        specifier: ^2.10.1
        version: 2.10.1(prettier@2.8.8)(svelte@4.1.1)
      publint:
        specifier: ^0.1.12
        version: 0.1.12
      rimraf:
        specifier: ^5.0.1
        version: 5.0.1
      svelte-check:
        specifier: ^3.4.3
        version: 3.4.3(postcss@8.4.27)(svelte@4.1.1)
      svelte-preprocess:
        specifier: ^5.0.4
        version: 5.0.4(postcss@8.4.27)(svelte@4.1.1)(typescript@5.0.2)
      svelte2tsx:
        specifier: ^0.6.19
        version: 0.6.19(svelte@4.1.1)(typescript@5.0.2)
      tslib:
        specifier: ^2.4.1
        version: 2.5.0
      type-fest:
        specifier: ^2.13.0
        version: 2.16.0
      typescript:
        specifier: ^5.0.0
        version: 5.0.2
      vite:
        specifier: ^4.3.6
        version: 4.3.6(@types/node@18.0.3)

  packages/theatre:
    dependencies:
      '@theatre/core':
        specifier: '>=0.6'
        version: 0.6.2
      '@theatre/studio':
        specifier: '>=0.6'
        version: 0.6.2(@theatre/core@0.6.2)
    devDependencies:
      '@sveltejs/adapter-auto':
        specifier: ^2.0.0
        version: 2.0.0(@sveltejs/kit@1.20.4)
      '@sveltejs/kit':
        specifier: ^1.20.4
        version: 1.20.4(svelte@4.1.1)(vite@4.3.6)
      '@sveltejs/package':
        specifier: ^2.1.0
        version: 2.1.0(svelte@4.1.1)(typescript@5.0.2)
      '@threlte/core':
        specifier: workspace:*
        version: link:../core
      '@threlte/extras':
        specifier: workspace:*
        version: link:../extras
      '@types/node':
        specifier: ^18.0.3
        version: 18.0.3
      '@types/three':
        specifier: ^0.158.3
        version: 0.158.3
      '@typescript-eslint/eslint-plugin':
        specifier: ^5.45.0
        version: 5.45.0(@typescript-eslint/parser@5.45.0)(eslint@8.28.0)(typescript@5.0.2)
      '@typescript-eslint/parser':
        specifier: ^5.45.0
        version: 5.45.0(eslint@8.28.0)(typescript@5.0.2)
      '@yushijinhun/three-minifier-rollup':
        specifier: ^0.3.1
        version: 0.3.1
      eslint:
        specifier: ^8.28.0
        version: 8.28.0
      eslint-config-prettier:
        specifier: ^8.5.0
        version: 8.5.0(eslint@8.28.0)
      eslint-plugin-svelte:
        specifier: ^2.30.0
        version: 2.30.0(eslint@8.28.0)(svelte@4.1.1)
      prettier:
        specifier: ^2.8.8
        version: 2.8.8
      prettier-plugin-svelte:
        specifier: ^2.10.1
        version: 2.10.1(prettier@2.8.8)(svelte@4.1.1)
      publint:
        specifier: ^0.1.12
        version: 0.1.12
      rimraf:
        specifier: ^5.0.1
        version: 5.0.1
      svelte:
        specifier: ^4.1.1
        version: 4.1.1
      svelte-check:
        specifier: ^3.4.3
        version: 3.4.3(postcss@8.4.27)(svelte@4.1.1)
      svelte-preprocess:
        specifier: ^5.0.4
        version: 5.0.4(postcss@8.4.27)(svelte@4.1.1)(typescript@5.0.2)
      svelte2tsx:
        specifier: ^0.6.19
        version: 0.6.19(svelte@4.1.1)(typescript@5.0.2)
      three:
        specifier: ^0.158.0
        version: 0.158.0
      tslib:
        specifier: ^2.4.1
        version: 2.5.0
      type-fest:
        specifier: ^2.13.0
        version: 2.16.0
      typescript:
        specifier: ^5.0.0
        version: 5.0.2
      vite:
        specifier: ^4.3.6
        version: 4.3.6(@types/node@18.0.3)

  packages/xr:
    devDependencies:
      '@sveltejs/adapter-auto':
        specifier: ^2.1.0
        version: 2.1.0(@sveltejs/kit@1.26.0)
      '@sveltejs/kit':
        specifier: ^1.26.0
        version: 1.26.0(svelte@4.1.1)(vite@4.4.8)
      '@sveltejs/package':
        specifier: ^2.2.2
        version: 2.2.2(svelte@4.1.1)(typescript@5.2.2)
      '@threlte/core':
        specifier: workspace:*
        version: link:../core
      '@types/three':
<<<<<<< HEAD
        specifier: ^0.155.0
        version: 0.155.1
      '@typescript-eslint/eslint-plugin':
        specifier: ^6.8.0
        version: 6.8.0(@typescript-eslint/parser@6.8.0)(eslint@8.51.0)(typescript@5.2.2)
      '@typescript-eslint/parser':
        specifier: ^6.8.0
        version: 6.8.0(eslint@8.51.0)(typescript@5.2.2)
      eslint:
        specifier: ^8.51.0
        version: 8.51.0
      eslint-plugin-svelte:
        specifier: ^2.34.0
        version: 2.34.0(eslint@8.51.0)(svelte@4.1.1)
=======
        specifier: ^0.158.3
        version: 0.158.3
      autoprefixer:
        specifier: ^10.4.14
        version: 10.4.14(postcss@8.4.27)
>>>>>>> 34fd510e
      postcss:
        specifier: ^8.4.27
        version: 8.4.27
      publint:
        specifier: ^0.1.16
        version: 0.1.16
      svelte:
        specifier: ^4.1.1
        version: 4.1.1
      svelte-check:
        specifier: ^3.5.2
        version: 3.5.2(postcss@8.4.27)(svelte@4.1.1)
      three:
<<<<<<< HEAD
        specifier: ^0.155.0
        version: 0.155.0
=======
        specifier: ^0.158.0
        version: 0.158.0
      tslib:
        specifier: ^2.6.0
        version: 2.6.1
>>>>>>> 34fd510e
      typescript:
        specifier: ^5.2.2
        version: 5.2.2
      vite:
        specifier: ^4.4.6
        version: 4.4.8(@types/node@18.0.3)
      vite-plugin-mkcert:
        specifier: ^1.16.0
        version: 1.16.0(vite@4.4.8)

packages:

  /@aashutoshrathi/word-wrap@1.2.6:
    resolution: {integrity: sha512-1Yjs2SvM8TflER/OD3cOjhWWOZb58A2t7wpE2S9XfBYTiIl+XFhQG2bjy4Pu1I+EAlCNUzRDYDdFwFYUKvXcIA==}
    engines: {node: '>=0.10.0'}
    dev: true

  /@ampproject/remapping@2.2.1:
    resolution: {integrity: sha512-lFMjJTrFL3j7L9yBxwYfCq2k6qqwHyzuUl/XBnif78PWTJYyL/dfowQHWE3sp6U6ZzqWiiIZnpTMO96zhkjwtg==}
    engines: {node: '>=6.0.0'}
    dependencies:
      '@jridgewell/gen-mapping': 0.3.3
      '@jridgewell/trace-mapping': 0.3.18

  /@astrojs/compiler@1.0.1:
    resolution: {integrity: sha512-77aacobLKcL98NmhK3OBS5EHIrX9gs1ckB/vGSIdkVZuB7u51V4jh05I6W0tSvG7/86tALv6QtHTRZ8rLhFTbQ==}
    dev: true

  /@astrojs/compiler@2.0.1:
    resolution: {integrity: sha512-DfBR7Cf+tOgQ4n7TIgTtU5x5SEA/08DNshpEPcT+91A0KbBlmUOYMBM/O6qAaHkmVo1KIoXQYhAmfdTT1zx9PQ==}

  /@astrojs/internal-helpers@0.2.0:
    resolution: {integrity: sha512-NQ4ppp1CM0HNkKbJNM4saVSfmUYzGlRalF6wx7F6T/MYHYSWGuojY89/oFTy4t8VlOGUCUijlsVNNeziWaUo5g==}

  /@astrojs/markdown-remark@3.0.0(astro@3.0.5):
    resolution: {integrity: sha512-s8I49Je4++ImgYAgwL32HgN8m6we2qz3RtBpN4AjObMODPwDylmzUHZksD8Toy31q/P59ED3MuwphqOGm9l03w==}
    peerDependencies:
      astro: ^3.0.0
    dependencies:
      '@astrojs/prism': 3.0.0
      astro: 3.0.5
      github-slugger: 2.0.0
      import-meta-resolve: 3.0.0
      rehype-raw: 6.1.1
      rehype-stringify: 9.0.4
      remark-gfm: 3.0.1
      remark-parse: 10.0.2
      remark-rehype: 10.1.0
      remark-smartypants: 2.0.0
      shiki: 0.14.3
      unified: 10.1.2
      unist-util-visit: 4.1.2
      vfile: 5.3.7
    transitivePeerDependencies:
      - supports-color

  /@astrojs/mdx@1.0.0(astro@3.0.5):
    resolution: {integrity: sha512-Gmeleci8o4X7dST9E85c1+k273zcKW8cSFgZLTwU5K4dC0qHfY/EaDKHWrtzOB2wjZlT1JDRzTJ68LJYGrF2OA==}
    engines: {node: '>=18.14.1'}
    peerDependencies:
      astro: ^3.0.0
    dependencies:
      '@astrojs/markdown-remark': 3.0.0(astro@3.0.5)
      '@astrojs/prism': 3.0.0
      '@mdx-js/mdx': 2.3.0
      acorn: 8.10.0
      astro: 3.0.5
      es-module-lexer: 1.3.0
      estree-util-visit: 1.2.1
      github-slugger: 2.0.0
      gray-matter: 4.0.3
      hast-util-to-html: 8.0.4
      kleur: 4.1.5
      rehype-raw: 6.1.1
      remark-frontmatter: 4.0.1
      remark-gfm: 3.0.1
      remark-smartypants: 2.0.0
      shiki: 0.14.3
      source-map: 0.7.4
      unist-util-visit: 4.1.2
      vfile: 5.3.7
    transitivePeerDependencies:
      - supports-color
    dev: false

  /@astrojs/preact@3.0.0(@babel/core@7.22.11)(preact@10.16.0)(vite@4.4.9):
    resolution: {integrity: sha512-KlHyozAyQIOorYb3op8MJlktvtKiK/an1nXqHsVYxW5oiOJZjD4fkTEgcDFByl/uRpce93tuK4pdGKKzzyMUVw==}
    engines: {node: '>=18.14.1'}
    peerDependencies:
      preact: ^10.6.5
    dependencies:
      '@babel/plugin-transform-react-jsx': 7.22.5(@babel/core@7.22.11)
      '@babel/plugin-transform-react-jsx-development': 7.22.5(@babel/core@7.22.11)
      '@preact/preset-vite': 2.5.0(@babel/core@7.22.11)(preact@10.16.0)(vite@4.4.9)
      '@preact/signals': 1.2.1(preact@10.16.0)
      babel-plugin-transform-hook-names: 1.0.2(@babel/core@7.22.11)
      preact: 10.16.0
      preact-render-to-string: 6.2.1(preact@10.16.0)
    transitivePeerDependencies:
      - '@babel/core'
      - supports-color
      - vite
    dev: false

  /@astrojs/prism@3.0.0:
    resolution: {integrity: sha512-g61lZupWq1bYbcBnYZqdjndShr/J3l/oFobBKPA3+qMat146zce3nz2kdO4giGbhYDt4gYdhmoBz0vZJ4sIurQ==}
    engines: {node: '>=18.14.1'}
    dependencies:
      prismjs: 1.29.0

  /@astrojs/svelte@4.0.0(astro@3.0.5)(svelte@4.2.0)(typescript@5.2.2)(vite@4.4.9):
    resolution: {integrity: sha512-HTn6p2U8GnbiDFxfyaUUCPLGW1P/RAEC0jeg4Zk0IGQd1szSvHwuZst99/k8oRoIytH5eLWSRuiYMI4j5vdA6w==}
    engines: {node: '>=18.14.1'}
    peerDependencies:
      astro: ^3.0.0
      svelte: ^3.55.0 || ^4.0.0
    dependencies:
      '@sveltejs/vite-plugin-svelte': 2.4.5(svelte@4.2.0)(vite@4.4.9)
      astro: 3.0.5
      svelte: 4.2.0
      svelte2tsx: 0.6.21(svelte@4.2.0)(typescript@5.2.2)
    transitivePeerDependencies:
      - supports-color
      - typescript
      - vite
    dev: false

  /@astrojs/tailwind@5.0.0(astro@3.0.5)(tailwindcss@3.2.7):
    resolution: {integrity: sha512-bMZZNNm/SW+ijUKMQDhdiuNWDdR3CubEKUHb2Ran4Arx1ikWn/kKIkFDXUV+MUnsLa7s19x9VMRlARRyKbqMkQ==}
    peerDependencies:
      astro: ^3.0.0
      tailwindcss: ^3.0.24
    dependencies:
      astro: 3.0.5
      autoprefixer: 10.4.15(postcss@8.4.28)
      postcss: 8.4.28
      postcss-load-config: 4.0.1(postcss@8.4.28)
      tailwindcss: 3.2.7(postcss@8.4.31)
    transitivePeerDependencies:
      - ts-node
    dev: false

  /@astrojs/telemetry@3.0.0:
    resolution: {integrity: sha512-RhFlEXTiT0gbWX1osMuPS9IWm1SwhQmCZVAdAixrPyZ0xiLlHfw3Nkw3z6IYuzX3hqbx24G4XmkT/akBMBqxPg==}
    engines: {node: '>=18.14.1'}
    dependencies:
      ci-info: 3.8.0
      debug: 4.3.4
      dlv: 1.1.3
      dset: 3.1.2
      is-docker: 3.0.0
      is-wsl: 3.0.0
      undici: 5.23.0
      which-pm-runs: 1.1.0
    transitivePeerDependencies:
      - supports-color

  /@babel/code-frame@7.22.13:
    resolution: {integrity: sha512-XktuhWlJ5g+3TJXc5upd9Ks1HutSArik6jf2eAjYFyIOf4ej3RN+184cZbzDvbPnuTJIUhPKKJE3cIsYTiAT3w==}
    engines: {node: '>=6.9.0'}
    dependencies:
      '@babel/highlight': 7.22.13
      chalk: 2.4.2

  /@babel/code-frame@7.22.5:
    resolution: {integrity: sha512-Xmwn266vad+6DAqEB2A6V/CcZVp62BbwVmcOJc2RPuwih1kw02TjQvWVWlcKGbBPd+8/0V5DEkOcizRGYsspYQ==}
    engines: {node: '>=6.9.0'}
    dependencies:
      '@babel/highlight': 7.22.5

  /@babel/compat-data@7.22.9:
    resolution: {integrity: sha512-5UamI7xkUcJ3i9qVDS+KFDEK8/7oJ55/sJMB1Ge7IEapr7KfdfV/HErR+koZwOfd+SgtFKOKRhRakdg++DcJpQ==}
    engines: {node: '>=6.9.0'}

  /@babel/core@7.22.11:
    resolution: {integrity: sha512-lh7RJrtPdhibbxndr6/xx0w8+CVlY5FJZiaSz908Fpy+G0xkBFTvwLcKJFF4PJxVfGhVWNebikpWGnOoC71juQ==}
    engines: {node: '>=6.9.0'}
    dependencies:
      '@ampproject/remapping': 2.2.1
      '@babel/code-frame': 7.22.13
      '@babel/generator': 7.22.10
      '@babel/helper-compilation-targets': 7.22.10
      '@babel/helper-module-transforms': 7.22.9(@babel/core@7.22.11)
      '@babel/helpers': 7.22.11
      '@babel/parser': 7.22.14
      '@babel/template': 7.22.5
      '@babel/traverse': 7.22.11
      '@babel/types': 7.22.11
      convert-source-map: 1.9.0
      debug: 4.3.4
      gensync: 1.0.0-beta.2
      json5: 2.2.3
      semver: 6.3.1
    transitivePeerDependencies:
      - supports-color

  /@babel/core@7.22.9:
    resolution: {integrity: sha512-G2EgeufBcYw27U4hhoIwFcgc1XU7TlXJ3mv04oOv1WCuo900U/anZSPzEqNjwdjgffkk2Gs0AN0dW1CKVLcG7w==}
    engines: {node: '>=6.9.0'}
    dependencies:
      '@ampproject/remapping': 2.2.1
      '@babel/code-frame': 7.22.5
      '@babel/generator': 7.22.9
      '@babel/helper-compilation-targets': 7.22.9(@babel/core@7.22.9)
      '@babel/helper-module-transforms': 7.22.9(@babel/core@7.22.9)
      '@babel/helpers': 7.22.6
      '@babel/parser': 7.22.7
      '@babel/template': 7.22.5
      '@babel/traverse': 7.22.8
      '@babel/types': 7.22.5
      convert-source-map: 1.9.0
      debug: 4.3.4
      gensync: 1.0.0-beta.2
      json5: 2.2.3
      semver: 6.3.1
    transitivePeerDependencies:
      - supports-color
    dev: false

  /@babel/generator@7.22.10:
    resolution: {integrity: sha512-79KIf7YiWjjdZ81JnLujDRApWtl7BxTqWD88+FFdQEIOG8LJ0etDOM7CXuIgGJa55sGOwZVwuEsaLEm0PJ5/+A==}
    engines: {node: '>=6.9.0'}
    dependencies:
      '@babel/types': 7.22.11
      '@jridgewell/gen-mapping': 0.3.3
      '@jridgewell/trace-mapping': 0.3.18
      jsesc: 2.5.2

  /@babel/generator@7.22.9:
    resolution: {integrity: sha512-KtLMbmicyuK2Ak/FTCJVbDnkN1SlT8/kceFTiuDiiRUUSMnHMidxSCdG4ndkTOHHpoomWe/4xkvHkEOncwjYIw==}
    engines: {node: '>=6.9.0'}
    dependencies:
      '@babel/types': 7.22.5
      '@jridgewell/gen-mapping': 0.3.3
      '@jridgewell/trace-mapping': 0.3.18
      jsesc: 2.5.2
    dev: false

  /@babel/helper-annotate-as-pure@7.22.5:
    resolution: {integrity: sha512-LvBTxu8bQSQkcyKOU+a1btnNFQ1dMAd0R6PyW3arXes06F6QLWLIrd681bxRPIXlrMGR3XYnW9JyML7dP3qgxg==}
    engines: {node: '>=6.9.0'}
    dependencies:
      '@babel/types': 7.22.5

  /@babel/helper-compilation-targets@7.22.10:
    resolution: {integrity: sha512-JMSwHD4J7SLod0idLq5PKgI+6g/hLD/iuWBq08ZX49xE14VpVEojJ5rHWptpirV2j020MvypRLAXAO50igCJ5Q==}
    engines: {node: '>=6.9.0'}
    dependencies:
      '@babel/compat-data': 7.22.9
      '@babel/helper-validator-option': 7.22.5
      browserslist: 4.21.10
      lru-cache: 5.1.1
      semver: 6.3.1

  /@babel/helper-compilation-targets@7.22.9(@babel/core@7.22.9):
    resolution: {integrity: sha512-7qYrNM6HjpnPHJbopxmb8hSPoZ0gsX8IvUS32JGVoy+pU9e5N0nLr1VjJoR6kA4d9dmGLxNYOjeB8sUDal2WMw==}
    engines: {node: '>=6.9.0'}
    peerDependencies:
      '@babel/core': ^7.0.0
    dependencies:
      '@babel/compat-data': 7.22.9
      '@babel/core': 7.22.9
      '@babel/helper-validator-option': 7.22.5
      browserslist: 4.21.10
      lru-cache: 5.1.1
      semver: 6.3.1
    dev: false

  /@babel/helper-environment-visitor@7.22.5:
    resolution: {integrity: sha512-XGmhECfVA/5sAt+H+xpSg0mfrHq6FzNr9Oxh7PSEBBRUb/mL7Kz3NICXb194rCqAEdxkhPT1a88teizAFyvk8Q==}
    engines: {node: '>=6.9.0'}

  /@babel/helper-function-name@7.22.5:
    resolution: {integrity: sha512-wtHSq6jMRE3uF2otvfuD3DIvVhOsSNshQl0Qrd7qC9oQJzHvOL4qQXlQn2916+CXGywIjpGuIkoyZRRxHPiNQQ==}
    engines: {node: '>=6.9.0'}
    dependencies:
      '@babel/template': 7.22.5
      '@babel/types': 7.22.11

  /@babel/helper-hoist-variables@7.22.5:
    resolution: {integrity: sha512-wGjk9QZVzvknA6yKIUURb8zY3grXCcOZt+/7Wcy8O2uctxhplmUPkOdlgoNhmdVee2c92JXbf1xpMtVNbfoxRw==}
    engines: {node: '>=6.9.0'}
    dependencies:
      '@babel/types': 7.22.11

  /@babel/helper-module-imports@7.22.5:
    resolution: {integrity: sha512-8Dl6+HD/cKifutF5qGd/8ZJi84QeAKh+CEe1sBzz8UayBBGg1dAIJrdHOcOM5b2MpzWL2yuotJTtGjETq0qjXg==}
    engines: {node: '>=6.9.0'}
    dependencies:
      '@babel/types': 7.22.5

  /@babel/helper-module-transforms@7.22.9(@babel/core@7.22.11):
    resolution: {integrity: sha512-t+WA2Xn5K+rTeGtC8jCsdAH52bjggG5TKRuRrAGNM/mjIbO4GxvlLMFOEz9wXY5I2XQ60PMFsAG2WIcG82dQMQ==}
    engines: {node: '>=6.9.0'}
    peerDependencies:
      '@babel/core': ^7.0.0
    dependencies:
      '@babel/core': 7.22.11
      '@babel/helper-environment-visitor': 7.22.5
      '@babel/helper-module-imports': 7.22.5
      '@babel/helper-simple-access': 7.22.5
      '@babel/helper-split-export-declaration': 7.22.6
      '@babel/helper-validator-identifier': 7.22.5

  /@babel/helper-module-transforms@7.22.9(@babel/core@7.22.9):
    resolution: {integrity: sha512-t+WA2Xn5K+rTeGtC8jCsdAH52bjggG5TKRuRrAGNM/mjIbO4GxvlLMFOEz9wXY5I2XQ60PMFsAG2WIcG82dQMQ==}
    engines: {node: '>=6.9.0'}
    peerDependencies:
      '@babel/core': ^7.0.0
    dependencies:
      '@babel/core': 7.22.9
      '@babel/helper-environment-visitor': 7.22.5
      '@babel/helper-module-imports': 7.22.5
      '@babel/helper-simple-access': 7.22.5
      '@babel/helper-split-export-declaration': 7.22.6
      '@babel/helper-validator-identifier': 7.22.5
    dev: false

  /@babel/helper-plugin-utils@7.22.5:
    resolution: {integrity: sha512-uLls06UVKgFG9QD4OeFYLEGteMIAa5kpTPcFL28yuCIIzsf6ZyKZMllKVOCZFhiZ5ptnwX4mtKdWCBE/uT4amg==}
    engines: {node: '>=6.9.0'}

  /@babel/helper-simple-access@7.22.5:
    resolution: {integrity: sha512-n0H99E/K+Bika3++WNL17POvo4rKWZ7lZEp1Q+fStVbUi8nxPQEBOlTmCOxW/0JsS56SKKQ+ojAe2pHKJHN35w==}
    engines: {node: '>=6.9.0'}
    dependencies:
      '@babel/types': 7.22.11

  /@babel/helper-split-export-declaration@7.22.6:
    resolution: {integrity: sha512-AsUnxuLhRYsisFiaJwvp1QF+I3KjD5FOxut14q/GzovUe6orHLesW2C7d754kRm53h5gqrz6sFl6sxc4BVtE/g==}
    engines: {node: '>=6.9.0'}
    dependencies:
      '@babel/types': 7.22.11

  /@babel/helper-string-parser@7.22.5:
    resolution: {integrity: sha512-mM4COjgZox8U+JcXQwPijIZLElkgEpO5rsERVDJTc2qfCDfERyob6k5WegS14SX18IIjv+XD+GrqNumY5JRCDw==}
    engines: {node: '>=6.9.0'}

  /@babel/helper-validator-identifier@7.22.5:
    resolution: {integrity: sha512-aJXu+6lErq8ltp+JhkJUfk1MTGyuA4v7f3pA+BJ5HLfNC6nAQ0Cpi9uOquUj8Hehg0aUiHzWQbOVJGao6ztBAQ==}
    engines: {node: '>=6.9.0'}

  /@babel/helper-validator-option@7.22.5:
    resolution: {integrity: sha512-R3oB6xlIVKUnxNUxbmgq7pKjxpru24zlimpE8WK47fACIlM0II/Hm1RS8IaOI7NgCr6LNS+jl5l75m20npAziw==}
    engines: {node: '>=6.9.0'}

  /@babel/helpers@7.22.11:
    resolution: {integrity: sha512-vyOXC8PBWaGc5h7GMsNx68OH33cypkEDJCHvYVVgVbbxJDROYVtexSk0gK5iCF1xNjRIN2s8ai7hwkWDq5szWg==}
    engines: {node: '>=6.9.0'}
    dependencies:
      '@babel/template': 7.22.5
      '@babel/traverse': 7.22.11
      '@babel/types': 7.22.11
    transitivePeerDependencies:
      - supports-color

  /@babel/helpers@7.22.6:
    resolution: {integrity: sha512-YjDs6y/fVOYFV8hAf1rxd1QvR9wJe1pDBZ2AREKq/SDayfPzgk0PBnVuTCE5X1acEpMMNOVUqoe+OwiZGJ+OaA==}
    engines: {node: '>=6.9.0'}
    dependencies:
      '@babel/template': 7.22.5
      '@babel/traverse': 7.22.8
      '@babel/types': 7.22.5
    transitivePeerDependencies:
      - supports-color
    dev: false

  /@babel/highlight@7.22.13:
    resolution: {integrity: sha512-C/BaXcnnvBCmHTpz/VGZ8jgtE2aYlW4hxDhseJAWZb7gqGM/qtCK6iZUb0TyKFf7BOUsBH7Q7fkRsDRhg1XklQ==}
    engines: {node: '>=6.9.0'}
    dependencies:
      '@babel/helper-validator-identifier': 7.22.5
      chalk: 2.4.2
      js-tokens: 4.0.0

  /@babel/highlight@7.22.5:
    resolution: {integrity: sha512-BSKlD1hgnedS5XRnGOljZawtag7H1yPfQp0tdNJCHoH6AZ+Pcm9VvkrK59/Yy593Ypg0zMxH2BxD1VPYUQ7UIw==}
    engines: {node: '>=6.9.0'}
    dependencies:
      '@babel/helper-validator-identifier': 7.22.5
      chalk: 2.4.2
      js-tokens: 4.0.0

  /@babel/parser@7.22.14:
    resolution: {integrity: sha512-1KucTHgOvaw/LzCVrEOAyXkr9rQlp0A1HiHRYnSUE9dmb8PvPW7o5sscg+5169r54n3vGlbx6GevTE/Iw/P3AQ==}
    engines: {node: '>=6.0.0'}
    hasBin: true
    dependencies:
      '@babel/types': 7.22.11

  /@babel/parser@7.22.7:
    resolution: {integrity: sha512-7NF8pOkHP5o2vpmGgNGcfAeCvOYhGLyA3Z4eBQkT1RJlWu47n63bCs93QfJ2hIAFCil7L5P2IWhs1oToVgrL0Q==}
    engines: {node: '>=6.0.0'}
    hasBin: true
    dependencies:
      '@babel/types': 7.22.5
    dev: false

  /@babel/plugin-syntax-jsx@7.22.5(@babel/core@7.22.11):
    resolution: {integrity: sha512-gvyP4hZrgrs/wWMaocvxZ44Hw0b3W8Pe+cMxc8V1ULQ07oh8VNbIRaoD1LRZVTvD+0nieDKjfgKg89sD7rrKrg==}
    engines: {node: '>=6.9.0'}
    peerDependencies:
      '@babel/core': ^7.0.0-0
    dependencies:
      '@babel/core': 7.22.11
      '@babel/helper-plugin-utils': 7.22.5

  /@babel/plugin-transform-react-jsx-development@7.22.5(@babel/core@7.22.11):
    resolution: {integrity: sha512-bDhuzwWMuInwCYeDeMzyi7TaBgRQei6DqxhbyniL7/VG4RSS7HtSL2QbY4eESy1KJqlWt8g3xeEBGPuo+XqC8A==}
    engines: {node: '>=6.9.0'}
    peerDependencies:
      '@babel/core': ^7.0.0-0
    dependencies:
      '@babel/core': 7.22.11
      '@babel/plugin-transform-react-jsx': 7.22.5(@babel/core@7.22.11)
    dev: false

  /@babel/plugin-transform-react-jsx@7.22.5(@babel/core@7.22.11):
    resolution: {integrity: sha512-rog5gZaVbUip5iWDMTYbVM15XQq+RkUKhET/IHR6oizR+JEoN6CAfTTuHcK4vwUyzca30qqHqEpzBOnaRMWYMA==}
    engines: {node: '>=6.9.0'}
    peerDependencies:
      '@babel/core': ^7.0.0-0
    dependencies:
      '@babel/core': 7.22.11
      '@babel/helper-annotate-as-pure': 7.22.5
      '@babel/helper-module-imports': 7.22.5
      '@babel/helper-plugin-utils': 7.22.5
      '@babel/plugin-syntax-jsx': 7.22.5(@babel/core@7.22.11)
      '@babel/types': 7.22.5

  /@babel/runtime-corejs3@7.18.6:
    resolution: {integrity: sha512-cOu5wH2JFBgMjje+a+fz2JNIWU4GzYpl05oSob3UDvBEh6EuIn+TXFHMmBbhSb+k/4HMzgKCQfEEDArAWNF9Cw==}
    engines: {node: '>=6.9.0'}
    dependencies:
      core-js-pure: 3.23.4
      regenerator-runtime: 0.13.11
    dev: true

  /@babel/runtime@7.18.6:
    resolution: {integrity: sha512-t9wi7/AW6XtKahAe20Yw0/mMljKq0B1r2fPdvaAdV/KPDZewFXdaaa6K7lxmZBZ8FBNpCiAT6iHPmd6QO9bKfQ==}
    engines: {node: '>=6.9.0'}
    dependencies:
      regenerator-runtime: 0.13.11
    dev: false

  /@babel/runtime@7.22.6:
    resolution: {integrity: sha512-wDb5pWm4WDdF6LFUde3Jl8WzPA+3ZbxYqkC6xAXuD3irdEHN1k0NfTRrJD8ZD378SJ61miMLCqIOXYhd8x+AJQ==}
    engines: {node: '>=6.9.0'}
    dependencies:
      regenerator-runtime: 0.13.11

  /@babel/template@7.22.5:
    resolution: {integrity: sha512-X7yV7eiwAxdj9k94NEylvbVHLiVG1nvzCV2EAowhxLTwODV1jl9UzZ48leOC0sH7OnuHrIkllaBgneUykIcZaw==}
    engines: {node: '>=6.9.0'}
    dependencies:
      '@babel/code-frame': 7.22.13
      '@babel/parser': 7.22.14
      '@babel/types': 7.22.11

  /@babel/traverse@7.22.11:
    resolution: {integrity: sha512-mzAenteTfomcB7mfPtyi+4oe5BZ6MXxWcn4CX+h4IRJ+OOGXBrWU6jDQavkQI9Vuc5P+donFabBfFCcmWka9lQ==}
    engines: {node: '>=6.9.0'}
    dependencies:
      '@babel/code-frame': 7.22.13
      '@babel/generator': 7.22.10
      '@babel/helper-environment-visitor': 7.22.5
      '@babel/helper-function-name': 7.22.5
      '@babel/helper-hoist-variables': 7.22.5
      '@babel/helper-split-export-declaration': 7.22.6
      '@babel/parser': 7.22.14
      '@babel/types': 7.22.11
      debug: 4.3.4
      globals: 11.12.0
    transitivePeerDependencies:
      - supports-color

  /@babel/traverse@7.22.8:
    resolution: {integrity: sha512-y6LPR+wpM2I3qJrsheCTwhIinzkETbplIgPBbwvqPKc+uljeA5gP+3nP8irdYt1mjQaDnlIcG+dw8OjAco4GXw==}
    engines: {node: '>=6.9.0'}
    dependencies:
      '@babel/code-frame': 7.22.5
      '@babel/generator': 7.22.9
      '@babel/helper-environment-visitor': 7.22.5
      '@babel/helper-function-name': 7.22.5
      '@babel/helper-hoist-variables': 7.22.5
      '@babel/helper-split-export-declaration': 7.22.6
      '@babel/parser': 7.22.7
      '@babel/types': 7.22.5
      debug: 4.3.4
      globals: 11.12.0
    transitivePeerDependencies:
      - supports-color
    dev: false

  /@babel/types@7.22.11:
    resolution: {integrity: sha512-siazHiGuZRz9aB9NpHy9GOs9xiQPKnMzgdr493iI1M67vRXpnEq8ZOOKzezC5q7zwuQ6sDhdSp4SD9ixKSqKZg==}
    engines: {node: '>=6.9.0'}
    dependencies:
      '@babel/helper-string-parser': 7.22.5
      '@babel/helper-validator-identifier': 7.22.5
      to-fast-properties: 2.0.0

  /@babel/types@7.22.5:
    resolution: {integrity: sha512-zo3MIHGOkPOfoRXitsgHLjEXmlDaD/5KU1Uzuc9GNiZPhSqVxVRtxuPaSBZDsYZ9qV88AjtMtWW7ww98loJ9KA==}
    engines: {node: '>=6.9.0'}
    dependencies:
      '@babel/helper-string-parser': 7.22.5
      '@babel/helper-validator-identifier': 7.22.5
      to-fast-properties: 2.0.0

  /@changesets/apply-release-plan@6.1.4:
    resolution: {integrity: sha512-FMpKF1fRlJyCZVYHr3CbinpZZ+6MwvOtWUuO8uo+svcATEoc1zRDcj23pAurJ2TZ/uVz1wFHH6K3NlACy0PLew==}
    dependencies:
      '@babel/runtime': 7.22.6
      '@changesets/config': 2.3.1
      '@changesets/get-version-range-type': 0.3.2
      '@changesets/git': 2.0.0
      '@changesets/types': 5.2.1
      '@manypkg/get-packages': 1.1.3
      detect-indent: 6.1.0
      fs-extra: 7.0.1
      lodash.startcase: 4.4.0
      outdent: 0.5.0
      prettier: 2.8.8
      resolve-from: 5.0.0
      semver: 7.5.4
    dev: true

  /@changesets/assemble-release-plan@5.2.4:
    resolution: {integrity: sha512-xJkWX+1/CUaOUWTguXEbCDTyWJFECEhmdtbkjhn5GVBGxdP/JwaHBIU9sW3FR6gD07UwZ7ovpiPclQZs+j+mvg==}
    dependencies:
      '@babel/runtime': 7.22.6
      '@changesets/errors': 0.1.4
      '@changesets/get-dependents-graph': 1.3.6
      '@changesets/types': 5.2.1
      '@manypkg/get-packages': 1.1.3
      semver: 7.5.4
    dev: true

  /@changesets/changelog-git@0.1.14:
    resolution: {integrity: sha512-+vRfnKtXVWsDDxGctOfzJsPhaCdXRYoe+KyWYoq5X/GqoISREiat0l3L8B0a453B2B4dfHGcZaGyowHbp9BSaA==}
    dependencies:
      '@changesets/types': 5.2.1
    dev: true

  /@changesets/changelog-github@0.4.8:
    resolution: {integrity: sha512-jR1DHibkMAb5v/8ym77E4AMNWZKB5NPzw5a5Wtqm1JepAuIF+hrKp2u04NKM14oBZhHglkCfrla9uq8ORnK/dw==}
    dependencies:
      '@changesets/get-github-info': 0.5.2
      '@changesets/types': 5.2.1
      dotenv: 8.6.0
    transitivePeerDependencies:
      - encoding
    dev: true

  /@changesets/cli@2.26.2:
    resolution: {integrity: sha512-dnWrJTmRR8bCHikJHl9b9HW3gXACCehz4OasrXpMp7sx97ECuBGGNjJhjPhdZNCvMy9mn4BWdplI323IbqsRig==}
    hasBin: true
    dependencies:
      '@babel/runtime': 7.22.6
      '@changesets/apply-release-plan': 6.1.4
      '@changesets/assemble-release-plan': 5.2.4
      '@changesets/changelog-git': 0.1.14
      '@changesets/config': 2.3.1
      '@changesets/errors': 0.1.4
      '@changesets/get-dependents-graph': 1.3.6
      '@changesets/get-release-plan': 3.0.17
      '@changesets/git': 2.0.0
      '@changesets/logger': 0.0.5
      '@changesets/pre': 1.0.14
      '@changesets/read': 0.5.9
      '@changesets/types': 5.2.1
      '@changesets/write': 0.2.3
      '@manypkg/get-packages': 1.1.3
      '@types/is-ci': 3.0.0
      '@types/semver': 7.5.0
      ansi-colors: 4.1.3
      chalk: 2.4.2
      enquirer: 2.3.6
      external-editor: 3.1.0
      fs-extra: 7.0.1
      human-id: 1.0.2
      is-ci: 3.0.1
      meow: 6.1.1
      outdent: 0.5.0
      p-limit: 2.3.0
      preferred-pm: 3.0.3
      resolve-from: 5.0.0
      semver: 7.5.4
      spawndamnit: 2.0.0
      term-size: 2.2.1
      tty-table: 4.1.6
    dev: true

  /@changesets/config@2.3.1:
    resolution: {integrity: sha512-PQXaJl82CfIXddUOppj4zWu+987GCw2M+eQcOepxN5s+kvnsZOwjEJO3DH9eVy+OP6Pg/KFEWdsECFEYTtbg6w==}
    dependencies:
      '@changesets/errors': 0.1.4
      '@changesets/get-dependents-graph': 1.3.6
      '@changesets/logger': 0.0.5
      '@changesets/types': 5.2.1
      '@manypkg/get-packages': 1.1.3
      fs-extra: 7.0.1
      micromatch: 4.0.5
    dev: true

  /@changesets/errors@0.1.4:
    resolution: {integrity: sha512-HAcqPF7snsUJ/QzkWoKfRfXushHTu+K5KZLJWPb34s4eCZShIf8BFO3fwq6KU8+G7L5KdtN2BzQAXOSXEyiY9Q==}
    dependencies:
      extendable-error: 0.1.7
    dev: true

  /@changesets/get-dependents-graph@1.3.6:
    resolution: {integrity: sha512-Q/sLgBANmkvUm09GgRsAvEtY3p1/5OCzgBE5vX3vgb5CvW0j7CEljocx5oPXeQSNph6FXulJlXV3Re/v3K3P3Q==}
    dependencies:
      '@changesets/types': 5.2.1
      '@manypkg/get-packages': 1.1.3
      chalk: 2.4.2
      fs-extra: 7.0.1
      semver: 7.5.4
    dev: true

  /@changesets/get-github-info@0.5.2:
    resolution: {integrity: sha512-JppheLu7S114aEs157fOZDjFqUDpm7eHdq5E8SSR0gUBTEK0cNSHsrSR5a66xs0z3RWuo46QvA3vawp8BxDHvg==}
    dependencies:
      dataloader: 1.4.0
      node-fetch: 2.6.7
    transitivePeerDependencies:
      - encoding
    dev: true

  /@changesets/get-release-plan@3.0.17:
    resolution: {integrity: sha512-6IwKTubNEgoOZwDontYc2x2cWXfr6IKxP3IhKeK+WjyD6y3M4Gl/jdQvBw+m/5zWILSOCAaGLu2ZF6Q+WiPniw==}
    dependencies:
      '@babel/runtime': 7.22.6
      '@changesets/assemble-release-plan': 5.2.4
      '@changesets/config': 2.3.1
      '@changesets/pre': 1.0.14
      '@changesets/read': 0.5.9
      '@changesets/types': 5.2.1
      '@manypkg/get-packages': 1.1.3
    dev: true

  /@changesets/get-version-range-type@0.3.2:
    resolution: {integrity: sha512-SVqwYs5pULYjYT4op21F2pVbcrca4qA/bAA3FmFXKMN7Y+HcO8sbZUTx3TAy2VXulP2FACd1aC7f2nTuqSPbqg==}
    dev: true

  /@changesets/git@2.0.0:
    resolution: {integrity: sha512-enUVEWbiqUTxqSnmesyJGWfzd51PY4H7mH9yUw0hPVpZBJ6tQZFMU3F3mT/t9OJ/GjyiM4770i+sehAn6ymx6A==}
    dependencies:
      '@babel/runtime': 7.22.6
      '@changesets/errors': 0.1.4
      '@changesets/types': 5.2.1
      '@manypkg/get-packages': 1.1.3
      is-subdir: 1.2.0
      micromatch: 4.0.5
      spawndamnit: 2.0.0
    dev: true

  /@changesets/logger@0.0.5:
    resolution: {integrity: sha512-gJyZHomu8nASHpaANzc6bkQMO9gU/ib20lqew1rVx753FOxffnCrJlGIeQVxNWCqM+o6OOleCo/ivL8UAO5iFw==}
    dependencies:
      chalk: 2.4.2
    dev: true

  /@changesets/parse@0.3.16:
    resolution: {integrity: sha512-127JKNd167ayAuBjUggZBkmDS5fIKsthnr9jr6bdnuUljroiERW7FBTDNnNVyJ4l69PzR57pk6mXQdtJyBCJKg==}
    dependencies:
      '@changesets/types': 5.2.1
      js-yaml: 3.14.1
    dev: true

  /@changesets/pre@1.0.14:
    resolution: {integrity: sha512-dTsHmxQWEQekHYHbg+M1mDVYFvegDh9j/kySNuDKdylwfMEevTeDouR7IfHNyVodxZXu17sXoJuf2D0vi55FHQ==}
    dependencies:
      '@babel/runtime': 7.22.6
      '@changesets/errors': 0.1.4
      '@changesets/types': 5.2.1
      '@manypkg/get-packages': 1.1.3
      fs-extra: 7.0.1
    dev: true

  /@changesets/read@0.5.9:
    resolution: {integrity: sha512-T8BJ6JS6j1gfO1HFq50kU3qawYxa4NTbI/ASNVVCBTsKquy2HYwM9r7ZnzkiMe8IEObAJtUVGSrePCOxAK2haQ==}
    dependencies:
      '@babel/runtime': 7.22.6
      '@changesets/git': 2.0.0
      '@changesets/logger': 0.0.5
      '@changesets/parse': 0.3.16
      '@changesets/types': 5.2.1
      chalk: 2.4.2
      fs-extra: 7.0.1
      p-filter: 2.1.0
    dev: true

  /@changesets/types@4.1.0:
    resolution: {integrity: sha512-LDQvVDv5Kb50ny2s25Fhm3d9QSZimsoUGBsUioj6MC3qbMUCuC8GPIvk/M6IvXx3lYhAs0lwWUQLb+VIEUCECw==}
    dev: true

  /@changesets/types@5.2.1:
    resolution: {integrity: sha512-myLfHbVOqaq9UtUKqR/nZA/OY7xFjQMdfgfqeZIBK4d0hA6pgxArvdv8M+6NUzzBsjWLOtvApv8YHr4qM+Kpfg==}
    dev: true

  /@changesets/write@0.2.3:
    resolution: {integrity: sha512-Dbamr7AIMvslKnNYsLFafaVORx4H0pvCA2MHqgtNCySMe1blImEyAEOzDmcgKAkgz4+uwoLz7demIrX+JBr/Xw==}
    dependencies:
      '@babel/runtime': 7.22.6
      '@changesets/types': 5.2.1
      fs-extra: 7.0.1
      human-id: 1.0.2
      prettier: 2.8.8
    dev: true

  /@chevrotain/cst-dts-gen@10.5.0:
    resolution: {integrity: sha512-lhmC/FyqQ2o7pGK4Om+hzuDrm9rhFYIJ/AXoQBeongmn870Xeb0L6oGEiuR8nohFNL5sMaQEJWCxr1oIVIVXrw==}
    dependencies:
      '@chevrotain/gast': 10.5.0
      '@chevrotain/types': 10.5.0
      lodash: 4.17.21
    dev: false

  /@chevrotain/gast@10.5.0:
    resolution: {integrity: sha512-pXdMJ9XeDAbgOWKuD1Fldz4ieCs6+nLNmyVhe2gZVqoO7v8HXuHYs5OV2EzUtbuai37TlOAQHrTDvxMnvMJz3A==}
    dependencies:
      '@chevrotain/types': 10.5.0
      lodash: 4.17.21
    dev: false

  /@chevrotain/types@10.5.0:
    resolution: {integrity: sha512-f1MAia0x/pAVPWH/T73BJVyO2XU5tI4/iE7cnxb7tqdNTNhQI3Uq3XkqcoteTmD4t1aM0LbHCJOhgIDn07kl2A==}
    dev: false

  /@chevrotain/utils@10.5.0:
    resolution: {integrity: sha512-hBzuU5+JjB2cqNZyszkDHZgOSrUUT8V3dhgRl8Q9Gp6dAj/H5+KILGjbhDpc3Iy9qmqlm/akuOI2ut9VUtzJxQ==}
    dev: false

  /@clack/core@0.3.2:
    resolution: {integrity: sha512-FZnsNynwGDIDktx6PEZK1EuCkFpY4ldEX6VYvfl0dqeoLPb9Jpw1xoUXaVcGR8ExmYNm1w2vdGdJkEUYD/2pqg==}
    dependencies:
      picocolors: 1.0.0
      sisteransi: 1.0.5
    dev: false

  /@clack/core@0.3.3:
    resolution: {integrity: sha512-5ZGyb75BUBjlll6eOa1m/IZBxwk91dooBWhPSL67sWcLS0zt9SnswRL0l26TVdBhb0wnWORRxUn//uH6n4z7+A==}
    dependencies:
      picocolors: 1.0.0
      sisteransi: 1.0.5
    dev: false

  /@clack/prompts@0.6.3:
    resolution: {integrity: sha512-AM+kFmAHawpUQv2q9+mcB6jLKxXGjgu/r2EQjEwujgpCdzrST6BJqYw00GRn56/L/Izw5U7ImoLmy00X/r80Pw==}
    dependencies:
      '@clack/core': 0.3.2
      picocolors: 1.0.0
      sisteransi: 1.0.5
    dev: false
    bundledDependencies:
      - is-unicode-supported

  /@clack/prompts@0.7.0:
    resolution: {integrity: sha512-0MhX9/B4iL6Re04jPrttDm+BsP8y6mS7byuv0BvXgdXhbV5PdlsHt55dvNsuBCPZ7xq1oTAOOuotR9NFbQyMSA==}
    dependencies:
      '@clack/core': 0.3.3
      picocolors: 1.0.0
      sisteransi: 1.0.5
    dev: false
    bundledDependencies:
      - is-unicode-supported

  /@cspotcode/source-map-support@0.8.1:
    resolution: {integrity: sha512-IchNf6dN4tHoMFIn/7OE8LWZ19Y6q/67Bmf6vnGREv8RSbBVb9LPJxEcnwrcwX6ixSvaiGoomAUvu4YSxXrVgw==}
    engines: {node: '>=12'}
    dependencies:
      '@jridgewell/trace-mapping': 0.3.9
    dev: true

  /@dimforge/rapier3d-compat@0.11.2:
    resolution: {integrity: sha512-vdWmlkpS3G8nGAzLuK7GYTpNdrkn/0NKCe0l1Jqxc7ZZOB3N0q9uG/Ap9l9bothWuAvxscIt0U97GVLr0lXWLg==}
    dev: true

  /@esbuild/android-arm64@0.17.19:
    resolution: {integrity: sha512-KBMWvEZooR7+kzY0BtbTQn0OAYY7CsiydT63pVEaPtVYF0hXbUaOyZog37DKxK7NF3XacBJOpYT4adIJh+avxA==}
    engines: {node: '>=12'}
    cpu: [arm64]
    os: [android]
    requiresBuild: true
    dev: true
    optional: true

  /@esbuild/android-arm64@0.18.17:
    resolution: {integrity: sha512-9np+YYdNDed5+Jgr1TdWBsozZ85U1Oa3xW0c7TWqH0y2aGghXtZsuT8nYRbzOMcl0bXZXjOGbksoTtVOlWrRZg==}
    engines: {node: '>=12'}
    cpu: [arm64]
    os: [android]
    requiresBuild: true
    dev: true
    optional: true

  /@esbuild/android-arm64@0.18.20:
    resolution: {integrity: sha512-Nz4rJcchGDtENV0eMKUNa6L12zz2zBDXuhj/Vjh18zGqB44Bi7MBMSXjgunJgjRhCmKOjnPuZp4Mb6OKqtMHLQ==}
    engines: {node: '>=12'}
    cpu: [arm64]
    os: [android]
    requiresBuild: true
    optional: true

  /@esbuild/android-arm64@0.19.2:
    resolution: {integrity: sha512-lsB65vAbe90I/Qe10OjkmrdxSX4UJDjosDgb8sZUKcg3oefEuW2OT2Vozz8ef7wrJbMcmhvCC+hciF8jY/uAkw==}
    engines: {node: '>=12'}
    cpu: [arm64]
    os: [android]
    requiresBuild: true
    optional: true

  /@esbuild/android-arm@0.17.19:
    resolution: {integrity: sha512-rIKddzqhmav7MSmoFCmDIb6e2W57geRsM94gV2l38fzhXMwq7hZoClug9USI2pFRGL06f4IOPHHpFNOkWieR8A==}
    engines: {node: '>=12'}
    cpu: [arm]
    os: [android]
    requiresBuild: true
    dev: true
    optional: true

  /@esbuild/android-arm@0.18.17:
    resolution: {integrity: sha512-wHsmJG/dnL3OkpAcwbgoBTTMHVi4Uyou3F5mf58ZtmUyIKfcdA7TROav/6tCzET4A3QW2Q2FC+eFneMU+iyOxg==}
    engines: {node: '>=12'}
    cpu: [arm]
    os: [android]
    requiresBuild: true
    dev: true
    optional: true

  /@esbuild/android-arm@0.18.20:
    resolution: {integrity: sha512-fyi7TDI/ijKKNZTUJAQqiG5T7YjJXgnzkURqmGj13C6dCqckZBLdl4h7bkhHt/t0WP+zO9/zwroDvANaOqO5Sw==}
    engines: {node: '>=12'}
    cpu: [arm]
    os: [android]
    requiresBuild: true
    optional: true

  /@esbuild/android-arm@0.19.2:
    resolution: {integrity: sha512-tM8yLeYVe7pRyAu9VMi/Q7aunpLwD139EY1S99xbQkT4/q2qa6eA4ige/WJQYdJ8GBL1K33pPFhPfPdJ/WzT8Q==}
    engines: {node: '>=12'}
    cpu: [arm]
    os: [android]
    requiresBuild: true
    optional: true

  /@esbuild/android-x64@0.17.19:
    resolution: {integrity: sha512-uUTTc4xGNDT7YSArp/zbtmbhO0uEEK9/ETW29Wk1thYUJBz3IVnvgEiEwEa9IeLyvnpKrWK64Utw2bgUmDveww==}
    engines: {node: '>=12'}
    cpu: [x64]
    os: [android]
    requiresBuild: true
    dev: true
    optional: true

  /@esbuild/android-x64@0.18.17:
    resolution: {integrity: sha512-O+FeWB/+xya0aLg23hHEM2E3hbfwZzjqumKMSIqcHbNvDa+dza2D0yLuymRBQQnC34CWrsJUXyH2MG5VnLd6uw==}
    engines: {node: '>=12'}
    cpu: [x64]
    os: [android]
    requiresBuild: true
    dev: true
    optional: true

  /@esbuild/android-x64@0.18.20:
    resolution: {integrity: sha512-8GDdlePJA8D6zlZYJV/jnrRAi6rOiNaCC/JclcXpB+KIuvfBN4owLtgzY2bsxnx666XjJx2kDPUmnTtR8qKQUg==}
    engines: {node: '>=12'}
    cpu: [x64]
    os: [android]
    requiresBuild: true
    optional: true

  /@esbuild/android-x64@0.19.2:
    resolution: {integrity: sha512-qK/TpmHt2M/Hg82WXHRc/W/2SGo/l1thtDHZWqFq7oi24AjZ4O/CpPSu6ZuYKFkEgmZlFoa7CooAyYmuvnaG8w==}
    engines: {node: '>=12'}
    cpu: [x64]
    os: [android]
    requiresBuild: true
    optional: true

  /@esbuild/darwin-arm64@0.17.19:
    resolution: {integrity: sha512-80wEoCfF/hFKM6WE1FyBHc9SfUblloAWx6FJkFWTWiCoht9Mc0ARGEM47e67W9rI09YoUxJL68WHfDRYEAvOhg==}
    engines: {node: '>=12'}
    cpu: [arm64]
    os: [darwin]
    requiresBuild: true
    dev: true
    optional: true

  /@esbuild/darwin-arm64@0.18.17:
    resolution: {integrity: sha512-M9uJ9VSB1oli2BE/dJs3zVr9kcCBBsE883prage1NWz6pBS++1oNn/7soPNS3+1DGj0FrkSvnED4Bmlu1VAE9g==}
    engines: {node: '>=12'}
    cpu: [arm64]
    os: [darwin]
    requiresBuild: true
    dev: true
    optional: true

  /@esbuild/darwin-arm64@0.18.20:
    resolution: {integrity: sha512-bxRHW5kHU38zS2lPTPOyuyTm+S+eobPUnTNkdJEfAddYgEcll4xkT8DB9d2008DtTbl7uJag2HuE5NZAZgnNEA==}
    engines: {node: '>=12'}
    cpu: [arm64]
    os: [darwin]
    requiresBuild: true
    optional: true

  /@esbuild/darwin-arm64@0.19.2:
    resolution: {integrity: sha512-Ora8JokrvrzEPEpZO18ZYXkH4asCdc1DLdcVy8TGf5eWtPO1Ie4WroEJzwI52ZGtpODy3+m0a2yEX9l+KUn0tA==}
    engines: {node: '>=12'}
    cpu: [arm64]
    os: [darwin]
    requiresBuild: true
    optional: true

  /@esbuild/darwin-x64@0.17.19:
    resolution: {integrity: sha512-IJM4JJsLhRYr9xdtLytPLSH9k/oxR3boaUIYiHkAawtwNOXKE8KoU8tMvryogdcT8AU+Bflmh81Xn6Q0vTZbQw==}
    engines: {node: '>=12'}
    cpu: [x64]
    os: [darwin]
    requiresBuild: true
    dev: true
    optional: true

  /@esbuild/darwin-x64@0.18.17:
    resolution: {integrity: sha512-XDre+J5YeIJDMfp3n0279DFNrGCXlxOuGsWIkRb1NThMZ0BsrWXoTg23Jer7fEXQ9Ye5QjrvXpxnhzl3bHtk0g==}
    engines: {node: '>=12'}
    cpu: [x64]
    os: [darwin]
    requiresBuild: true
    dev: true
    optional: true

  /@esbuild/darwin-x64@0.18.20:
    resolution: {integrity: sha512-pc5gxlMDxzm513qPGbCbDukOdsGtKhfxD1zJKXjCCcU7ju50O7MeAZ8c4krSJcOIJGFR+qx21yMMVYwiQvyTyQ==}
    engines: {node: '>=12'}
    cpu: [x64]
    os: [darwin]
    requiresBuild: true
    optional: true

  /@esbuild/darwin-x64@0.19.2:
    resolution: {integrity: sha512-tP+B5UuIbbFMj2hQaUr6EALlHOIOmlLM2FK7jeFBobPy2ERdohI4Ka6ZFjZ1ZYsrHE/hZimGuU90jusRE0pwDw==}
    engines: {node: '>=12'}
    cpu: [x64]
    os: [darwin]
    requiresBuild: true
    optional: true

  /@esbuild/freebsd-arm64@0.17.19:
    resolution: {integrity: sha512-pBwbc7DufluUeGdjSU5Si+P3SoMF5DQ/F/UmTSb8HXO80ZEAJmrykPyzo1IfNbAoaqw48YRpv8shwd1NoI0jcQ==}
    engines: {node: '>=12'}
    cpu: [arm64]
    os: [freebsd]
    requiresBuild: true
    dev: true
    optional: true

  /@esbuild/freebsd-arm64@0.18.17:
    resolution: {integrity: sha512-cjTzGa3QlNfERa0+ptykyxs5A6FEUQQF0MuilYXYBGdBxD3vxJcKnzDlhDCa1VAJCmAxed6mYhA2KaJIbtiNuQ==}
    engines: {node: '>=12'}
    cpu: [arm64]
    os: [freebsd]
    requiresBuild: true
    dev: true
    optional: true

  /@esbuild/freebsd-arm64@0.18.20:
    resolution: {integrity: sha512-yqDQHy4QHevpMAaxhhIwYPMv1NECwOvIpGCZkECn8w2WFHXjEwrBn3CeNIYsibZ/iZEUemj++M26W3cNR5h+Tw==}
    engines: {node: '>=12'}
    cpu: [arm64]
    os: [freebsd]
    requiresBuild: true
    optional: true

  /@esbuild/freebsd-arm64@0.19.2:
    resolution: {integrity: sha512-YbPY2kc0acfzL1VPVK6EnAlig4f+l8xmq36OZkU0jzBVHcOTyQDhnKQaLzZudNJQyymd9OqQezeaBgkTGdTGeQ==}
    engines: {node: '>=12'}
    cpu: [arm64]
    os: [freebsd]
    requiresBuild: true
    optional: true

  /@esbuild/freebsd-x64@0.17.19:
    resolution: {integrity: sha512-4lu+n8Wk0XlajEhbEffdy2xy53dpR06SlzvhGByyg36qJw6Kpfk7cp45DR/62aPH9mtJRmIyrXAS5UWBrJT6TQ==}
    engines: {node: '>=12'}
    cpu: [x64]
    os: [freebsd]
    requiresBuild: true
    dev: true
    optional: true

  /@esbuild/freebsd-x64@0.18.17:
    resolution: {integrity: sha512-sOxEvR8d7V7Kw8QqzxWc7bFfnWnGdaFBut1dRUYtu+EIRXefBc/eIsiUiShnW0hM3FmQ5Zf27suDuHsKgZ5QrA==}
    engines: {node: '>=12'}
    cpu: [x64]
    os: [freebsd]
    requiresBuild: true
    dev: true
    optional: true

  /@esbuild/freebsd-x64@0.18.20:
    resolution: {integrity: sha512-tgWRPPuQsd3RmBZwarGVHZQvtzfEBOreNuxEMKFcd5DaDn2PbBxfwLcj4+aenoh7ctXcbXmOQIn8HI6mCSw5MQ==}
    engines: {node: '>=12'}
    cpu: [x64]
    os: [freebsd]
    requiresBuild: true
    optional: true

  /@esbuild/freebsd-x64@0.19.2:
    resolution: {integrity: sha512-nSO5uZT2clM6hosjWHAsS15hLrwCvIWx+b2e3lZ3MwbYSaXwvfO528OF+dLjas1g3bZonciivI8qKR/Hm7IWGw==}
    engines: {node: '>=12'}
    cpu: [x64]
    os: [freebsd]
    requiresBuild: true
    optional: true

  /@esbuild/linux-arm64@0.17.19:
    resolution: {integrity: sha512-ct1Tg3WGwd3P+oZYqic+YZF4snNl2bsnMKRkb3ozHmnM0dGWuxcPTTntAF6bOP0Sp4x0PjSF+4uHQ1xvxfRKqg==}
    engines: {node: '>=12'}
    cpu: [arm64]
    os: [linux]
    requiresBuild: true
    dev: true
    optional: true

  /@esbuild/linux-arm64@0.18.17:
    resolution: {integrity: sha512-c9w3tE7qA3CYWjT+M3BMbwMt+0JYOp3vCMKgVBrCl1nwjAlOMYzEo+gG7QaZ9AtqZFj5MbUc885wuBBmu6aADQ==}
    engines: {node: '>=12'}
    cpu: [arm64]
    os: [linux]
    requiresBuild: true
    dev: true
    optional: true

  /@esbuild/linux-arm64@0.18.20:
    resolution: {integrity: sha512-2YbscF+UL7SQAVIpnWvYwM+3LskyDmPhe31pE7/aoTMFKKzIc9lLbyGUpmmb8a8AixOL61sQ/mFh3jEjHYFvdA==}
    engines: {node: '>=12'}
    cpu: [arm64]
    os: [linux]
    requiresBuild: true
    optional: true

  /@esbuild/linux-arm64@0.19.2:
    resolution: {integrity: sha512-ig2P7GeG//zWlU0AggA3pV1h5gdix0MA3wgB+NsnBXViwiGgY77fuN9Wr5uoCrs2YzaYfogXgsWZbm+HGr09xg==}
    engines: {node: '>=12'}
    cpu: [arm64]
    os: [linux]
    requiresBuild: true
    optional: true

  /@esbuild/linux-arm@0.17.19:
    resolution: {integrity: sha512-cdmT3KxjlOQ/gZ2cjfrQOtmhG4HJs6hhvm3mWSRDPtZ/lP5oe8FWceS10JaSJC13GBd4eH/haHnqf7hhGNLerA==}
    engines: {node: '>=12'}
    cpu: [arm]
    os: [linux]
    requiresBuild: true
    dev: true
    optional: true

  /@esbuild/linux-arm@0.18.17:
    resolution: {integrity: sha512-2d3Lw6wkwgSLC2fIvXKoMNGVaeY8qdN0IC3rfuVxJp89CRfA3e3VqWifGDfuakPmp90+ZirmTfye1n4ncjv2lg==}
    engines: {node: '>=12'}
    cpu: [arm]
    os: [linux]
    requiresBuild: true
    dev: true
    optional: true

  /@esbuild/linux-arm@0.18.20:
    resolution: {integrity: sha512-/5bHkMWnq1EgKr1V+Ybz3s1hWXok7mDFUMQ4cG10AfW3wL02PSZi5kFpYKrptDsgb2WAJIvRcDm+qIvXf/apvg==}
    engines: {node: '>=12'}
    cpu: [arm]
    os: [linux]
    requiresBuild: true
    optional: true

  /@esbuild/linux-arm@0.19.2:
    resolution: {integrity: sha512-Odalh8hICg7SOD7XCj0YLpYCEc+6mkoq63UnExDCiRA2wXEmGlK5JVrW50vZR9Qz4qkvqnHcpH+OFEggO3PgTg==}
    engines: {node: '>=12'}
    cpu: [arm]
    os: [linux]
    requiresBuild: true
    optional: true

  /@esbuild/linux-ia32@0.17.19:
    resolution: {integrity: sha512-w4IRhSy1VbsNxHRQpeGCHEmibqdTUx61Vc38APcsRbuVgK0OPEnQ0YD39Brymn96mOx48Y2laBQGqgZ0j9w6SQ==}
    engines: {node: '>=12'}
    cpu: [ia32]
    os: [linux]
    requiresBuild: true
    dev: true
    optional: true

  /@esbuild/linux-ia32@0.18.17:
    resolution: {integrity: sha512-1DS9F966pn5pPnqXYz16dQqWIB0dmDfAQZd6jSSpiT9eX1NzKh07J6VKR3AoXXXEk6CqZMojiVDSZi1SlmKVdg==}
    engines: {node: '>=12'}
    cpu: [ia32]
    os: [linux]
    requiresBuild: true
    dev: true
    optional: true

  /@esbuild/linux-ia32@0.18.20:
    resolution: {integrity: sha512-P4etWwq6IsReT0E1KHU40bOnzMHoH73aXp96Fs8TIT6z9Hu8G6+0SHSw9i2isWrD2nbx2qo5yUqACgdfVGx7TA==}
    engines: {node: '>=12'}
    cpu: [ia32]
    os: [linux]
    requiresBuild: true
    optional: true

  /@esbuild/linux-ia32@0.19.2:
    resolution: {integrity: sha512-mLfp0ziRPOLSTek0Gd9T5B8AtzKAkoZE70fneiiyPlSnUKKI4lp+mGEnQXcQEHLJAcIYDPSyBvsUbKUG2ri/XQ==}
    engines: {node: '>=12'}
    cpu: [ia32]
    os: [linux]
    requiresBuild: true
    optional: true

  /@esbuild/linux-loong64@0.17.19:
    resolution: {integrity: sha512-2iAngUbBPMq439a+z//gE+9WBldoMp1s5GWsUSgqHLzLJ9WoZLZhpwWuym0u0u/4XmZ3gpHmzV84PonE+9IIdQ==}
    engines: {node: '>=12'}
    cpu: [loong64]
    os: [linux]
    requiresBuild: true
    dev: true
    optional: true

  /@esbuild/linux-loong64@0.18.17:
    resolution: {integrity: sha512-EvLsxCk6ZF0fpCB6w6eOI2Fc8KW5N6sHlIovNe8uOFObL2O+Mr0bflPHyHwLT6rwMg9r77WOAWb2FqCQrVnwFg==}
    engines: {node: '>=12'}
    cpu: [loong64]
    os: [linux]
    requiresBuild: true
    dev: true
    optional: true

  /@esbuild/linux-loong64@0.18.20:
    resolution: {integrity: sha512-nXW8nqBTrOpDLPgPY9uV+/1DjxoQ7DoB2N8eocyq8I9XuqJ7BiAMDMf9n1xZM9TgW0J8zrquIb/A7s3BJv7rjg==}
    engines: {node: '>=12'}
    cpu: [loong64]
    os: [linux]
    requiresBuild: true
    optional: true

  /@esbuild/linux-loong64@0.19.2:
    resolution: {integrity: sha512-hn28+JNDTxxCpnYjdDYVMNTR3SKavyLlCHHkufHV91fkewpIyQchS1d8wSbmXhs1fiYDpNww8KTFlJ1dHsxeSw==}
    engines: {node: '>=12'}
    cpu: [loong64]
    os: [linux]
    requiresBuild: true
    optional: true

  /@esbuild/linux-mips64el@0.17.19:
    resolution: {integrity: sha512-LKJltc4LVdMKHsrFe4MGNPp0hqDFA1Wpt3jE1gEyM3nKUvOiO//9PheZZHfYRfYl6AwdTH4aTcXSqBerX0ml4A==}
    engines: {node: '>=12'}
    cpu: [mips64el]
    os: [linux]
    requiresBuild: true
    dev: true
    optional: true

  /@esbuild/linux-mips64el@0.18.17:
    resolution: {integrity: sha512-e0bIdHA5p6l+lwqTE36NAW5hHtw2tNRmHlGBygZC14QObsA3bD4C6sXLJjvnDIjSKhW1/0S3eDy+QmX/uZWEYQ==}
    engines: {node: '>=12'}
    cpu: [mips64el]
    os: [linux]
    requiresBuild: true
    dev: true
    optional: true

  /@esbuild/linux-mips64el@0.18.20:
    resolution: {integrity: sha512-d5NeaXZcHp8PzYy5VnXV3VSd2D328Zb+9dEq5HE6bw6+N86JVPExrA6O68OPwobntbNJ0pzCpUFZTo3w0GyetQ==}
    engines: {node: '>=12'}
    cpu: [mips64el]
    os: [linux]
    requiresBuild: true
    optional: true

  /@esbuild/linux-mips64el@0.19.2:
    resolution: {integrity: sha512-KbXaC0Sejt7vD2fEgPoIKb6nxkfYW9OmFUK9XQE4//PvGIxNIfPk1NmlHmMg6f25x57rpmEFrn1OotASYIAaTg==}
    engines: {node: '>=12'}
    cpu: [mips64el]
    os: [linux]
    requiresBuild: true
    optional: true

  /@esbuild/linux-ppc64@0.17.19:
    resolution: {integrity: sha512-/c/DGybs95WXNS8y3Ti/ytqETiW7EU44MEKuCAcpPto3YjQbyK3IQVKfF6nbghD7EcLUGl0NbiL5Rt5DMhn5tg==}
    engines: {node: '>=12'}
    cpu: [ppc64]
    os: [linux]
    requiresBuild: true
    dev: true
    optional: true

  /@esbuild/linux-ppc64@0.18.17:
    resolution: {integrity: sha512-BAAilJ0M5O2uMxHYGjFKn4nJKF6fNCdP1E0o5t5fvMYYzeIqy2JdAP88Az5LHt9qBoUa4tDaRpfWt21ep5/WqQ==}
    engines: {node: '>=12'}
    cpu: [ppc64]
    os: [linux]
    requiresBuild: true
    dev: true
    optional: true

  /@esbuild/linux-ppc64@0.18.20:
    resolution: {integrity: sha512-WHPyeScRNcmANnLQkq6AfyXRFr5D6N2sKgkFo2FqguP44Nw2eyDlbTdZwd9GYk98DZG9QItIiTlFLHJHjxP3FA==}
    engines: {node: '>=12'}
    cpu: [ppc64]
    os: [linux]
    requiresBuild: true
    optional: true

  /@esbuild/linux-ppc64@0.19.2:
    resolution: {integrity: sha512-dJ0kE8KTqbiHtA3Fc/zn7lCd7pqVr4JcT0JqOnbj4LLzYnp+7h8Qi4yjfq42ZlHfhOCM42rBh0EwHYLL6LEzcw==}
    engines: {node: '>=12'}
    cpu: [ppc64]
    os: [linux]
    requiresBuild: true
    optional: true

  /@esbuild/linux-riscv64@0.17.19:
    resolution: {integrity: sha512-FC3nUAWhvFoutlhAkgHf8f5HwFWUL6bYdvLc/TTuxKlvLi3+pPzdZiFKSWz/PF30TB1K19SuCxDTI5KcqASJqA==}
    engines: {node: '>=12'}
    cpu: [riscv64]
    os: [linux]
    requiresBuild: true
    dev: true
    optional: true

  /@esbuild/linux-riscv64@0.18.17:
    resolution: {integrity: sha512-Wh/HW2MPnC3b8BqRSIme/9Zhab36PPH+3zam5pqGRH4pE+4xTrVLx2+XdGp6fVS3L2x+DrsIcsbMleex8fbE6g==}
    engines: {node: '>=12'}
    cpu: [riscv64]
    os: [linux]
    requiresBuild: true
    dev: true
    optional: true

  /@esbuild/linux-riscv64@0.18.20:
    resolution: {integrity: sha512-WSxo6h5ecI5XH34KC7w5veNnKkju3zBRLEQNY7mv5mtBmrP/MjNBCAlsM2u5hDBlS3NGcTQpoBvRzqBcRtpq1A==}
    engines: {node: '>=12'}
    cpu: [riscv64]
    os: [linux]
    requiresBuild: true
    optional: true

  /@esbuild/linux-riscv64@0.19.2:
    resolution: {integrity: sha512-7Z/jKNFufZ/bbu4INqqCN6DDlrmOTmdw6D0gH+6Y7auok2r02Ur661qPuXidPOJ+FSgbEeQnnAGgsVynfLuOEw==}
    engines: {node: '>=12'}
    cpu: [riscv64]
    os: [linux]
    requiresBuild: true
    optional: true

  /@esbuild/linux-s390x@0.17.19:
    resolution: {integrity: sha512-IbFsFbxMWLuKEbH+7sTkKzL6NJmG2vRyy6K7JJo55w+8xDk7RElYn6xvXtDW8HCfoKBFK69f3pgBJSUSQPr+4Q==}
    engines: {node: '>=12'}
    cpu: [s390x]
    os: [linux]
    requiresBuild: true
    dev: true
    optional: true

  /@esbuild/linux-s390x@0.18.17:
    resolution: {integrity: sha512-j/34jAl3ul3PNcK3pfI0NSlBANduT2UO5kZ7FCaK33XFv3chDhICLY8wJJWIhiQ+YNdQ9dxqQctRg2bvrMlYgg==}
    engines: {node: '>=12'}
    cpu: [s390x]
    os: [linux]
    requiresBuild: true
    dev: true
    optional: true

  /@esbuild/linux-s390x@0.18.20:
    resolution: {integrity: sha512-+8231GMs3mAEth6Ja1iK0a1sQ3ohfcpzpRLH8uuc5/KVDFneH6jtAJLFGafpzpMRO6DzJ6AvXKze9LfFMrIHVQ==}
    engines: {node: '>=12'}
    cpu: [s390x]
    os: [linux]
    requiresBuild: true
    optional: true

  /@esbuild/linux-s390x@0.19.2:
    resolution: {integrity: sha512-U+RinR6aXXABFCcAY4gSlv4CL1oOVvSSCdseQmGO66H+XyuQGZIUdhG56SZaDJQcLmrSfRmx5XZOWyCJPRqS7g==}
    engines: {node: '>=12'}
    cpu: [s390x]
    os: [linux]
    requiresBuild: true
    optional: true

  /@esbuild/linux-x64@0.17.19:
    resolution: {integrity: sha512-68ngA9lg2H6zkZcyp22tsVt38mlhWde8l3eJLWkyLrp4HwMUr3c1s/M2t7+kHIhvMjglIBrFpncX1SzMckomGw==}
    engines: {node: '>=12'}
    cpu: [x64]
    os: [linux]
    requiresBuild: true
    dev: true
    optional: true

  /@esbuild/linux-x64@0.18.17:
    resolution: {integrity: sha512-QM50vJ/y+8I60qEmFxMoxIx4de03pGo2HwxdBeFd4nMh364X6TIBZ6VQ5UQmPbQWUVWHWws5MmJXlHAXvJEmpQ==}
    engines: {node: '>=12'}
    cpu: [x64]
    os: [linux]
    requiresBuild: true
    dev: true
    optional: true

  /@esbuild/linux-x64@0.18.20:
    resolution: {integrity: sha512-UYqiqemphJcNsFEskc73jQ7B9jgwjWrSayxawS6UVFZGWrAAtkzjxSqnoclCXxWtfwLdzU+vTpcNYhpn43uP1w==}
    engines: {node: '>=12'}
    cpu: [x64]
    os: [linux]
    requiresBuild: true
    optional: true

  /@esbuild/linux-x64@0.19.2:
    resolution: {integrity: sha512-oxzHTEv6VPm3XXNaHPyUTTte+3wGv7qVQtqaZCrgstI16gCuhNOtBXLEBkBREP57YTd68P0VgDgG73jSD8bwXQ==}
    engines: {node: '>=12'}
    cpu: [x64]
    os: [linux]
    requiresBuild: true
    optional: true

  /@esbuild/netbsd-x64@0.17.19:
    resolution: {integrity: sha512-CwFq42rXCR8TYIjIfpXCbRX0rp1jo6cPIUPSaWwzbVI4aOfX96OXY8M6KNmtPcg7QjYeDmN+DD0Wp3LaBOLf4Q==}
    engines: {node: '>=12'}
    cpu: [x64]
    os: [netbsd]
    requiresBuild: true
    dev: true
    optional: true

  /@esbuild/netbsd-x64@0.18.17:
    resolution: {integrity: sha512-/jGlhWR7Sj9JPZHzXyyMZ1RFMkNPjC6QIAan0sDOtIo2TYk3tZn5UDrkE0XgsTQCxWTTOcMPf9p6Rh2hXtl5TQ==}
    engines: {node: '>=12'}
    cpu: [x64]
    os: [netbsd]
    requiresBuild: true
    dev: true
    optional: true

  /@esbuild/netbsd-x64@0.18.20:
    resolution: {integrity: sha512-iO1c++VP6xUBUmltHZoMtCUdPlnPGdBom6IrO4gyKPFFVBKioIImVooR5I83nTew5UOYrk3gIJhbZh8X44y06A==}
    engines: {node: '>=12'}
    cpu: [x64]
    os: [netbsd]
    requiresBuild: true
    optional: true

  /@esbuild/netbsd-x64@0.19.2:
    resolution: {integrity: sha512-WNa5zZk1XpTTwMDompZmvQLHszDDDN7lYjEHCUmAGB83Bgs20EMs7ICD+oKeT6xt4phV4NDdSi/8OfjPbSbZfQ==}
    engines: {node: '>=12'}
    cpu: [x64]
    os: [netbsd]
    requiresBuild: true
    optional: true

  /@esbuild/openbsd-x64@0.17.19:
    resolution: {integrity: sha512-cnq5brJYrSZ2CF6c35eCmviIN3k3RczmHz8eYaVlNasVqsNY+JKohZU5MKmaOI+KkllCdzOKKdPs762VCPC20g==}
    engines: {node: '>=12'}
    cpu: [x64]
    os: [openbsd]
    requiresBuild: true
    dev: true
    optional: true

  /@esbuild/openbsd-x64@0.18.17:
    resolution: {integrity: sha512-rSEeYaGgyGGf4qZM2NonMhMOP/5EHp4u9ehFiBrg7stH6BYEEjlkVREuDEcQ0LfIl53OXLxNbfuIj7mr5m29TA==}
    engines: {node: '>=12'}
    cpu: [x64]
    os: [openbsd]
    requiresBuild: true
    dev: true
    optional: true

  /@esbuild/openbsd-x64@0.18.20:
    resolution: {integrity: sha512-e5e4YSsuQfX4cxcygw/UCPIEP6wbIL+se3sxPdCiMbFLBWu0eiZOJ7WoD+ptCLrmjZBK1Wk7I6D/I3NglUGOxg==}
    engines: {node: '>=12'}
    cpu: [x64]
    os: [openbsd]
    requiresBuild: true
    optional: true

  /@esbuild/openbsd-x64@0.19.2:
    resolution: {integrity: sha512-S6kI1aT3S++Dedb7vxIuUOb3oAxqxk2Rh5rOXOTYnzN8JzW1VzBd+IqPiSpgitu45042SYD3HCoEyhLKQcDFDw==}
    engines: {node: '>=12'}
    cpu: [x64]
    os: [openbsd]
    requiresBuild: true
    optional: true

  /@esbuild/sunos-x64@0.17.19:
    resolution: {integrity: sha512-vCRT7yP3zX+bKWFeP/zdS6SqdWB8OIpaRq/mbXQxTGHnIxspRtigpkUcDMlSCOejlHowLqII7K2JKevwyRP2rg==}
    engines: {node: '>=12'}
    cpu: [x64]
    os: [sunos]
    requiresBuild: true
    dev: true
    optional: true

  /@esbuild/sunos-x64@0.18.17:
    resolution: {integrity: sha512-Y7ZBbkLqlSgn4+zot4KUNYst0bFoO68tRgI6mY2FIM+b7ZbyNVtNbDP5y8qlu4/knZZ73fgJDlXID+ohY5zt5g==}
    engines: {node: '>=12'}
    cpu: [x64]
    os: [sunos]
    requiresBuild: true
    dev: true
    optional: true

  /@esbuild/sunos-x64@0.18.20:
    resolution: {integrity: sha512-kDbFRFp0YpTQVVrqUd5FTYmWo45zGaXe0X8E1G/LKFC0v8x0vWrhOWSLITcCn63lmZIxfOMXtCfti/RxN/0wnQ==}
    engines: {node: '>=12'}
    cpu: [x64]
    os: [sunos]
    requiresBuild: true
    optional: true

  /@esbuild/sunos-x64@0.19.2:
    resolution: {integrity: sha512-VXSSMsmb+Z8LbsQGcBMiM+fYObDNRm8p7tkUDMPG/g4fhFX5DEFmjxIEa3N8Zr96SjsJ1woAhF0DUnS3MF3ARw==}
    engines: {node: '>=12'}
    cpu: [x64]
    os: [sunos]
    requiresBuild: true
    optional: true

  /@esbuild/win32-arm64@0.17.19:
    resolution: {integrity: sha512-yYx+8jwowUstVdorcMdNlzklLYhPxjniHWFKgRqH7IFlUEa0Umu3KuYplf1HUZZ422e3NU9F4LGb+4O0Kdcaag==}
    engines: {node: '>=12'}
    cpu: [arm64]
    os: [win32]
    requiresBuild: true
    dev: true
    optional: true

  /@esbuild/win32-arm64@0.18.17:
    resolution: {integrity: sha512-bwPmTJsEQcbZk26oYpc4c/8PvTY3J5/QK8jM19DVlEsAB41M39aWovWoHtNm78sd6ip6prilxeHosPADXtEJFw==}
    engines: {node: '>=12'}
    cpu: [arm64]
    os: [win32]
    requiresBuild: true
    dev: true
    optional: true

  /@esbuild/win32-arm64@0.18.20:
    resolution: {integrity: sha512-ddYFR6ItYgoaq4v4JmQQaAI5s7npztfV4Ag6NrhiaW0RrnOXqBkgwZLofVTlq1daVTQNhtI5oieTvkRPfZrePg==}
    engines: {node: '>=12'}
    cpu: [arm64]
    os: [win32]
    requiresBuild: true
    optional: true

  /@esbuild/win32-arm64@0.19.2:
    resolution: {integrity: sha512-5NayUlSAyb5PQYFAU9x3bHdsqB88RC3aM9lKDAz4X1mo/EchMIT1Q+pSeBXNgkfNmRecLXA0O8xP+x8V+g/LKg==}
    engines: {node: '>=12'}
    cpu: [arm64]
    os: [win32]
    requiresBuild: true
    optional: true

  /@esbuild/win32-ia32@0.17.19:
    resolution: {integrity: sha512-eggDKanJszUtCdlVs0RB+h35wNlb5v4TWEkq4vZcmVt5u/HiDZrTXe2bWFQUez3RgNHwx/x4sk5++4NSSicKkw==}
    engines: {node: '>=12'}
    cpu: [ia32]
    os: [win32]
    requiresBuild: true
    dev: true
    optional: true

  /@esbuild/win32-ia32@0.18.17:
    resolution: {integrity: sha512-H/XaPtPKli2MhW+3CQueo6Ni3Avggi6hP/YvgkEe1aSaxw+AeO8MFjq8DlgfTd9Iz4Yih3QCZI6YLMoyccnPRg==}
    engines: {node: '>=12'}
    cpu: [ia32]
    os: [win32]
    requiresBuild: true
    dev: true
    optional: true

  /@esbuild/win32-ia32@0.18.20:
    resolution: {integrity: sha512-Wv7QBi3ID/rROT08SABTS7eV4hX26sVduqDOTe1MvGMjNd3EjOz4b7zeexIR62GTIEKrfJXKL9LFxTYgkyeu7g==}
    engines: {node: '>=12'}
    cpu: [ia32]
    os: [win32]
    requiresBuild: true
    optional: true

  /@esbuild/win32-ia32@0.19.2:
    resolution: {integrity: sha512-47gL/ek1v36iN0wL9L4Q2MFdujR0poLZMJwhO2/N3gA89jgHp4MR8DKCmwYtGNksbfJb9JoTtbkoe6sDhg2QTA==}
    engines: {node: '>=12'}
    cpu: [ia32]
    os: [win32]
    requiresBuild: true
    optional: true

  /@esbuild/win32-x64@0.17.19:
    resolution: {integrity: sha512-lAhycmKnVOuRYNtRtatQR1LPQf2oYCkRGkSFnseDAKPl8lu5SOsK/e1sXe5a0Pc5kHIHe6P2I/ilntNv2xf3cA==}
    engines: {node: '>=12'}
    cpu: [x64]
    os: [win32]
    requiresBuild: true
    dev: true
    optional: true

  /@esbuild/win32-x64@0.18.17:
    resolution: {integrity: sha512-fGEb8f2BSA3CW7riJVurug65ACLuQAzKq0SSqkY2b2yHHH0MzDfbLyKIGzHwOI/gkHcxM/leuSW6D5w/LMNitA==}
    engines: {node: '>=12'}
    cpu: [x64]
    os: [win32]
    requiresBuild: true
    dev: true
    optional: true

  /@esbuild/win32-x64@0.18.20:
    resolution: {integrity: sha512-kTdfRcSiDfQca/y9QIkng02avJ+NCaQvrMejlsB3RRv5sE9rRoeBPISaZpKxHELzRxZyLvNts1P27W3wV+8geQ==}
    engines: {node: '>=12'}
    cpu: [x64]
    os: [win32]
    requiresBuild: true
    optional: true

  /@esbuild/win32-x64@0.19.2:
    resolution: {integrity: sha512-tcuhV7ncXBqbt/Ybf0IyrMcwVOAPDckMK9rXNHtF17UTK18OKLpg08glminN06pt2WCoALhXdLfSPbVvK/6fxw==}
    engines: {node: '>=12'}
    cpu: [x64]
    os: [win32]
    requiresBuild: true
    optional: true

  /@eslint-community/eslint-utils@4.4.0(eslint@8.28.0):
    resolution: {integrity: sha512-1/sA4dwrzBAyeUoQ6oxahHKmrZvsnLCg4RfxW3ZFGGmQkSNQPFNLV9CUEFQP1x9EYXHTo5p6xdhZM1Ne9p/AfA==}
    engines: {node: ^12.22.0 || ^14.17.0 || >=16.0.0}
    peerDependencies:
      eslint: ^6.0.0 || ^7.0.0 || >=8.0.0
    dependencies:
      eslint: 8.28.0
      eslint-visitor-keys: 3.4.3
    dev: true

  /@eslint-community/eslint-utils@4.4.0(eslint@8.51.0):
    resolution: {integrity: sha512-1/sA4dwrzBAyeUoQ6oxahHKmrZvsnLCg4RfxW3ZFGGmQkSNQPFNLV9CUEFQP1x9EYXHTo5p6xdhZM1Ne9p/AfA==}
    engines: {node: ^12.22.0 || ^14.17.0 || >=16.0.0}
    peerDependencies:
      eslint: ^6.0.0 || ^7.0.0 || >=8.0.0
    dependencies:
      eslint: 8.51.0
      eslint-visitor-keys: 3.4.3
    dev: true

  /@eslint-community/regexpp@4.7.0:
    resolution: {integrity: sha512-+HencqxU7CFJnQb7IKtuNBqS6Yx3Tz4kOL8BJXo+JyeiBm5MEX6pO8onXDkjrkCRlfYXS1Axro15ZjVFe9YgsA==}
    engines: {node: ^12.0.0 || ^14.0.0 || >=16.0.0}
    dev: true

  /@eslint/eslintrc@1.4.1:
    resolution: {integrity: sha512-XXrH9Uarn0stsyldqDYq8r++mROmWRI1xKMXa640Bb//SY1+ECYX6VzT6Lcx5frD0V30XieqJ0oX9I2Xj5aoMA==}
    engines: {node: ^12.22.0 || ^14.17.0 || >=16.0.0}
    dependencies:
      ajv: 6.12.6
      debug: 4.3.4
      espree: 9.6.1
      globals: 13.21.0
      ignore: 5.2.4
      import-fresh: 3.3.0
      js-yaml: 4.1.0
      minimatch: 3.1.2
      strip-json-comments: 3.1.1
    transitivePeerDependencies:
      - supports-color
    dev: true

  /@eslint/eslintrc@2.1.2:
    resolution: {integrity: sha512-+wvgpDsrB1YqAMdEUCcnTlpfVBH7Vqn6A/NT3D8WVXFIaKMlErPIZT3oCIAVCOtarRpMtelZLqJeU3t7WY6X6g==}
    engines: {node: ^12.22.0 || ^14.17.0 || >=16.0.0}
    dependencies:
      ajv: 6.12.6
      debug: 4.3.4
      espree: 9.6.1
      globals: 13.21.0
      ignore: 5.2.4
      import-fresh: 3.3.0
      js-yaml: 4.1.0
      minimatch: 3.1.2
      strip-json-comments: 3.1.1
    transitivePeerDependencies:
      - supports-color
    dev: true

  /@eslint/js@8.51.0:
    resolution: {integrity: sha512-HxjQ8Qn+4SI3/AFv6sOrDB+g6PpUTDwSJiQqOrnneEk8L71161srI9gjzzZvYVbzHiVg/BvcH95+cK/zfIt4pg==}
    engines: {node: ^12.22.0 || ^14.17.0 || >=16.0.0}
    dev: true

  /@expo/spawn-async@1.7.2:
    resolution: {integrity: sha512-QdWi16+CHB9JYP7gma19OVVg0BFkvU8zNj9GjWorYI8Iv8FUxjOCcYRuAmX4s/h91e4e7BPsskc8cSrZYho9Ew==}
    engines: {node: '>=12'}
    dependencies:
      cross-spawn: 7.0.3
    dev: false

  /@fastify/busboy@2.0.0:
    resolution: {integrity: sha512-JUFJad5lv7jxj926GPgymrWQxxjPYuJNiNjNMzqT+HiuP6Vl3dk5xzG+8sTX96np0ZAluvaMzPsjhHZ5rNuNQQ==}
    engines: {node: '>=14'}
    dev: true

  /@gltf-transform/core@3.2.1:
    resolution: {integrity: sha512-EE4AXJsu1jsSvcTnzk+mCu/VgLldPsb0gGhOV7onRlHM4DYh8m9aCCjGdLJf1uNJi+KUP5hPmOrUteXuopFq2A==}
    dependencies:
      property-graph: 1.2.0
    dev: false

  /@gltf-transform/extensions@3.2.1:
    resolution: {integrity: sha512-7uiCXDV7/o2pnuXM9z/URdP9RR3baOaVo3f3eo65WtoUBIRKO6I/WHJzwGrRdWIWKQQWfxwZLTzYYaAgprnxDg==}
    dependencies:
      '@gltf-transform/core': 3.2.1
      ktx-parse: 0.5.0
    dev: false

  /@gltf-transform/functions@3.2.1:
    resolution: {integrity: sha512-zrwBd56XgmeMFC9E/FDYkJlN7lvYJrdmZTT0lWU92IL7YYLaigaZo8J/L1bRaE7uYu1+iWHfodk7cV357q1S8w==}
    dependencies:
      '@gltf-transform/core': 3.2.1
      '@gltf-transform/extensions': 3.2.1
      ktx-parse: 0.5.0
      ndarray: 1.0.19
      ndarray-lanczos: 0.3.0
      ndarray-pixels: 2.0.1
    dev: false

  /@humanwhocodes/config-array@0.11.10:
    resolution: {integrity: sha512-KVVjQmNUepDVGXNuoRRdmmEjruj0KfiGSbS8LVc12LMsWDQzRXJ0qdhN8L8uUigKpfEHRhlaQFY0ib1tnUbNeQ==}
    engines: {node: '>=10.10.0'}
    dependencies:
      '@humanwhocodes/object-schema': 1.2.1
      debug: 4.3.4
      minimatch: 3.1.2
    transitivePeerDependencies:
      - supports-color
    dev: true

  /@humanwhocodes/config-array@0.11.11:
    resolution: {integrity: sha512-N2brEuAadi0CcdeMXUkhbZB84eskAc8MEX1By6qEchoVywSgXPIjou4rYsl0V3Hj0ZnuGycGCjdNgockbzeWNA==}
    engines: {node: '>=10.10.0'}
    dependencies:
      '@humanwhocodes/object-schema': 1.2.1
      debug: 4.3.4
      minimatch: 3.1.2
    transitivePeerDependencies:
      - supports-color
    dev: true

  /@humanwhocodes/module-importer@1.0.1:
    resolution: {integrity: sha512-bxveV4V8v5Yb4ncFTT3rPSgZBOpCkjfK0y4oVVVJwIuDVBRMDXrPyXRL988i5ap9m9bnyEEjWfm5WkBmtffLfA==}
    engines: {node: '>=12.22'}
    dev: true

  /@humanwhocodes/object-schema@1.2.1:
    resolution: {integrity: sha512-ZnQMnLV4e7hDlUvw8H+U8ASL02SS2Gn6+9Ac3wGGLIe7+je2AeAOxPY+izIPJDfFDb7eDjev0Us8MO1iFRN8hA==}
    dev: true

  /@inquirer/checkbox@1.4.0:
    resolution: {integrity: sha512-7YcekwCvMTjrgjUursrH6AGZUSPw7gKPMvp0VhM3iq9mL46a7AeCfOTQTW0UPeiIfWmZK8wHyAD6wIhfDyLHpw==}
    engines: {node: '>=14.18.0'}
    dependencies:
      '@inquirer/core': 5.1.0
      '@inquirer/type': 1.1.5
      ansi-escapes: 4.3.2
      chalk: 4.1.2
      figures: 3.2.0
    dev: true

  /@inquirer/confirm@2.0.14:
    resolution: {integrity: sha512-Elzo5VX5lO1q9xy8CChDtDQNVLaucufdZBAM12qdfX1L3NQ+TypnZytGmWDXHBTpBTwuhEuwxNvUw7B0HCURkw==}
    engines: {node: '>=14.18.0'}
    dependencies:
      '@inquirer/core': 5.1.0
      '@inquirer/type': 1.1.5
      chalk: 4.1.2
    dev: true

  /@inquirer/core@5.1.0:
    resolution: {integrity: sha512-EVnific72BhMOMo8mElvrYhGFWJZ73X6j0I+fITIPTsdAz6Z9A3w3csKy+XaH87/5QAEIQHR7RSCVXvQpIqNdQ==}
    engines: {node: '>=14.18.0'}
    dependencies:
      '@inquirer/type': 1.1.5
      '@types/mute-stream': 0.0.2
      '@types/node': 20.8.4
      '@types/wrap-ansi': 3.0.0
      ansi-escapes: 4.3.2
      chalk: 4.1.2
      cli-spinners: 2.9.1
      cli-width: 4.1.0
      figures: 3.2.0
      mute-stream: 1.0.0
      run-async: 3.0.0
      signal-exit: 4.1.0
      strip-ansi: 6.0.1
      wrap-ansi: 6.2.0
    dev: true

  /@inquirer/editor@1.2.12:
    resolution: {integrity: sha512-Y7zXQqcglPbbPkx0DPwx6HQFstJR5uex4hoQprjpdxSj8+Bf04+Og6mK/FNxoQbPvoNecegtmMGxDC+hVcMJZA==}
    engines: {node: '>=14.18.0'}
    dependencies:
      '@inquirer/core': 5.1.0
      '@inquirer/type': 1.1.5
      chalk: 4.1.2
      external-editor: 3.1.0
    dev: true

  /@inquirer/expand@1.1.13:
    resolution: {integrity: sha512-/+7CGCa7iyJIpli0NtukEAjSI7+wGgjYzsByLVSSAk3U696ZlCCP6iPtsWx6d1qfmaMmCzejcjylOj6OAeu4bA==}
    engines: {node: '>=14.18.0'}
    dependencies:
      '@inquirer/core': 5.1.0
      '@inquirer/type': 1.1.5
      chalk: 4.1.2
      figures: 3.2.0
    dev: true

  /@inquirer/input@1.2.13:
    resolution: {integrity: sha512-gALuvSpZRYfqygPjlYWodMZ4TXwALvw7Pk4tRFhE1oMN79rLVlg88Z/X6JCUh+uV2qLaxxgbeP+cgPWTvuWsCg==}
    engines: {node: '>=14.18.0'}
    dependencies:
      '@inquirer/core': 5.1.0
      '@inquirer/type': 1.1.5
      chalk: 4.1.2
    dev: true

  /@inquirer/password@1.1.13:
    resolution: {integrity: sha512-6STGbL4Vm6ohE2yDBOSENCpCeywnvPux5psZVpvblGDop1oPiZkdsVI+NhsA0c4BE6YT0fNVK8Oqxf5Dgt5k7g==}
    engines: {node: '>=14.18.0'}
    dependencies:
      '@inquirer/input': 1.2.13
      '@inquirer/type': 1.1.5
      ansi-escapes: 4.3.2
      chalk: 4.1.2
    dev: true

  /@inquirer/prompts@3.2.0:
    resolution: {integrity: sha512-sfT7eDoveChXr8iIfwUYkoVBjUcKqXluhjM0EVhRhN59ZuJCc5DAdnuKwaFXomwESDoN0f+2zHy+MpxUg+EZuQ==}
    engines: {node: '>=14.18.0'}
    dependencies:
      '@inquirer/checkbox': 1.4.0
      '@inquirer/confirm': 2.0.14
      '@inquirer/core': 5.1.0
      '@inquirer/editor': 1.2.12
      '@inquirer/expand': 1.1.13
      '@inquirer/input': 1.2.13
      '@inquirer/password': 1.1.13
      '@inquirer/rawlist': 1.2.13
      '@inquirer/select': 1.3.0
    dev: true

  /@inquirer/rawlist@1.2.13:
    resolution: {integrity: sha512-f+bASrCY2x2F90MrBYX7nUSetL6FsVLfskhGWEyVwj6VIXzc9T878z3v7KU3V10D1trWrCVHOdeqEcbnO68yhg==}
    engines: {node: '>=14.18.0'}
    dependencies:
      '@inquirer/core': 5.1.0
      '@inquirer/type': 1.1.5
      chalk: 4.1.2
    dev: true

  /@inquirer/select@1.3.0:
    resolution: {integrity: sha512-3sL5odCDYI+i+piAFqFa5ULDUKEpc0U1zEY4Wm6gjP6nMAHWM8r1UzMlpQXCyHny91Tz+oeSLeKinAde0z6R7w==}
    engines: {node: '>=14.18.0'}
    dependencies:
      '@inquirer/core': 5.1.0
      '@inquirer/type': 1.1.5
      ansi-escapes: 4.3.2
      chalk: 4.1.2
      figures: 3.2.0
    dev: true

  /@inquirer/type@1.1.5:
    resolution: {integrity: sha512-wmwHvHozpPo4IZkkNtbYenem/0wnfI6hvOcGKmPEa0DwuaH5XUQzFqy6OpEpjEegZMhYIk8HDYITI16BPLtrRA==}
    engines: {node: '>=14.18.0'}
    dev: true

  /@isaacs/cliui@8.0.2:
    resolution: {integrity: sha512-O8jcjabXaleOG9DQ0+ARXWZBTfnP4WNAqzuiJK7ll44AmxGKv/J2M4TPjxjY3znBCfvBXFzucm1twdyFybFqEA==}
    engines: {node: '>=12'}
    dependencies:
      string-width: 5.1.2
      string-width-cjs: /string-width@4.2.3
      strip-ansi: 7.1.0
      strip-ansi-cjs: /strip-ansi@6.0.1
      wrap-ansi: 8.1.0
      wrap-ansi-cjs: /wrap-ansi@7.0.0
    dev: true

  /@jridgewell/gen-mapping@0.3.3:
    resolution: {integrity: sha512-HLhSWOLRi875zjjMG/r+Nv0oCW8umGb0BgEhyX3dDX3egwZtB8PqLnjz3yedt8R5StBrzcg4aBpnh8UA9D1BoQ==}
    engines: {node: '>=6.0.0'}
    dependencies:
      '@jridgewell/set-array': 1.1.2
      '@jridgewell/sourcemap-codec': 1.4.15
      '@jridgewell/trace-mapping': 0.3.18

  /@jridgewell/resolve-uri@3.1.0:
    resolution: {integrity: sha512-F2msla3tad+Mfht5cJq7LSXcdudKTWCVYUgw6pLFOOHSTtZlj6SWNYAp+AhuqLmWdBO2X5hPrLcu8cVP8fy28w==}
    engines: {node: '>=6.0.0'}

  /@jridgewell/resolve-uri@3.1.1:
    resolution: {integrity: sha512-dSYZh7HhCDtCKm4QakX0xFpsRDqjjtZf/kjI/v3T3Nwt5r8/qz/M19F9ySyOqU94SXBmeG9ttTul+YnR4LOxFA==}
    engines: {node: '>=6.0.0'}
    dev: true

  /@jridgewell/set-array@1.1.2:
    resolution: {integrity: sha512-xnkseuNADM0gt2bs+BvhO0p78Mk762YnZdsuzFV018NoG1Sj1SCQvpSqa7XUaTam5vAGasABV9qXASMKnFMwMw==}
    engines: {node: '>=6.0.0'}

  /@jridgewell/sourcemap-codec@1.4.14:
    resolution: {integrity: sha512-XPSJHWmi394fuUuzDnGz1wiKqWfo1yXecHQMRf2l6hztTO+nPru658AyDngaBe7isIxEkRsPR3FZh+s7iVa4Uw==}

  /@jridgewell/sourcemap-codec@1.4.15:
    resolution: {integrity: sha512-eF2rxCRulEKXHTRiDrDy6erMYWqNw4LPdQ8UQA4huuxaQsVeRPFl2oM8oDGxMFhJUWZf9McpLtJasDDZb/Bpeg==}

  /@jridgewell/trace-mapping@0.3.18:
    resolution: {integrity: sha512-w+niJYzMHdd7USdiH2U6869nqhD2nbfZXND5Yp93qIbEmnDNk7PD48o+YchRVpzMU7M6jVCbenTR7PA1FLQ9pA==}
    dependencies:
      '@jridgewell/resolve-uri': 3.1.0
      '@jridgewell/sourcemap-codec': 1.4.14

  /@jridgewell/trace-mapping@0.3.9:
    resolution: {integrity: sha512-3Belt6tdc8bPgAtbcmdtNJlirVoTmEb5e2gC94PnkwEW9jI6CAHUeoG85tjWP5WquqfavoMtMwiG4P926ZKKuQ==}
    dependencies:
      '@jridgewell/resolve-uri': 3.1.1
      '@jridgewell/sourcemap-codec': 1.4.15
    dev: true

  /@macfja/serializer@1.1.2:
    resolution: {integrity: sha512-kqEg3Zu5/g3ivdeb+jP4rBVVdmtKXVsRwH+x9KdM2Y7d2mKLq54g+YLSgTQ4KwJvWmyHFvRq0ouX5Dr4H1Hw3Q==}
    dev: true

  /@macfja/svelte-persistent-store@2.2.1(svelte@4.2.0):
    resolution: {integrity: sha512-3KI5w7uWR4jTTfXBZFDQQSTyv6j+OA80uTiSWdCnLHEzgpcl1jgQjb8xNL/mZO/GFp7lwToPDvyMXSk5mToaIQ==}
    peerDependencies:
      svelte: ^3.0
    dependencies:
      '@macfja/serializer': 1.1.2
      browser-cookies: 1.2.0
      idb-keyval: 5.1.5
      sjcl-codec-hex: 1.0.0
      sjcl-es: 2.0.0
      svelte: 4.2.0
    dev: true

  /@manypkg/find-root@1.1.0:
    resolution: {integrity: sha512-mki5uBvhHzO8kYYix/WRy2WX8S3B5wdVSc9D6KcU5lQNglP2yt58/VfLuAK49glRXChosY8ap2oJ1qgma3GUVA==}
    dependencies:
      '@babel/runtime': 7.22.6
      '@types/node': 12.20.55
      find-up: 4.1.0
      fs-extra: 8.1.0
    dev: true

  /@manypkg/get-packages@1.1.3:
    resolution: {integrity: sha512-fo+QhuU3qE/2TQMQmbVMqaQ6EWbMhi4ABWP+O4AM1NqPBuy0OrApV5LO6BrrgnhtAHS2NH6RrVk9OL181tTi8A==}
    dependencies:
      '@babel/runtime': 7.22.6
      '@changesets/types': 4.1.0
      '@manypkg/find-root': 1.1.0
      fs-extra: 8.1.0
      globby: 11.1.0
      read-yaml-file: 1.1.0
    dev: true

  /@markprompt/core@0.10.0:
    resolution: {integrity: sha512-GKMlcOnJXHwMu7BUUpuMPpQiMiVf3X9jrs86c9EGDXDZQ/mvr3eWNe6qOr9liQ5Kszd2rQ8Dsyu1txJUIDpMkg==}
    dev: false

  /@markprompt/css@0.10.0:
    resolution: {integrity: sha512-+Aiv1/jKt2x+UspimjmePiLAj5uYAuhx0tW1TRI0VhrILii90LXocBb3yAWmCPY7lZ/5unJkGBQVEOekTlH85g==}
    dev: false

  /@markprompt/react@0.18.0(@types/react@18.2.21)(react-dom@18.2.0)(react@18.2.0):
    resolution: {integrity: sha512-ljiP/cud/HatMPcp7ciEFr67tLBOEIuZk1j3uj/O9DdZvZy4CYb0dvfnx9Lkmwhpe8agfxsytL72E21e2QhRww==}
    peerDependencies:
      react: ^16 || ^17 || ^18
    dependencies:
      '@markprompt/core': 0.10.0
      '@radix-ui/react-accessible-icon': 1.0.3(@types/react@18.2.21)(react-dom@18.2.0)(react@18.2.0)
      '@radix-ui/react-dialog': 1.0.4(@types/react@18.2.21)(react-dom@18.2.0)(react@18.2.0)
      '@radix-ui/react-visually-hidden': 1.0.3(@types/react@18.2.21)(react-dom@18.2.0)(react@18.2.0)
      '@react-spring/web': 9.7.3(react-dom@18.2.0)(react@18.2.0)
      clsx: 1.2.1
      emittery: 1.0.1
      p-debounce: 4.0.0
      react: 18.2.0
      react-markdown: 8.0.7(@types/react@18.2.21)(react@18.2.0)
      react-merge-refs: 2.0.2
      remark-gfm: 3.0.1
    transitivePeerDependencies:
      - '@types/react'
      - '@types/react-dom'
      - react-dom
      - supports-color
    dev: false

  /@markprompt/web@0.14.3(@types/react@18.2.21)(react-dom@18.2.0)(react@18.2.0):
    resolution: {integrity: sha512-WcC1O5stYG1MC++UhreG3QDcwIxFKLoTg+HNq5jY4kmd2eI5O9/CjmSJrthGmkvO9gjSg/fMVFq3wXIJxF/sMA==}
    dependencies:
      '@markprompt/core': 0.10.0
      '@markprompt/react': 0.18.0(@types/react@18.2.21)(react-dom@18.2.0)(react@18.2.0)
    transitivePeerDependencies:
      - '@types/react'
      - '@types/react-dom'
      - react
      - react-dom
      - supports-color
    dev: false

  /@mdx-js/mdx@2.3.0:
    resolution: {integrity: sha512-jLuwRlz8DQfQNiUCJR50Y09CGPq3fLtmtUQfVrj79E0JWu3dvsVcxVIcfhR5h0iXu+/z++zDrYeiJqifRynJkA==}
    dependencies:
      '@types/estree-jsx': 1.0.0
      '@types/mdx': 2.0.5
      estree-util-build-jsx: 2.2.2
      estree-util-is-identifier-name: 2.1.0
      estree-util-to-js: 1.2.0
      estree-walker: 3.0.3
      hast-util-to-estree: 2.3.3
      markdown-extensions: 1.1.1
      periscopic: 3.1.0
      remark-mdx: 2.3.0
      remark-parse: 10.0.2
      remark-rehype: 10.1.0
      unified: 10.1.2
      unist-util-position-from-estree: 1.1.2
      unist-util-stringify-position: 3.0.3
      unist-util-visit: 4.1.2
      vfile: 5.3.7
    transitivePeerDependencies:
      - supports-color
    dev: false

  /@next/eslint-plugin-next@12.2.2:
    resolution: {integrity: sha512-XOi0WzJhGH3Lk51SkSu9eZxF+IY1ZZhWcJTIGBycAbWU877IQa6+6KxMATWCOs7c+bmp6Sd8KywXJaDRxzu0JA==}
    dependencies:
      glob: 7.1.7
    dev: true

  /@node-loader/babel@2.0.1:
    resolution: {integrity: sha512-lulESaNn+jyn4lCbfcFWFcRYchsL0jY8q/mf5XRKOiX2uTpkXE3fGAlZ4+wyP/hIAMSlDPuHIUkRSTkJZ6SQyA==}
    dev: false

  /@nodelib/fs.scandir@2.1.5:
    resolution: {integrity: sha512-vq24Bq3ym5HEQm2NKCr3yXDwjc7vTsEThRDnkp2DK9p1uqLR+DHurm/NOTo0KG7HYHU7eppKZj3MyqYuMBf62g==}
    engines: {node: '>= 8'}
    dependencies:
      '@nodelib/fs.stat': 2.0.5
      run-parallel: 1.2.0

  /@nodelib/fs.stat@2.0.5:
    resolution: {integrity: sha512-RkhPPp2zrqDAQA/2jNhnztcPAlv64XdhIp7a7454A5ovI7Bukxgt7MX7udwAu3zg1DcpPU0rz3VV1SeaqvY4+A==}
    engines: {node: '>= 8'}

  /@nodelib/fs.walk@1.2.8:
    resolution: {integrity: sha512-oGB+UxlgWcgQkgwo8GcEGwemoTFt3FIO9ababBmaGwXIoBKZ+GTy0pP185beGg7Llih/NSHSV2XAs1lnznocSg==}
    engines: {node: '>= 8'}
    dependencies:
      '@nodelib/fs.scandir': 2.1.5
      fastq: 1.13.0

  /@octokit/auth-token@3.0.4:
    resolution: {integrity: sha512-TWFX7cZF2LXoCvdmJWY7XVPi74aSY0+FfBZNSXEXFkMpjcqsQwDSYVv5FhRFaI0V1ECnwbz4j59T/G+rXNWaIQ==}
    engines: {node: '>= 14'}
    dev: true

  /@octokit/core@4.2.4:
    resolution: {integrity: sha512-rYKilwgzQ7/imScn3M9/pFfUf4I1AZEH3KhyJmtPdE2zfaXAn2mFfUy4FbKewzc2We5y/LlKLj36fWJLKC2SIQ==}
    engines: {node: '>= 14'}
    dependencies:
      '@octokit/auth-token': 3.0.4
      '@octokit/graphql': 5.0.6
      '@octokit/request': 6.2.8
      '@octokit/request-error': 3.0.3
      '@octokit/types': 9.3.2
      before-after-hook: 2.2.3
      universal-user-agent: 6.0.0
    transitivePeerDependencies:
      - encoding
    dev: true

  /@octokit/endpoint@7.0.6:
    resolution: {integrity: sha512-5L4fseVRUsDFGR00tMWD/Trdeeihn999rTMGRMC1G/Ldi1uWlWJzI98H4Iak5DB/RVvQuyMYKqSK/R6mbSOQyg==}
    engines: {node: '>= 14'}
    dependencies:
      '@octokit/types': 9.3.2
      is-plain-object: 5.0.0
      universal-user-agent: 6.0.0
    dev: true

  /@octokit/graphql@5.0.6:
    resolution: {integrity: sha512-Fxyxdy/JH0MnIB5h+UQ3yCoh1FG4kWXfFKkpWqjZHw/p+Kc8Y44Hu/kCgNBT6nU1shNumEchmW/sUO1JuQnPcw==}
    engines: {node: '>= 14'}
    dependencies:
      '@octokit/request': 6.2.8
      '@octokit/types': 9.3.2
      universal-user-agent: 6.0.0
    transitivePeerDependencies:
      - encoding
    dev: true

  /@octokit/openapi-types@18.0.0:
    resolution: {integrity: sha512-V8GImKs3TeQRxRtXFpG2wl19V7444NIOTDF24AWuIbmNaNYOQMWRbjcGDXV5B+0n887fgDcuMNOmlul+k+oJtw==}
    dev: true

  /@octokit/plugin-paginate-rest@6.1.2(@octokit/core@4.2.4):
    resolution: {integrity: sha512-qhrmtQeHU/IivxucOV1bbI/xZyC/iOBhclokv7Sut5vnejAIAEXVcGQeRpQlU39E0WwK9lNvJHphHri/DB6lbQ==}
    engines: {node: '>= 14'}
    peerDependencies:
      '@octokit/core': '>=4'
    dependencies:
      '@octokit/core': 4.2.4
      '@octokit/tsconfig': 1.0.2
      '@octokit/types': 9.3.2
    dev: true

  /@octokit/plugin-request-log@1.0.4(@octokit/core@4.2.4):
    resolution: {integrity: sha512-mLUsMkgP7K/cnFEw07kWqXGF5LKrOkD+lhCrKvPHXWDywAwuDUeDwWBpc69XK3pNX0uKiVt8g5z96PJ6z9xCFA==}
    peerDependencies:
      '@octokit/core': '>=3'
    dependencies:
      '@octokit/core': 4.2.4
    dev: true

  /@octokit/plugin-rest-endpoint-methods@7.2.3(@octokit/core@4.2.4):
    resolution: {integrity: sha512-I5Gml6kTAkzVlN7KCtjOM+Ruwe/rQppp0QU372K1GP7kNOYEKe8Xn5BW4sE62JAHdwpq95OQK/qGNyKQMUzVgA==}
    engines: {node: '>= 14'}
    peerDependencies:
      '@octokit/core': '>=3'
    dependencies:
      '@octokit/core': 4.2.4
      '@octokit/types': 10.0.0
    dev: true

  /@octokit/request-error@3.0.3:
    resolution: {integrity: sha512-crqw3V5Iy2uOU5Np+8M/YexTlT8zxCfI+qu+LxUB7SZpje4Qmx3mub5DfEKSO8Ylyk0aogi6TYdf6kxzh2BguQ==}
    engines: {node: '>= 14'}
    dependencies:
      '@octokit/types': 9.3.2
      deprecation: 2.3.1
      once: 1.4.0
    dev: true

  /@octokit/request@6.2.8:
    resolution: {integrity: sha512-ow4+pkVQ+6XVVsekSYBzJC0VTVvh/FCTUUgTsboGq+DTeWdyIFV8WSCdo0RIxk6wSkBTHqIK1mYuY7nOBXOchw==}
    engines: {node: '>= 14'}
    dependencies:
      '@octokit/endpoint': 7.0.6
      '@octokit/request-error': 3.0.3
      '@octokit/types': 9.3.2
      is-plain-object: 5.0.0
      node-fetch: 2.6.7
      universal-user-agent: 6.0.0
    transitivePeerDependencies:
      - encoding
    dev: true

  /@octokit/rest@19.0.13:
    resolution: {integrity: sha512-/EzVox5V9gYGdbAI+ovYj3nXQT1TtTHRT+0eZPcuC05UFSWO3mdO9UY1C0i2eLF9Un1ONJkAk+IEtYGAC+TahA==}
    engines: {node: '>= 14'}
    dependencies:
      '@octokit/core': 4.2.4
      '@octokit/plugin-paginate-rest': 6.1.2(@octokit/core@4.2.4)
      '@octokit/plugin-request-log': 1.0.4(@octokit/core@4.2.4)
      '@octokit/plugin-rest-endpoint-methods': 7.2.3(@octokit/core@4.2.4)
    transitivePeerDependencies:
      - encoding
    dev: true

  /@octokit/tsconfig@1.0.2:
    resolution: {integrity: sha512-I0vDR0rdtP8p2lGMzvsJzbhdOWy405HcGovrspJ8RRibHnyRgggUSNO5AIox5LmqiwmatHKYsvj6VGFHkqS7lA==}
    dev: true

  /@octokit/types@10.0.0:
    resolution: {integrity: sha512-Vm8IddVmhCgU1fxC1eyinpwqzXPEYu0NrYzD3YZjlGjyftdLBTeqNblRC0jmJmgxbJIsQlyogVeGnrNaaMVzIg==}
    dependencies:
      '@octokit/openapi-types': 18.0.0
    dev: true

  /@octokit/types@9.3.2:
    resolution: {integrity: sha512-D4iHGTdAnEEVsB8fl95m1hiz7D5YiRdQ9b/OEb3BYRVwbLsGHcRVPz+u+BgRLNk0Q0/4iZCBqDN96j2XNxfXrA==}
    dependencies:
      '@octokit/openapi-types': 18.0.0
    dev: true

  /@pkgjs/parseargs@0.11.0:
    resolution: {integrity: sha512-+1VkjdD0QBLPodGrJUeqarH8VAIvQODIbwh9XpP5Syisf7YoQgsJKPNFoqqLQlu+VQ/tVSshMR6loPMn8U+dPg==}
    engines: {node: '>=14'}
    requiresBuild: true
    dev: true
    optional: true

  /@pkgr/utils@2.3.1:
    resolution: {integrity: sha512-wfzX8kc1PMyUILA+1Z/EqoE4UCXGy0iRGMhPwdfae1+f0OXlLqCk+By+aMzgJBzR9AzS4CDizioG6Ss1gvAFJw==}
    engines: {node: ^12.20.0 || ^14.18.0 || >=16.0.0}
    dependencies:
      cross-spawn: 7.0.3
      is-glob: 4.0.3
      open: 8.4.2
      picocolors: 1.0.0
      tiny-glob: 0.2.9
      tslib: 2.6.1
    dev: true

  /@pmndrs/vanilla@1.9.6(three@0.158.0):
    resolution: {integrity: sha512-hCUK1l5aBVwCHc4OSzQlUUTtWEZknBgzXntzf646RXlz2SZUTCPsLsjmAcMCHVM5DvfM5eFzBvQhqjaTh6tC6A==}
    peerDependencies:
      three: '>=0.137'
    dependencies:
      three: 0.158.0
    dev: true

  /@polka/url@1.0.0-next.21:
    resolution: {integrity: sha512-a5Sab1C4/icpTZVzZc5Ghpz88yQtGOyNqYXcZgOssB2uuAr+wF/MvN6bgtW32q7HHrvBki+BsZ0OuNv6EV3K9g==}
    dev: true

  /@preact/preset-vite@2.5.0(@babel/core@7.22.11)(preact@10.16.0)(vite@4.4.9):
    resolution: {integrity: sha512-BUhfB2xQ6ex0yPkrT1Z3LbfPzjpJecOZwQ/xJrXGFSZD84+ObyS//41RdEoQCMWsM0t7UHGaujUxUBub7WM1Jw==}
    peerDependencies:
      '@babel/core': 7.x
      vite: 2.x || 3.x || 4.x
    dependencies:
      '@babel/core': 7.22.11
      '@babel/plugin-transform-react-jsx': 7.22.5(@babel/core@7.22.11)
      '@babel/plugin-transform-react-jsx-development': 7.22.5(@babel/core@7.22.11)
      '@prefresh/vite': 2.4.1(preact@10.16.0)(vite@4.4.9)
      '@rollup/pluginutils': 4.2.1
      babel-plugin-transform-hook-names: 1.0.2(@babel/core@7.22.11)
      debug: 4.3.4
      kolorist: 1.8.0
      resolve: 1.22.2
      vite: 4.4.9
    transitivePeerDependencies:
      - preact
      - supports-color
    dev: false

  /@preact/signals-core@1.3.1:
    resolution: {integrity: sha512-DL+3kDssZ3UOMz9HufwSYE/gK0+TnT1jzegfF5rstgyPrnyfjz4BHAoxmzQA6Mkp4UlKe8qjsgl3v5a/obzNig==}
    dev: false

  /@preact/signals-core@1.4.0:
    resolution: {integrity: sha512-5iYoZBhELLIhUQceZI7sDTQWPb+xcVSn2qk8T/aNl/VMh+A4AiPX9YRSh4XO7fZ6pncrVxl1Iln82poVqYVbbw==}
    dev: false

  /@preact/signals@1.1.5(preact@10.16.0):
    resolution: {integrity: sha512-OWr9TjuNh9ol/B5rNbLANEA940MvbYDMGcSAjPaKzAHBPhnTpuFCWhBB8vSm9lfy1BxKx6DKJLSs3Cz24otdkw==}
    peerDependencies:
      preact: 10.x
    dependencies:
      '@preact/signals-core': 1.3.1
      preact: 10.16.0
    dev: false

  /@preact/signals@1.2.1(preact@10.16.0):
    resolution: {integrity: sha512-hRPvp1C2ooDzOHqfnhdpHgoIFDbYFAXLhoid3+jSItuPPD/J0r/UsiWKv/8ZO/oEhjRaP0M5niuRYsWqmY2GEA==}
    peerDependencies:
      preact: 10.x
    dependencies:
      '@preact/signals-core': 1.4.0
      preact: 10.16.0
    dev: false

  /@prefresh/babel-plugin@0.5.0:
    resolution: {integrity: sha512-joAwpkUDwo7ZqJnufXRGzUb+udk20RBgfA8oLPBh5aJH2LeStmV1luBfeJTztPdyCscC2j2SmZ/tVxFRMIxAEw==}
    dev: false

  /@prefresh/core@1.5.1(preact@10.16.0):
    resolution: {integrity: sha512-e0mB0Oxtog6ZpKPDBYbzFniFJDIktuKMzOHp7sguntU+ot0yi6dbhJRE9Css1qf0u16wdSZjpL2W2ODWuU05Cw==}
    peerDependencies:
      preact: ^10.0.0
    dependencies:
      preact: 10.16.0
    dev: false

  /@prefresh/utils@1.2.0:
    resolution: {integrity: sha512-KtC/fZw+oqtwOLUFM9UtiitB0JsVX0zLKNyRTA332sqREqSALIIQQxdUCS1P3xR/jT1e2e8/5rwH6gdcMLEmsQ==}
    dev: false

  /@prefresh/vite@2.4.1(preact@10.16.0)(vite@4.4.9):
    resolution: {integrity: sha512-vthWmEqu8TZFeyrBNc9YE5SiC3DVSzPgsOCp/WQ7FqdHpOIJi7Z8XvCK06rBPOtG4914S52MjG9Ls22eVAiuqQ==}
    peerDependencies:
      preact: ^10.4.0
      vite: '>=2.0.0'
    dependencies:
      '@babel/core': 7.22.9
      '@prefresh/babel-plugin': 0.5.0
      '@prefresh/core': 1.5.1(preact@10.16.0)
      '@prefresh/utils': 1.2.0
      '@rollup/pluginutils': 4.2.1
      preact: 10.16.0
      vite: 4.4.9
    transitivePeerDependencies:
      - supports-color
    dev: false

  /@radix-ui/primitive@1.0.1:
    resolution: {integrity: sha512-yQ8oGX2GVsEYMWGxcovu1uGWPCxV5BFfeeYxqPmuAzUyLT9qmaMXSAhXpb0WrspIeqYzdJpkh2vHModJPgRIaw==}
    dependencies:
      '@babel/runtime': 7.22.6
    dev: false

  /@radix-ui/react-accessible-icon@1.0.3(@types/react@18.2.21)(react-dom@18.2.0)(react@18.2.0):
    resolution: {integrity: sha512-duVGKeWPSUILr/MdlPxV+GeULTc2rS1aihGdQ3N2qCUPMgxYLxvAsHJM3mCVLF8d5eK+ympmB22mb1F3a5biNw==}
    peerDependencies:
      '@types/react': '*'
      '@types/react-dom': '*'
      react: ^16.8 || ^17.0 || ^18.0
      react-dom: ^16.8 || ^17.0 || ^18.0
    peerDependenciesMeta:
      '@types/react':
        optional: true
      '@types/react-dom':
        optional: true
    dependencies:
      '@babel/runtime': 7.22.6
      '@radix-ui/react-visually-hidden': 1.0.3(@types/react@18.2.21)(react-dom@18.2.0)(react@18.2.0)
      '@types/react': 18.2.21
      react: 18.2.0
      react-dom: 18.2.0(react@18.2.0)
    dev: false

  /@radix-ui/react-compose-refs@1.0.1(@types/react@18.2.21)(react@18.2.0):
    resolution: {integrity: sha512-fDSBgd44FKHa1FRMU59qBMPFcl2PZE+2nmqunj+BWFyYYjnhIDWL2ItDs3rrbJDQOtzt5nIebLCQc4QRfz6LJw==}
    peerDependencies:
      '@types/react': '*'
      react: ^16.8 || ^17.0 || ^18.0
    peerDependenciesMeta:
      '@types/react':
        optional: true
    dependencies:
      '@babel/runtime': 7.22.6
      '@types/react': 18.2.21
      react: 18.2.0
    dev: false

  /@radix-ui/react-context@1.0.1(@types/react@18.2.21)(react@18.2.0):
    resolution: {integrity: sha512-ebbrdFoYTcuZ0v4wG5tedGnp9tzcV8awzsxYph7gXUyvnNLuTIcCk1q17JEbnVhXAKG9oX3KtchwiMIAYp9NLg==}
    peerDependencies:
      '@types/react': '*'
      react: ^16.8 || ^17.0 || ^18.0
    peerDependenciesMeta:
      '@types/react':
        optional: true
    dependencies:
      '@babel/runtime': 7.22.6
      '@types/react': 18.2.21
      react: 18.2.0
    dev: false

  /@radix-ui/react-dialog@1.0.4(@types/react@18.2.21)(react-dom@18.2.0)(react@18.2.0):
    resolution: {integrity: sha512-hJtRy/jPULGQZceSAP2Re6/4NpKo8im6V8P2hUqZsdFiSL8l35kYsw3qbRI6Ay5mQd2+wlLqje770eq+RJ3yZg==}
    peerDependencies:
      '@types/react': '*'
      '@types/react-dom': '*'
      react: ^16.8 || ^17.0 || ^18.0
      react-dom: ^16.8 || ^17.0 || ^18.0
    peerDependenciesMeta:
      '@types/react':
        optional: true
      '@types/react-dom':
        optional: true
    dependencies:
      '@babel/runtime': 7.22.6
      '@radix-ui/primitive': 1.0.1
      '@radix-ui/react-compose-refs': 1.0.1(@types/react@18.2.21)(react@18.2.0)
      '@radix-ui/react-context': 1.0.1(@types/react@18.2.21)(react@18.2.0)
      '@radix-ui/react-dismissable-layer': 1.0.4(@types/react@18.2.21)(react-dom@18.2.0)(react@18.2.0)
      '@radix-ui/react-focus-guards': 1.0.1(@types/react@18.2.21)(react@18.2.0)
      '@radix-ui/react-focus-scope': 1.0.3(@types/react@18.2.21)(react-dom@18.2.0)(react@18.2.0)
      '@radix-ui/react-id': 1.0.1(@types/react@18.2.21)(react@18.2.0)
      '@radix-ui/react-portal': 1.0.3(@types/react@18.2.21)(react-dom@18.2.0)(react@18.2.0)
      '@radix-ui/react-presence': 1.0.1(@types/react@18.2.21)(react-dom@18.2.0)(react@18.2.0)
      '@radix-ui/react-primitive': 1.0.3(@types/react@18.2.21)(react-dom@18.2.0)(react@18.2.0)
      '@radix-ui/react-slot': 1.0.2(@types/react@18.2.21)(react@18.2.0)
      '@radix-ui/react-use-controllable-state': 1.0.1(@types/react@18.2.21)(react@18.2.0)
      '@types/react': 18.2.21
      aria-hidden: 1.2.3
      react: 18.2.0
      react-dom: 18.2.0(react@18.2.0)
      react-remove-scroll: 2.5.5(@types/react@18.2.21)(react@18.2.0)
    dev: false

  /@radix-ui/react-dismissable-layer@1.0.4(@types/react@18.2.21)(react-dom@18.2.0)(react@18.2.0):
    resolution: {integrity: sha512-7UpBa/RKMoHJYjie1gkF1DlK8l1fdU/VKDpoS3rCCo8YBJR294GwcEHyxHw72yvphJ7ld0AXEcSLAzY2F/WyCg==}
    peerDependencies:
      '@types/react': '*'
      '@types/react-dom': '*'
      react: ^16.8 || ^17.0 || ^18.0
      react-dom: ^16.8 || ^17.0 || ^18.0
    peerDependenciesMeta:
      '@types/react':
        optional: true
      '@types/react-dom':
        optional: true
    dependencies:
      '@babel/runtime': 7.22.6
      '@radix-ui/primitive': 1.0.1
      '@radix-ui/react-compose-refs': 1.0.1(@types/react@18.2.21)(react@18.2.0)
      '@radix-ui/react-primitive': 1.0.3(@types/react@18.2.21)(react-dom@18.2.0)(react@18.2.0)
      '@radix-ui/react-use-callback-ref': 1.0.1(@types/react@18.2.21)(react@18.2.0)
      '@radix-ui/react-use-escape-keydown': 1.0.3(@types/react@18.2.21)(react@18.2.0)
      '@types/react': 18.2.21
      react: 18.2.0
      react-dom: 18.2.0(react@18.2.0)
    dev: false

  /@radix-ui/react-focus-guards@1.0.1(@types/react@18.2.21)(react@18.2.0):
    resolution: {integrity: sha512-Rect2dWbQ8waGzhMavsIbmSVCgYxkXLxxR3ZvCX79JOglzdEy4JXMb98lq4hPxUbLr77nP0UOGf4rcMU+s1pUA==}
    peerDependencies:
      '@types/react': '*'
      react: ^16.8 || ^17.0 || ^18.0
    peerDependenciesMeta:
      '@types/react':
        optional: true
    dependencies:
      '@babel/runtime': 7.22.6
      '@types/react': 18.2.21
      react: 18.2.0
    dev: false

  /@radix-ui/react-focus-scope@1.0.3(@types/react@18.2.21)(react-dom@18.2.0)(react@18.2.0):
    resolution: {integrity: sha512-upXdPfqI4islj2CslyfUBNlaJCPybbqRHAi1KER7Isel9Q2AtSJ0zRBZv8mWQiFXD2nyAJ4BhC3yXgZ6kMBSrQ==}
    peerDependencies:
      '@types/react': '*'
      '@types/react-dom': '*'
      react: ^16.8 || ^17.0 || ^18.0
      react-dom: ^16.8 || ^17.0 || ^18.0
    peerDependenciesMeta:
      '@types/react':
        optional: true
      '@types/react-dom':
        optional: true
    dependencies:
      '@babel/runtime': 7.22.6
      '@radix-ui/react-compose-refs': 1.0.1(@types/react@18.2.21)(react@18.2.0)
      '@radix-ui/react-primitive': 1.0.3(@types/react@18.2.21)(react-dom@18.2.0)(react@18.2.0)
      '@radix-ui/react-use-callback-ref': 1.0.1(@types/react@18.2.21)(react@18.2.0)
      '@types/react': 18.2.21
      react: 18.2.0
      react-dom: 18.2.0(react@18.2.0)
    dev: false

  /@radix-ui/react-id@1.0.1(@types/react@18.2.21)(react@18.2.0):
    resolution: {integrity: sha512-tI7sT/kqYp8p96yGWY1OAnLHrqDgzHefRBKQ2YAkBS5ja7QLcZ9Z/uY7bEjPUatf8RomoXM8/1sMj1IJaE5UzQ==}
    peerDependencies:
      '@types/react': '*'
      react: ^16.8 || ^17.0 || ^18.0
    peerDependenciesMeta:
      '@types/react':
        optional: true
    dependencies:
      '@babel/runtime': 7.22.6
      '@radix-ui/react-use-layout-effect': 1.0.1(@types/react@18.2.21)(react@18.2.0)
      '@types/react': 18.2.21
      react: 18.2.0
    dev: false

  /@radix-ui/react-portal@1.0.3(@types/react@18.2.21)(react-dom@18.2.0)(react@18.2.0):
    resolution: {integrity: sha512-xLYZeHrWoPmA5mEKEfZZevoVRK/Q43GfzRXkWV6qawIWWK8t6ifIiLQdd7rmQ4Vk1bmI21XhqF9BN3jWf+phpA==}
    peerDependencies:
      '@types/react': '*'
      '@types/react-dom': '*'
      react: ^16.8 || ^17.0 || ^18.0
      react-dom: ^16.8 || ^17.0 || ^18.0
    peerDependenciesMeta:
      '@types/react':
        optional: true
      '@types/react-dom':
        optional: true
    dependencies:
      '@babel/runtime': 7.22.6
      '@radix-ui/react-primitive': 1.0.3(@types/react@18.2.21)(react-dom@18.2.0)(react@18.2.0)
      '@types/react': 18.2.21
      react: 18.2.0
      react-dom: 18.2.0(react@18.2.0)
    dev: false

  /@radix-ui/react-presence@1.0.1(@types/react@18.2.21)(react-dom@18.2.0)(react@18.2.0):
    resolution: {integrity: sha512-UXLW4UAbIY5ZjcvzjfRFo5gxva8QirC9hF7wRE4U5gz+TP0DbRk+//qyuAQ1McDxBt1xNMBTaciFGvEmJvAZCg==}
    peerDependencies:
      '@types/react': '*'
      '@types/react-dom': '*'
      react: ^16.8 || ^17.0 || ^18.0
      react-dom: ^16.8 || ^17.0 || ^18.0
    peerDependenciesMeta:
      '@types/react':
        optional: true
      '@types/react-dom':
        optional: true
    dependencies:
      '@babel/runtime': 7.22.6
      '@radix-ui/react-compose-refs': 1.0.1(@types/react@18.2.21)(react@18.2.0)
      '@radix-ui/react-use-layout-effect': 1.0.1(@types/react@18.2.21)(react@18.2.0)
      '@types/react': 18.2.21
      react: 18.2.0
      react-dom: 18.2.0(react@18.2.0)
    dev: false

  /@radix-ui/react-primitive@1.0.3(@types/react@18.2.21)(react-dom@18.2.0)(react@18.2.0):
    resolution: {integrity: sha512-yi58uVyoAcK/Nq1inRY56ZSjKypBNKTa/1mcL8qdl6oJeEaDbOldlzrGn7P6Q3Id5d+SYNGc5AJgc4vGhjs5+g==}
    peerDependencies:
      '@types/react': '*'
      '@types/react-dom': '*'
      react: ^16.8 || ^17.0 || ^18.0
      react-dom: ^16.8 || ^17.0 || ^18.0
    peerDependenciesMeta:
      '@types/react':
        optional: true
      '@types/react-dom':
        optional: true
    dependencies:
      '@babel/runtime': 7.22.6
      '@radix-ui/react-slot': 1.0.2(@types/react@18.2.21)(react@18.2.0)
      '@types/react': 18.2.21
      react: 18.2.0
      react-dom: 18.2.0(react@18.2.0)
    dev: false

  /@radix-ui/react-slot@1.0.2(@types/react@18.2.21)(react@18.2.0):
    resolution: {integrity: sha512-YeTpuq4deV+6DusvVUW4ivBgnkHwECUu0BiN43L5UCDFgdhsRUWAghhTF5MbvNTPzmiFOx90asDSUjWuCNapwg==}
    peerDependencies:
      '@types/react': '*'
      react: ^16.8 || ^17.0 || ^18.0
    peerDependenciesMeta:
      '@types/react':
        optional: true
    dependencies:
      '@babel/runtime': 7.22.6
      '@radix-ui/react-compose-refs': 1.0.1(@types/react@18.2.21)(react@18.2.0)
      '@types/react': 18.2.21
      react: 18.2.0
    dev: false

  /@radix-ui/react-use-callback-ref@1.0.1(@types/react@18.2.21)(react@18.2.0):
    resolution: {integrity: sha512-D94LjX4Sp0xJFVaoQOd3OO9k7tpBYNOXdVhkltUbGv2Qb9OXdrg/CpsjlZv7ia14Sylv398LswWBVVu5nqKzAQ==}
    peerDependencies:
      '@types/react': '*'
      react: ^16.8 || ^17.0 || ^18.0
    peerDependenciesMeta:
      '@types/react':
        optional: true
    dependencies:
      '@babel/runtime': 7.22.6
      '@types/react': 18.2.21
      react: 18.2.0
    dev: false

  /@radix-ui/react-use-controllable-state@1.0.1(@types/react@18.2.21)(react@18.2.0):
    resolution: {integrity: sha512-Svl5GY5FQeN758fWKrjM6Qb7asvXeiZltlT4U2gVfl8Gx5UAv2sMR0LWo8yhsIZh2oQ0eFdZ59aoOOMV7b47VA==}
    peerDependencies:
      '@types/react': '*'
      react: ^16.8 || ^17.0 || ^18.0
    peerDependenciesMeta:
      '@types/react':
        optional: true
    dependencies:
      '@babel/runtime': 7.22.6
      '@radix-ui/react-use-callback-ref': 1.0.1(@types/react@18.2.21)(react@18.2.0)
      '@types/react': 18.2.21
      react: 18.2.0
    dev: false

  /@radix-ui/react-use-escape-keydown@1.0.3(@types/react@18.2.21)(react@18.2.0):
    resolution: {integrity: sha512-vyL82j40hcFicA+M4Ex7hVkB9vHgSse1ZWomAqV2Je3RleKGO5iM8KMOEtfoSB0PnIelMd2lATjTGMYqN5ylTg==}
    peerDependencies:
      '@types/react': '*'
      react: ^16.8 || ^17.0 || ^18.0
    peerDependenciesMeta:
      '@types/react':
        optional: true
    dependencies:
      '@babel/runtime': 7.22.6
      '@radix-ui/react-use-callback-ref': 1.0.1(@types/react@18.2.21)(react@18.2.0)
      '@types/react': 18.2.21
      react: 18.2.0
    dev: false

  /@radix-ui/react-use-layout-effect@1.0.1(@types/react@18.2.21)(react@18.2.0):
    resolution: {integrity: sha512-v/5RegiJWYdoCvMnITBkNNx6bCj20fiaJnWtRkU18yITptraXjffz5Qbn05uOiQnOvi+dbkznkoaMltz1GnszQ==}
    peerDependencies:
      '@types/react': '*'
      react: ^16.8 || ^17.0 || ^18.0
    peerDependenciesMeta:
      '@types/react':
        optional: true
    dependencies:
      '@babel/runtime': 7.22.6
      '@types/react': 18.2.21
      react: 18.2.0
    dev: false

  /@radix-ui/react-visually-hidden@1.0.3(@types/react@18.2.21)(react-dom@18.2.0)(react@18.2.0):
    resolution: {integrity: sha512-D4w41yN5YRKtu464TLnByKzMDG/JlMPHtfZgQAu9v6mNakUqGUI9vUrfQKz8NK41VMm/xbZbh76NUTVtIYqOMA==}
    peerDependencies:
      '@types/react': '*'
      '@types/react-dom': '*'
      react: ^16.8 || ^17.0 || ^18.0
      react-dom: ^16.8 || ^17.0 || ^18.0
    peerDependenciesMeta:
      '@types/react':
        optional: true
      '@types/react-dom':
        optional: true
    dependencies:
      '@babel/runtime': 7.22.6
      '@radix-ui/react-primitive': 1.0.3(@types/react@18.2.21)(react-dom@18.2.0)(react@18.2.0)
      '@types/react': 18.2.21
      react: 18.2.0
      react-dom: 18.2.0(react@18.2.0)
    dev: false

  /@react-spring/animated@9.7.3(react@18.2.0):
    resolution: {integrity: sha512-5CWeNJt9pNgyvuSzQH+uy2pvTg8Y4/OisoscZIR8/ZNLIOI+CatFBhGZpDGTF/OzdNFsAoGk3wiUYTwoJ0YIvw==}
    peerDependencies:
      react: ^16.8.0 || ^17.0.0 || ^18.0.0
    dependencies:
      '@react-spring/shared': 9.7.3(react@18.2.0)
      '@react-spring/types': 9.7.3
      react: 18.2.0
    dev: false

  /@react-spring/core@9.7.3(react@18.2.0):
    resolution: {integrity: sha512-IqFdPVf3ZOC1Cx7+M0cXf4odNLxDC+n7IN3MDcVCTIOSBfqEcBebSv+vlY5AhM0zw05PDbjKrNmBpzv/AqpjnQ==}
    peerDependencies:
      react: ^16.8.0 || ^17.0.0 || ^18.0.0
    dependencies:
      '@react-spring/animated': 9.7.3(react@18.2.0)
      '@react-spring/shared': 9.7.3(react@18.2.0)
      '@react-spring/types': 9.7.3
      react: 18.2.0
    dev: false

  /@react-spring/shared@9.7.3(react@18.2.0):
    resolution: {integrity: sha512-NEopD+9S5xYyQ0pGtioacLhL2luflh6HACSSDUZOwLHoxA5eku1UPuqcJqjwSD6luKjjLfiLOspxo43FUHKKSA==}
    peerDependencies:
      react: ^16.8.0 || ^17.0.0 || ^18.0.0
    dependencies:
      '@react-spring/types': 9.7.3
      react: 18.2.0
    dev: false

  /@react-spring/types@9.7.3:
    resolution: {integrity: sha512-Kpx/fQ/ZFX31OtlqVEFfgaD1ACzul4NksrvIgYfIFq9JpDHFwQkMVZ10tbo0FU/grje4rcL4EIrjekl3kYwgWw==}
    dev: false

  /@react-spring/web@9.7.3(react-dom@18.2.0)(react@18.2.0):
    resolution: {integrity: sha512-BXt6BpS9aJL/QdVqEIX9YoUy8CE6TJrU0mNCqSoxdXlIeNcEBWOfIyE6B14ENNsyQKS3wOWkiJfco0tCr/9tUg==}
    peerDependencies:
      react: ^16.8.0 || ^17.0.0 || ^18.0.0
      react-dom: ^16.8.0 || ^17.0.0 || ^18.0.0
    dependencies:
      '@react-spring/animated': 9.7.3(react@18.2.0)
      '@react-spring/core': 9.7.3(react@18.2.0)
      '@react-spring/shared': 9.7.3(react@18.2.0)
      '@react-spring/types': 9.7.3
      react: 18.2.0
      react-dom: 18.2.0(react@18.2.0)
    dev: false

  /@rollup/pluginutils@4.2.1:
    resolution: {integrity: sha512-iKnFXr7NkdZAIHiIWE+BX5ULi/ucVFYWD6TbAV+rZctiRTY2PL6tsIKhoIOaoskiWAkgu+VsbXgUVDNLHf+InQ==}
    engines: {node: '>= 8.0.0'}
    dependencies:
      estree-walker: 2.0.2
      picomatch: 2.3.1
    dev: false

  /@rushstack/eslint-patch@1.1.4:
    resolution: {integrity: sha512-LwzQKA4vzIct1zNZzBmRKI9QuNpLgTQMEjsQLf3BXuGYb3QPTP4Yjf6mkdX+X1mYttZ808QpOwAzZjv28kq7DA==}
    dev: true

  /@stackblitz/sdk@1.8.2:
    resolution: {integrity: sha512-3aTg0Tb9dNs1huPkpdYxPEX/yc8A28eZneUMOEJzOLi7EJwl5onr9gCAVjIOkN4WLYu1iBSiJiGBYT629bZIJQ==}
    dev: true

  /@sveltejs/adapter-auto@2.0.0(@sveltejs/kit@1.20.4):
    resolution: {integrity: sha512-b+gkHFZgD771kgV3aO4avHFd7y1zhmMYy9i6xOK7m/rwmwaRO8gnF5zBc0Rgca80B2PMU1bKNxyBTHA14OzUAQ==}
    peerDependencies:
      '@sveltejs/kit': ^1.0.0
    dependencies:
      '@sveltejs/kit': 1.20.4(svelte@4.1.1)(vite@4.3.6)
      import-meta-resolve: 2.2.1
    dev: true

  /@sveltejs/adapter-auto@2.0.0(@sveltejs/kit@1.22.3):
    resolution: {integrity: sha512-b+gkHFZgD771kgV3aO4avHFd7y1zhmMYy9i6xOK7m/rwmwaRO8gnF5zBc0Rgca80B2PMU1bKNxyBTHA14OzUAQ==}
    peerDependencies:
      '@sveltejs/kit': ^1.0.0
    dependencies:
      '@sveltejs/kit': 1.22.3(svelte@4.1.1)(vite@4.3.6)
      import-meta-resolve: 2.2.2
    dev: true

  /@sveltejs/adapter-auto@2.1.0(@sveltejs/kit@1.22.3):
    resolution: {integrity: sha512-o2pZCfATFtA/Gw/BB0Xm7k4EYaekXxaPGER3xGSY3FvzFJGTlJlZjBseaXwYSM94lZ0HniOjTokN3cWaLX6fow==}
    peerDependencies:
      '@sveltejs/kit': ^1.0.0
    dependencies:
      '@sveltejs/kit': 1.22.3(svelte@4.2.0)(vite@4.4.8)
      import-meta-resolve: 3.0.0
    dev: true

  /@sveltejs/adapter-auto@2.1.0(@sveltejs/kit@1.26.0):
    resolution: {integrity: sha512-o2pZCfATFtA/Gw/BB0Xm7k4EYaekXxaPGER3xGSY3FvzFJGTlJlZjBseaXwYSM94lZ0HniOjTokN3cWaLX6fow==}
    peerDependencies:
      '@sveltejs/kit': ^1.0.0
    dependencies:
      '@sveltejs/kit': 1.26.0(svelte@4.1.1)(vite@4.4.8)
      import-meta-resolve: 3.0.0
    dev: true

  /@sveltejs/kit@1.20.4(svelte@4.1.1)(vite@4.3.6):
    resolution: {integrity: sha512-MmAzIuMrP7A+8fqDVbxm6ekGHRHL/+Fk8sQPAzPG4G2TxUDtHdn/WcIxeEqHzARMf0OtGSC+VPyOSFuw2Cy2Mg==}
    engines: {node: ^16.14 || >=18}
    hasBin: true
    requiresBuild: true
    peerDependencies:
      svelte: ^3.54.0 || ^4.0.0-next.0
      vite: ^4.0.0
    dependencies:
      '@sveltejs/vite-plugin-svelte': 2.4.2(svelte@4.1.1)(vite@4.3.6)
      '@types/cookie': 0.5.1
      cookie: 0.5.0
      devalue: 4.3.2
      esm-env: 1.0.0
      kleur: 4.1.5
      magic-string: 0.30.0
      mime: 3.0.0
      sade: 1.8.1
      set-cookie-parser: 2.6.0
      sirv: 2.0.3
      svelte: 4.1.1
      undici: 5.22.1
      vite: 4.3.6(@types/node@18.0.3)
    transitivePeerDependencies:
      - supports-color
    dev: true

  /@sveltejs/kit@1.22.3(svelte@4.1.1)(vite@4.3.6):
    resolution: {integrity: sha512-IpHD5wvuoOIHYaHQUBJ1zERD2Iz+fB/rBXhXjl8InKw6X4VKE9BSus+ttHhE7Ke+Ie9ecfilzX8BnWE3FeQyng==}
    engines: {node: ^16.14 || >=18}
    hasBin: true
    requiresBuild: true
    peerDependencies:
      svelte: ^3.54.0 || ^4.0.0-next.0
      vite: ^4.0.0
    dependencies:
      '@sveltejs/vite-plugin-svelte': 2.4.3(svelte@4.1.1)(vite@4.3.6)
      '@types/cookie': 0.5.1
      cookie: 0.5.0
      devalue: 4.3.2
      esm-env: 1.0.0
      kleur: 4.1.5
      magic-string: 0.30.2
      mime: 3.0.0
      sade: 1.8.1
      set-cookie-parser: 2.6.0
      sirv: 2.0.3
      svelte: 4.1.1
      undici: 5.22.1
      vite: 4.3.6(@types/node@18.0.3)
    transitivePeerDependencies:
      - supports-color
    dev: true

  /@sveltejs/kit@1.22.3(svelte@4.2.0)(vite@4.4.8):
    resolution: {integrity: sha512-IpHD5wvuoOIHYaHQUBJ1zERD2Iz+fB/rBXhXjl8InKw6X4VKE9BSus+ttHhE7Ke+Ie9ecfilzX8BnWE3FeQyng==}
    engines: {node: ^16.14 || >=18}
    hasBin: true
    requiresBuild: true
    peerDependencies:
      svelte: ^3.54.0 || ^4.0.0-next.0
      vite: ^4.0.0
    dependencies:
      '@sveltejs/vite-plugin-svelte': 2.4.3(svelte@4.2.0)(vite@4.4.8)
      '@types/cookie': 0.5.1
      cookie: 0.5.0
      devalue: 4.3.2
      esm-env: 1.0.0
      kleur: 4.1.5
      magic-string: 0.30.2
      mime: 3.0.0
      sade: 1.8.1
      set-cookie-parser: 2.6.0
      sirv: 2.0.3
      svelte: 4.2.0
      undici: 5.22.1
      vite: 4.4.8(@types/node@18.0.3)
    transitivePeerDependencies:
      - supports-color
    dev: true

  /@sveltejs/kit@1.26.0(svelte@4.1.1)(vite@4.4.8):
    resolution: {integrity: sha512-CV/AlTziC05yrz7UjVqEd0pH6+2dnrbmcnHGr2d3jXtmOgzNnlDkXtX8g3BfJ6nntsPD+0jtS2PzhvRHblRz4A==}
    engines: {node: ^16.14 || >=18}
    hasBin: true
    requiresBuild: true
    peerDependencies:
      svelte: ^3.54.0 || ^4.0.0-next.0
      vite: ^4.0.0
    dependencies:
      '@sveltejs/vite-plugin-svelte': 2.4.5(svelte@4.1.1)(vite@4.4.8)
      '@types/cookie': 0.5.1
      cookie: 0.5.0
      devalue: 4.3.2
      esm-env: 1.0.0
      kleur: 4.1.5
      magic-string: 0.30.3
      mrmime: 1.0.1
      sade: 1.8.1
      set-cookie-parser: 2.6.0
      sirv: 2.0.3
      svelte: 4.1.1
      tiny-glob: 0.2.9
      undici: 5.26.3
      vite: 4.4.8(@types/node@18.0.3)
    transitivePeerDependencies:
      - supports-color
    dev: true

  /@sveltejs/package@2.1.0(svelte@4.1.1)(typescript@5.0.2):
    resolution: {integrity: sha512-c6PLH9G2YLQ48kqrS2XX422BrLNABBstSiapamchVJaQnOTXyJmUR8KmoCCySnzVy3PiYL6jg12UnoPmjW3SwA==}
    engines: {node: ^16.14 || >=18}
    hasBin: true
    peerDependencies:
      svelte: ^3.44.0 || ^4.0.0
    dependencies:
      chokidar: 3.5.3
      kleur: 4.1.5
      sade: 1.8.1
      svelte: 4.1.1
      svelte2tsx: 0.6.21(svelte@4.1.1)(typescript@5.0.2)
    transitivePeerDependencies:
      - typescript
    dev: true

  /@sveltejs/package@2.2.0(svelte@4.2.0)(typescript@5.1.6):
    resolution: {integrity: sha512-TXbrzsk+T5WNcSzrU41D8P32vU5guo96lVS11/R+rpLhZBH5sORh0Qp6r68Jg4O5vcdS3JLwpwcpe8VFbT/QeA==}
    engines: {node: ^16.14 || >=18}
    hasBin: true
    peerDependencies:
      svelte: ^3.44.0 || ^4.0.0
    dependencies:
      chokidar: 3.5.3
      kleur: 4.1.5
      sade: 1.8.1
      semver: 7.5.4
      svelte: 4.2.0
      svelte2tsx: 0.6.21(svelte@4.2.0)(typescript@5.1.6)
    transitivePeerDependencies:
      - typescript
    dev: true

  /@sveltejs/package@2.2.2(svelte@4.1.1)(typescript@5.2.2):
    resolution: {integrity: sha512-rP3sVv6cAntcdcG4r4KspLU6nZYYUrHJBAX3Arrw0KJFdgxtlsi2iDwN0Jwr/vIkgjcU0ZPWM8kkT5kpZDlWAw==}
    engines: {node: ^16.14 || >=18}
    hasBin: true
    peerDependencies:
      svelte: ^3.44.0 || ^4.0.0
    dependencies:
      chokidar: 3.5.3
      kleur: 4.1.5
      sade: 1.8.1
      semver: 7.5.4
      svelte: 4.1.1
      svelte2tsx: 0.6.21(svelte@4.1.1)(typescript@5.2.2)
    transitivePeerDependencies:
      - typescript
    dev: true

  /@sveltejs/vite-plugin-svelte-inspector@1.0.3(@sveltejs/vite-plugin-svelte@2.4.2)(svelte@4.1.1)(vite@4.3.6):
    resolution: {integrity: sha512-Khdl5jmmPN6SUsVuqSXatKpQTMIifoQPDanaxC84m9JxIibWvSABJyHpyys0Z+1yYrxY5TTEQm+6elh0XCMaOA==}
    engines: {node: ^14.18.0 || >= 16}
    peerDependencies:
      '@sveltejs/vite-plugin-svelte': ^2.2.0
      svelte: ^3.54.0 || ^4.0.0
      vite: ^4.0.0
    dependencies:
      '@sveltejs/vite-plugin-svelte': 2.4.2(svelte@4.1.1)(vite@4.3.6)
      debug: 4.3.4
      svelte: 4.1.1
      vite: 4.3.6(@types/node@18.0.3)
    transitivePeerDependencies:
      - supports-color
    dev: true

  /@sveltejs/vite-plugin-svelte-inspector@1.0.3(@sveltejs/vite-plugin-svelte@2.4.3)(svelte@4.1.1)(vite@4.3.6):
    resolution: {integrity: sha512-Khdl5jmmPN6SUsVuqSXatKpQTMIifoQPDanaxC84m9JxIibWvSABJyHpyys0Z+1yYrxY5TTEQm+6elh0XCMaOA==}
    engines: {node: ^14.18.0 || >= 16}
    peerDependencies:
      '@sveltejs/vite-plugin-svelte': ^2.2.0
      svelte: ^3.54.0 || ^4.0.0
      vite: ^4.0.0
    dependencies:
      '@sveltejs/vite-plugin-svelte': 2.4.3(svelte@4.1.1)(vite@4.3.6)
      debug: 4.3.4
      svelte: 4.1.1
      vite: 4.3.6(@types/node@18.0.3)
    transitivePeerDependencies:
      - supports-color
    dev: true

  /@sveltejs/vite-plugin-svelte-inspector@1.0.3(@sveltejs/vite-plugin-svelte@2.4.3)(svelte@4.2.0)(vite@4.4.8):
    resolution: {integrity: sha512-Khdl5jmmPN6SUsVuqSXatKpQTMIifoQPDanaxC84m9JxIibWvSABJyHpyys0Z+1yYrxY5TTEQm+6elh0XCMaOA==}
    engines: {node: ^14.18.0 || >= 16}
    peerDependencies:
      '@sveltejs/vite-plugin-svelte': ^2.2.0
      svelte: ^3.54.0 || ^4.0.0
      vite: ^4.0.0
    dependencies:
      '@sveltejs/vite-plugin-svelte': 2.4.3(svelte@4.2.0)(vite@4.4.8)
      debug: 4.3.4
      svelte: 4.2.0
      vite: 4.4.8(@types/node@18.0.3)
    transitivePeerDependencies:
      - supports-color
    dev: true

  /@sveltejs/vite-plugin-svelte-inspector@1.0.3(@sveltejs/vite-plugin-svelte@2.4.5)(svelte@4.1.1)(vite@4.4.8):
    resolution: {integrity: sha512-Khdl5jmmPN6SUsVuqSXatKpQTMIifoQPDanaxC84m9JxIibWvSABJyHpyys0Z+1yYrxY5TTEQm+6elh0XCMaOA==}
    engines: {node: ^14.18.0 || >= 16}
    peerDependencies:
      '@sveltejs/vite-plugin-svelte': ^2.2.0
      svelte: ^3.54.0 || ^4.0.0
      vite: ^4.0.0
    dependencies:
      '@sveltejs/vite-plugin-svelte': 2.4.5(svelte@4.1.1)(vite@4.4.8)
      debug: 4.3.4
      svelte: 4.1.1
      vite: 4.4.8(@types/node@18.0.3)
    transitivePeerDependencies:
      - supports-color
    dev: true

  /@sveltejs/vite-plugin-svelte-inspector@1.0.3(@sveltejs/vite-plugin-svelte@2.4.5)(svelte@4.2.0)(vite@4.4.9):
    resolution: {integrity: sha512-Khdl5jmmPN6SUsVuqSXatKpQTMIifoQPDanaxC84m9JxIibWvSABJyHpyys0Z+1yYrxY5TTEQm+6elh0XCMaOA==}
    engines: {node: ^14.18.0 || >= 16}
    peerDependencies:
      '@sveltejs/vite-plugin-svelte': ^2.2.0
      svelte: ^3.54.0 || ^4.0.0
      vite: ^4.0.0
    dependencies:
      '@sveltejs/vite-plugin-svelte': 2.4.5(svelte@4.2.0)(vite@4.4.9)
      debug: 4.3.4
      svelte: 4.2.0
      vite: 4.4.9
    transitivePeerDependencies:
      - supports-color
    dev: false

  /@sveltejs/vite-plugin-svelte@2.4.2(svelte@4.1.1)(vite@4.3.6):
    resolution: {integrity: sha512-ePfcC48ftMKhkT0OFGdOyycYKnnkT6i/buzey+vHRTR/JpQvuPzzhf1PtKqCDQfJRgoPSN2vscXs6gLigx/zGw==}
    engines: {node: ^14.18.0 || >= 16}
    peerDependencies:
      svelte: ^3.54.0 || ^4.0.0
      vite: ^4.0.0
    dependencies:
      '@sveltejs/vite-plugin-svelte-inspector': 1.0.3(@sveltejs/vite-plugin-svelte@2.4.2)(svelte@4.1.1)(vite@4.3.6)
      debug: 4.3.4
      deepmerge: 4.3.1
      kleur: 4.1.5
      magic-string: 0.30.3
      svelte: 4.1.1
      svelte-hmr: 0.15.2(svelte@4.1.1)
      vite: 4.3.6(@types/node@18.0.3)
      vitefu: 0.2.4(vite@4.3.6)
    transitivePeerDependencies:
      - supports-color
    dev: true

  /@sveltejs/vite-plugin-svelte@2.4.3(svelte@4.1.1)(vite@4.3.6):
    resolution: {integrity: sha512-NY2h+B54KHZO3kDURTdARqthn6D4YSIebtfW75NvZ/fwyk4G+AJw3V/i0OBjyN4406Ht9yZcnNWMuRUFnDNNiA==}
    engines: {node: ^14.18.0 || >= 16}
    peerDependencies:
      svelte: ^3.54.0 || ^4.0.0
      vite: ^4.0.0
    dependencies:
      '@sveltejs/vite-plugin-svelte-inspector': 1.0.3(@sveltejs/vite-plugin-svelte@2.4.3)(svelte@4.1.1)(vite@4.3.6)
      debug: 4.3.4
      deepmerge: 4.3.1
      kleur: 4.1.5
      magic-string: 0.30.3
      svelte: 4.1.1
      svelte-hmr: 0.15.2(svelte@4.1.1)
      vite: 4.3.6(@types/node@18.0.3)
      vitefu: 0.2.4(vite@4.3.6)
    transitivePeerDependencies:
      - supports-color
    dev: true

  /@sveltejs/vite-plugin-svelte@2.4.3(svelte@4.2.0)(vite@4.4.8):
    resolution: {integrity: sha512-NY2h+B54KHZO3kDURTdARqthn6D4YSIebtfW75NvZ/fwyk4G+AJw3V/i0OBjyN4406Ht9yZcnNWMuRUFnDNNiA==}
    engines: {node: ^14.18.0 || >= 16}
    peerDependencies:
      svelte: ^3.54.0 || ^4.0.0
      vite: ^4.0.0
    dependencies:
      '@sveltejs/vite-plugin-svelte-inspector': 1.0.3(@sveltejs/vite-plugin-svelte@2.4.3)(svelte@4.2.0)(vite@4.4.8)
      debug: 4.3.4
      deepmerge: 4.3.1
      kleur: 4.1.5
      magic-string: 0.30.3
      svelte: 4.2.0
      svelte-hmr: 0.15.2(svelte@4.2.0)
      vite: 4.4.8(@types/node@18.0.3)
      vitefu: 0.2.4(vite@4.4.8)
    transitivePeerDependencies:
      - supports-color
    dev: true

  /@sveltejs/vite-plugin-svelte@2.4.5(svelte@4.1.1)(vite@4.4.8):
    resolution: {integrity: sha512-UJKsFNwhzCVuiZd06jM/psscyNJNDwjQC+qIeb7GBJK9iWeQCcIyfcPWDvbCudfcJggY9jtxJeeaZH7uny93FQ==}
    engines: {node: ^14.18.0 || >= 16}
    peerDependencies:
      svelte: ^3.54.0 || ^4.0.0
      vite: ^4.0.0
    dependencies:
      '@sveltejs/vite-plugin-svelte-inspector': 1.0.3(@sveltejs/vite-plugin-svelte@2.4.5)(svelte@4.1.1)(vite@4.4.8)
      debug: 4.3.4
      deepmerge: 4.3.1
      kleur: 4.1.5
      magic-string: 0.30.3
      svelte: 4.1.1
      svelte-hmr: 0.15.3(svelte@4.1.1)
      vite: 4.4.8(@types/node@18.0.3)
      vitefu: 0.2.4(vite@4.4.8)
    transitivePeerDependencies:
      - supports-color
    dev: true

  /@sveltejs/vite-plugin-svelte@2.4.5(svelte@4.2.0)(vite@4.4.9):
    resolution: {integrity: sha512-UJKsFNwhzCVuiZd06jM/psscyNJNDwjQC+qIeb7GBJK9iWeQCcIyfcPWDvbCudfcJggY9jtxJeeaZH7uny93FQ==}
    engines: {node: ^14.18.0 || >= 16}
    peerDependencies:
      svelte: ^3.54.0 || ^4.0.0
      vite: ^4.0.0
    dependencies:
      '@sveltejs/vite-plugin-svelte-inspector': 1.0.3(@sveltejs/vite-plugin-svelte@2.4.5)(svelte@4.2.0)(vite@4.4.9)
      debug: 4.3.4
      deepmerge: 4.3.1
      kleur: 4.1.5
      magic-string: 0.30.3
      svelte: 4.2.0
      svelte-hmr: 0.15.3(svelte@4.2.0)
      vite: 4.4.9
      vitefu: 0.2.4(vite@4.4.9)
    transitivePeerDependencies:
      - supports-color
    dev: false

  /@tailwindcss/typography@0.5.3(tailwindcss@3.2.7):
    resolution: {integrity: sha512-Cn4MufL/xiTh2Npw26xiL7gP3GFkJH+zWM8DAm/NNEr4gF5N9D6gY9zMNNQUu27m8g0IIk665BUuoU92wVUBkA==}
    peerDependencies:
      tailwindcss: '>=3.0.0 || insiders'
    dependencies:
      lodash.castarray: 4.4.0
      lodash.isplainobject: 4.0.6
      lodash.merge: 4.6.2
      tailwindcss: 3.2.7(postcss@8.4.31)
    dev: true

  /@theatre/core@0.6.2:
    resolution: {integrity: sha512-AmIIJ4rcSREn2VbNRH6cchIBj9hG9+lEkhVrABDfXojnjMJK/ZzX5dyaJGGgyjye2jKmc4sItoyEqbF7jdkqJQ==}
    dependencies:
      '@theatre/dataverse': 0.6.2

  /@theatre/dataverse@0.6.2:
    resolution: {integrity: sha512-wcnl6QuOVhNFzYL2rmu4lbVRR4t5A6a5ZBjZ4To+J/pKQ5MozPZtWJVPguMAa+rgoxAwVh7sZ0SNEpfYXajgaQ==}
    dependencies:
      lodash-es: 4.17.21

  /@theatre/studio@0.6.2(@theatre/core@0.6.2):
    resolution: {integrity: sha512-jX5m7aYMIuXXZXIqc5ZJPIlgP4QnU1lc3sDRcjoNantz47Qzq3/JjRt5MIrahsKKONZwgEvl5WA57qCo7IW+hA==}
    peerDependencies:
      '@theatre/core': '*'
    dependencies:
      '@theatre/core': 0.6.2
      '@theatre/dataverse': 0.6.2

  /@tootallnate/once@2.0.0:
    resolution: {integrity: sha512-XCuKFP5PS55gnMVu3dty8KPatLqUoy/ZYzDzAGCQ8JNFCkLXzmI7vNHCR+XpbZaMWQK/vQubr7PkYq8g470J/A==}
    engines: {node: '>= 10'}
    dev: false

  /@tsconfig/node10@1.0.9:
    resolution: {integrity: sha512-jNsYVVxU8v5g43Erja32laIDHXeoNvFEpX33OK4d6hljo3jDhCBDhx5dhCCTMWUojscpAagGiRkBKxpdl9fxqA==}
    dev: true

  /@tsconfig/node12@1.0.11:
    resolution: {integrity: sha512-cqefuRsh12pWyGsIoBKJA9luFu3mRxCA+ORZvA4ktLSzIuCUtWVxGIuXigEwO5/ywWFMZ2QEGKWvkZG1zDMTag==}
    dev: true

  /@tsconfig/node14@1.0.3:
    resolution: {integrity: sha512-ysT8mhdixWK6Hw3i1V2AeRqZ5WfXg1G43mqoYlM2nc6388Fq5jcXyr5mRsqViLx/GJYdoL0bfXD8nmF+Zn/Iow==}
    dev: true

  /@tsconfig/node16@1.0.3:
    resolution: {integrity: sha512-yOlFc+7UtL/89t2ZhjPvvB/DeAr3r+Dq58IgzsFkOAvVC6NMJXmCGjbptdXdR9qsX7pKcTL+s87FtYREi2dEEQ==}
    dev: true

  /@tweakpane/core@1.1.0:
    resolution: {integrity: sha512-vbbiQb+aoFI13lIbE7DJvhHZVE1YlUpGoaAamSpU6wLp2jA3VowS1wfRJBBB8IBCYm7nF6ULl7zfJKxl1XdyfA==}
    dev: true

  /@types/acorn@4.0.6:
    resolution: {integrity: sha512-veQTnWP+1D/xbxVrPC3zHnCZRjSrKfhbMUlEA43iMZLu7EsnTtkJklIuwrCPbOi8YkvDQAiW05VQQFvvz9oieQ==}
    dependencies:
      '@types/estree': 1.0.1
    dev: false

  /@types/animejs@3.1.7:
    resolution: {integrity: sha512-kFSyjM+fLo3oE9noWEtUvF82ttN8fTrKohiEMIrSzEzEjnsCmtO0rBCUQBlSPEb2w8vfN+v4/Zo0tK21Bgmq4g==}
    dev: true

  /@types/babel__core@7.20.1:
    resolution: {integrity: sha512-aACu/U/omhdk15O4Nfb+fHgH/z3QsfQzpnvRZhYhThms83ZnAOZz7zZAWO7mn2yyNQaA4xTO8GLK3uqFU4bYYw==}
    dependencies:
      '@babel/parser': 7.22.14
      '@babel/types': 7.22.11
      '@types/babel__generator': 7.6.4
      '@types/babel__template': 7.4.1
      '@types/babel__traverse': 7.20.1

  /@types/babel__generator@7.6.4:
    resolution: {integrity: sha512-tFkciB9j2K755yrTALxD44McOrk+gfpIpvC3sxHjRawj6PfnQxrse4Clq5y/Rq+G3mrBurMax/lG8Qn2t9mSsg==}
    dependencies:
      '@babel/types': 7.22.11

  /@types/babel__template@7.4.1:
    resolution: {integrity: sha512-azBFKemX6kMg5Io+/rdGT0dkGreboUVR0Cdm3fz9QJWpaQGJRQXl7C+6hOTCZcMll7KFyEQpgbYI2lHdsS4U7g==}
    dependencies:
      '@babel/parser': 7.22.14
      '@babel/types': 7.22.11

  /@types/babel__traverse@7.20.1:
    resolution: {integrity: sha512-MitHFXnhtgwsGZWtT68URpOvLN4EREih1u3QtQiN4VdAxWKRVvGCSvw/Qth0M0Qq3pJpnGOu5JaM/ydK7OGbqg==}
    dependencies:
      '@babel/types': 7.22.11

  /@types/cookie@0.5.1:
    resolution: {integrity: sha512-COUnqfB2+ckwXXSFInsFdOAWQzCCx+a5hq2ruyj+Vjund94RJQd4LG2u9hnvJrTgunKAaax7ancBYlDrNYxA0g==}
    dev: true

  /@types/debug@4.1.8:
    resolution: {integrity: sha512-/vPO1EPOs306Cvhwv7KfVfYvOJqA/S/AXjaHQiJboCZzcNDb+TIJFN9/2C9DZ//ijSKWioNyUxD792QmDJ+HKQ==}
    dependencies:
      '@types/ms': 0.7.31

  /@types/estree-jsx@1.0.0:
    resolution: {integrity: sha512-3qvGd0z8F2ENTGr/GG1yViqfiKmRfrXVx5sJyHGFu3z7m5g5utCQtGp/g29JnjflhtQJBv1WDQukHiT58xPcYQ==}
    dependencies:
      '@types/estree': 1.0.1
    dev: false

  /@types/estree@1.0.1:
    resolution: {integrity: sha512-LG4opVs2ANWZ1TJoKc937iMmNstM/d0ae1vNbnBvBhqCSezgVUOzcLCqbI5elV8Vy6WKwKjaqR+zO9VKirBBCA==}

  /@types/fs-extra@11.0.1:
    resolution: {integrity: sha512-MxObHvNl4A69ofaTRU8DFqvgzzv8s9yRtaPPm5gud9HDNvpB3GPQFvNuTWAI59B9huVGV5jXYJwbCsmBsOGYWA==}
    dependencies:
      '@types/jsonfile': 6.1.1
      '@types/node': 20.3.1
    dev: true

  /@types/hast@2.3.4:
    resolution: {integrity: sha512-wLEm0QvaoawEDoTRwzTXp4b4jpwiJDvR5KMnFnVodm3scufTlBOWRD6N1OBf9TZMhjlNsSfcO5V+7AF4+Vy+9g==}
    dependencies:
      '@types/unist': 2.0.6
    dev: true

  /@types/hast@2.3.5:
    resolution: {integrity: sha512-SvQi0L/lNpThgPoleH53cdjB3y9zpLlVjRbqB3rH8hx1jiRSBGAhyjV3H+URFjNVRqt2EdYNrbZE5IsGlNfpRg==}
    dependencies:
      '@types/unist': 2.0.7

  /@types/is-ci@3.0.0:
    resolution: {integrity: sha512-Q0Op0hdWbYd1iahB+IFNQcWXFq4O0Q5MwQP7uN0souuQ4rPg1vEYcnIOfr1gY+M+6rc8FGoRaBO1mOOvL29sEQ==}
    dependencies:
      ci-info: 3.3.2
    dev: true

  /@types/json-schema@7.0.11:
    resolution: {integrity: sha512-wOuvG1SN4Us4rez+tylwwwCV1psiNVOkJeM3AUWUNWg/jDQY2+HE/444y5gc+jBmRqASOm2Oeh5c1axHobwRKQ==}
    dev: true

  /@types/json-schema@7.0.13:
    resolution: {integrity: sha512-RbSSoHliUbnXj3ny0CNFOoxrIDV6SUGyStHsvDqosw6CkdPV8TtWGlfecuK4ToyMEAql6pzNxgCFKanovUzlgQ==}
    dev: true

  /@types/json5@0.0.29:
    resolution: {integrity: sha512-dRLjCWHYg4oaA77cxO64oO+7JwCwnIzkZPdrrC71jQmQtlhM556pwKo5bUzqvZndkVbeFLIIi+9TC40JNF5hNQ==}
    dev: true

  /@types/json5@0.0.30:
    resolution: {integrity: sha512-sqm9g7mHlPY/43fcSNrCYfOeX9zkTTK+euO5E6+CVijSMm5tTjkVdwdqRkY3ljjIAf8679vps5jKUoJBCLsMDA==}

  /@types/jsonfile@6.1.1:
    resolution: {integrity: sha512-GSgiRCVeapDN+3pqA35IkQwasaCh/0YFH5dEF6S88iDvEn901DjOeH3/QPY+XYP1DFzDZPvIvfeEgk+7br5png==}
    dependencies:
      '@types/node': 20.8.4
    dev: true

  /@types/lodash@4.14.191:
    resolution: {integrity: sha512-BdZ5BCCvho3EIXw6wUCXHe7rS53AIDPLE+JzwgT+OsJk53oBfbSmZZ7CX4VaRoN78N+TJpFi9QPlfIVNmJYWxQ==}
    dev: true

  /@types/mdast@3.0.10:
    resolution: {integrity: sha512-W864tg/Osz1+9f4lrGTZpCSO5/z4608eUp19tbozkq2HJK6i3z1kT0H9tlADXuYIb1YYOBByU4Jsqkk75q48qA==}
    dependencies:
      '@types/unist': 3.0.0

  /@types/mdast@3.0.12:
    resolution: {integrity: sha512-DT+iNIRNX884cx0/Q1ja7NyUPpZuv0KPyL5rGNxm1WC1OtHstl7n4Jb7nk+xacNShQMbczJjt8uFzznpp6kYBg==}
    dependencies:
      '@types/unist': 2.0.7

  /@types/mdx@2.0.5:
    resolution: {integrity: sha512-76CqzuD6Q7LC+AtbPqrvD9AqsN0k8bsYo2bM2J8pmNldP1aIPAbzUQ7QbobyXL4eLr1wK5x8FZFe8eF/ubRuBg==}
    dev: false

  /@types/minimist@1.2.2:
    resolution: {integrity: sha512-jhuKLIRrhvCPLqwPcx6INqmKeiA5EWrsCOPhrlFSrbrmU4ZMPjj5Ul/oLCMDO98XRUIwVm78xICz4EPCektzeQ==}

  /@types/ms@0.7.31:
    resolution: {integrity: sha512-iiUgKzV9AuaEkZqkOLDIvlQiL6ltuZd9tGcW3gwpnX8JbuiuhFlEGmmFXEXkN50Cvq7Os88IY2v0dkDqXYWVgA==}

  /@types/mute-stream@0.0.2:
    resolution: {integrity: sha512-FpiGjk6+IOrN0lZEfUUjdra1csU1VxwYFj4S0Zj+TJpu5x5mZW30RkEZojTadrNZHNmpCHgoE62IQZAH0OeuIA==}
    dependencies:
      '@types/node': 20.8.4
    dev: true

  /@types/ndarray@1.0.11:
    resolution: {integrity: sha512-hOZVTN24zDHwCHaW7mF9n1vHJt83fZhNZ0YYRBwQGhA96yBWWDPTDDlqJatagHIOJB0a4xoNkNc+t/Cxd+6qUA==}
    dev: false

  /@types/nlcst@1.0.0:
    resolution: {integrity: sha512-3TGCfOcy8R8mMQ4CNSNOe3PG66HttvjcLzCoOpvXvDtfWOTi+uT/rxeOKm/qEwbM4SNe1O/PjdiBK2YcTjU4OQ==}
    dependencies:
      '@types/unist': 3.0.0

  /@types/node@12.20.55:
    resolution: {integrity: sha512-J8xLz7q2OFulZ2cyGTLE1TbbZcjpno7FaN6zdJNrgAdrJ+DZzh/uFR6YrTb4C+nXakvud8Q4+rbhoIWlYQbUFQ==}
    dev: true

  /@types/node@18.0.3:
    resolution: {integrity: sha512-HzNRZtp4eepNitP+BD6k2L6DROIDG4Q0fm4x+dwfsr6LGmROENnok75VGw40628xf+iR24WeMFcHuuBDUAzzsQ==}
    dev: true

  /@types/node@18.17.1:
    resolution: {integrity: sha512-xlR1jahfizdplZYRU59JlUx9uzF1ARa8jbhM11ccpCJya8kvos5jwdm2ZAgxSCwOl0fq21svP18EVwPBXMQudw==}
    dev: true

  /@types/node@20.3.1:
    resolution: {integrity: sha512-EhcH/wvidPy1WeML3TtYFGR83UzjxeWRen9V402T8aUGYsCHOmfoisV3ZSg03gAFIbLq8TnWOJ0f4cALtnSEUg==}
    dev: true

  /@types/node@20.8.4:
    resolution: {integrity: sha512-ZVPnqU58giiCjSxjVUESDtdPk4QR5WQhhINbc9UBrKLU68MX5BF6kbQzTrkwbolyr0X8ChBpXfavr5mZFKZQ5A==}
    dependencies:
      undici-types: 5.25.3
    dev: true

  /@types/normalize-package-data@2.4.1:
    resolution: {integrity: sha512-Gj7cI7z+98M282Tqmp2K5EIsoouUEzbBJhQQzDE3jSIRk6r9gsz0oUokqIUR4u1R3dMHo0pDHM7sNOHyhulypw==}

  /@types/offscreencanvas@2019.7.0:
    resolution: {integrity: sha512-PGcyveRIpL1XIqK8eBsmRBt76eFgtzuPiSTyKHZxnGemp2yzGzWpjYKAfK3wIMiU7eH+851yEpiuP8JZerTmWg==}
    dev: false

  /@types/parse-json@4.0.0:
    resolution: {integrity: sha512-//oorEZjL6sbPcKUaCdIGlIUeH26mgzimjBB77G6XRgnDl/L5wOnpyBGRe/Mmf5CVW3PwEBE1NjiMZ/ssFh4wA==}
    dev: true

  /@types/parse5@6.0.3:
    resolution: {integrity: sha512-SuT16Q1K51EAVPz1K29DJ/sXjhSQ0zjvsypYJ6tlwVsRV9jwW5Adq2ch8Dq8kDBCkYnELS7N7VNCSB5nC56t/g==}

  /@types/prop-types@15.7.5:
    resolution: {integrity: sha512-JCB8C6SnDoQf0cNycqd/35A7MjcnK+ZTqE7judS6o7utxUCg6imJg3QK2qzHKszlTjcj2cn+NwMB2i96ubpj7w==}
    dev: false

  /@types/pug@2.0.6:
    resolution: {integrity: sha512-SnHmG9wN1UVmagJOnyo/qkk0Z7gejYxOYYmaAwr5u2yFYfsupN3sg10kyzN8Hep/2zbHxCnsumxOoRIRMBwKCg==}
    dev: true

  /@types/react@18.2.21:
    resolution: {integrity: sha512-neFKG/sBAwGxHgXiIxnbm3/AAVQ/cMRS93hvBpg8xYRbeQSPVABp9U2bRnPf0iI4+Ucdv3plSxKK+3CW2ENJxA==}
    dependencies:
      '@types/prop-types': 15.7.5
      '@types/scheduler': 0.16.3
      csstype: 3.1.2
    dev: false

  /@types/resolve@1.20.2:
    resolution: {integrity: sha512-60BCwRFOZCQhDncwQdxxeOEEkbc5dIMccYLwbxsS4TUNeVECQ/pBJ0j09mrHOl/JJvpRPGwO9SvE4nR2Nb/a4Q==}

  /@types/scheduler@0.16.3:
    resolution: {integrity: sha512-5cJ8CB4yAx7BH1oMvdU0Jh9lrEXyPkar6F9G/ERswkCuvP4KQZfZkSjcMbAICCpQTN4OuZn8tz0HiKv9TGZgrQ==}
    dev: false

  /@types/semver@7.5.0:
    resolution: {integrity: sha512-G8hZ6XJiHnuhQKR7ZmysCeJWE08o8T0AXtk5darsCaTVsYZhhgUrq53jizaR2FvsoeCwJhlmwTjkXBY5Pn/ZHw==}
    dev: true

  /@types/stats.js@0.17.0:
    resolution: {integrity: sha512-9w+a7bR8PeB0dCT/HBULU2fMqf6BAzvKbxFboYhmDtDkKPiyXYbjoe2auwsXlEFI7CFNMF1dCv3dFH5Poy9R1w==}
    dev: true

  /@types/three@0.158.3:
    resolution: {integrity: sha512-6Qs1rUvLSbkJ4hlIe6/rdwIf61j1x2UKvGJg7s8KjswYsz1C1qDTs6voVXXB8kYaI0hgklgZgbZUupfL1l9xdA==}
    dependencies:
      '@types/stats.js': 0.17.0
      '@types/webxr': 0.5.5
      fflate: 0.6.10
      meshoptimizer: 0.18.1
    dev: true

  /@types/unist@2.0.6:
    resolution: {integrity: sha512-PBjIUxZHOuj0R15/xuwJYjFi+KZdNFrehocChv4g5hu6aFroHue8m0lBP0POdK2nKzbw0cgV1mws8+V/JAcEkQ==}

  /@types/unist@2.0.7:
    resolution: {integrity: sha512-cputDpIbFgLUaGQn6Vqg3/YsJwxUwHLO13v3i5ouxT4lat0khip9AEWxtERujXV9wxIB1EyF97BSJFt6vpdI8g==}

  /@types/unist@3.0.0:
    resolution: {integrity: sha512-MFETx3tbTjE7Uk6vvnWINA/1iJ7LuMdO4fcq8UfF0pRbj01aGLduVvQcRyswuACJdpnHgg8E3rQLhaRdNEJS0w==}

  /@types/webxr@0.5.5:
    resolution: {integrity: sha512-HVOsSRTQYx3zpVl0c0FBmmmcY/60BkQLzVnpE9M1aG4f2Z0aKlBWfj4XZ2zr++XNBfkQWYcwhGlmuu44RJPDqg==}
    dev: true

  /@types/which-pm-runs@1.0.0:
    resolution: {integrity: sha512-BXfdlYLWvRhngJbih4N57DjO+63Z7AxiFiip8yq3rD46U7V4I2W538gngPvBsZiMehhD8sfGf4xLI6k7TgXvNw==}
    dev: true

  /@types/wrap-ansi@3.0.0:
    resolution: {integrity: sha512-ltIpx+kM7g/MLRZfkbL7EsCEjfzCcScLpkg37eXEtx5kmrAKBkTJwd1GIAjDSL8wTpM6Hzn5YO4pSb91BEwu1g==}
    dev: true

  /@typescript-eslint/eslint-plugin@5.45.0(@typescript-eslint/parser@5.45.0)(eslint@8.28.0)(typescript@5.0.2):
    resolution: {integrity: sha512-CXXHNlf0oL+Yg021cxgOdMHNTXD17rHkq7iW6RFHoybdFgQBjU3yIXhhcPpGwr1CjZlo6ET8C6tzX5juQoXeGA==}
    engines: {node: ^12.22.0 || ^14.17.0 || >=16.0.0}
    peerDependencies:
      '@typescript-eslint/parser': ^5.0.0
      eslint: ^6.0.0 || ^7.0.0 || ^8.0.0
      typescript: '*'
    peerDependenciesMeta:
      typescript:
        optional: true
    dependencies:
      '@typescript-eslint/parser': 5.45.0(eslint@8.28.0)(typescript@5.0.2)
      '@typescript-eslint/scope-manager': 5.45.0
      '@typescript-eslint/type-utils': 5.45.0(eslint@8.28.0)(typescript@5.0.2)
      '@typescript-eslint/utils': 5.45.0(eslint@8.28.0)(typescript@5.0.2)
      debug: 4.3.4
      eslint: 8.28.0
      ignore: 5.2.4
      natural-compare-lite: 1.4.0
      regexpp: 3.2.0
      semver: 7.5.4
      tsutils: 3.21.0(typescript@5.0.2)
      typescript: 5.0.2
    transitivePeerDependencies:
      - supports-color
    dev: true

  /@typescript-eslint/eslint-plugin@5.45.0(@typescript-eslint/parser@5.45.0)(eslint@8.28.0)(typescript@5.1.6):
    resolution: {integrity: sha512-CXXHNlf0oL+Yg021cxgOdMHNTXD17rHkq7iW6RFHoybdFgQBjU3yIXhhcPpGwr1CjZlo6ET8C6tzX5juQoXeGA==}
    engines: {node: ^12.22.0 || ^14.17.0 || >=16.0.0}
    peerDependencies:
      '@typescript-eslint/parser': ^5.0.0
      eslint: ^6.0.0 || ^7.0.0 || ^8.0.0
      typescript: '*'
    peerDependenciesMeta:
      typescript:
        optional: true
    dependencies:
      '@typescript-eslint/parser': 5.45.0(eslint@8.28.0)(typescript@5.1.6)
      '@typescript-eslint/scope-manager': 5.45.0
      '@typescript-eslint/type-utils': 5.45.0(eslint@8.28.0)(typescript@5.1.6)
      '@typescript-eslint/utils': 5.45.0(eslint@8.28.0)(typescript@5.1.6)
      debug: 4.3.4
      eslint: 8.28.0
      ignore: 5.2.4
      natural-compare-lite: 1.4.0
      regexpp: 3.2.0
      semver: 7.5.4
      tsutils: 3.21.0(typescript@5.1.6)
      typescript: 5.1.6
    transitivePeerDependencies:
      - supports-color
    dev: true

  /@typescript-eslint/eslint-plugin@6.8.0(@typescript-eslint/parser@6.8.0)(eslint@8.51.0)(typescript@5.2.2):
    resolution: {integrity: sha512-GosF4238Tkes2SHPQ1i8f6rMtG6zlKwMEB0abqSJ3Npvos+doIlc/ATG+vX1G9coDF3Ex78zM3heXHLyWEwLUw==}
    engines: {node: ^16.0.0 || >=18.0.0}
    peerDependencies:
      '@typescript-eslint/parser': ^6.0.0 || ^6.0.0-alpha
      eslint: ^7.0.0 || ^8.0.0
      typescript: '*'
    peerDependenciesMeta:
      typescript:
        optional: true
    dependencies:
      '@eslint-community/regexpp': 4.7.0
      '@typescript-eslint/parser': 6.8.0(eslint@8.51.0)(typescript@5.2.2)
      '@typescript-eslint/scope-manager': 6.8.0
      '@typescript-eslint/type-utils': 6.8.0(eslint@8.51.0)(typescript@5.2.2)
      '@typescript-eslint/utils': 6.8.0(eslint@8.51.0)(typescript@5.2.2)
      '@typescript-eslint/visitor-keys': 6.8.0
      debug: 4.3.4
      eslint: 8.51.0
      graphemer: 1.4.0
      ignore: 5.2.4
      natural-compare: 1.4.0
      semver: 7.5.4
      ts-api-utils: 1.0.3(typescript@5.2.2)
      typescript: 5.2.2
    transitivePeerDependencies:
      - supports-color
    dev: true

  /@typescript-eslint/parser@5.45.0(eslint@8.28.0)(typescript@5.0.2):
    resolution: {integrity: sha512-brvs/WSM4fKUmF5Ot/gEve6qYiCMjm6w4HkHPfS6ZNmxTS0m0iNN4yOChImaCkqc1hRwFGqUyanMXuGal6oyyQ==}
    engines: {node: ^12.22.0 || ^14.17.0 || >=16.0.0}
    peerDependencies:
      eslint: ^6.0.0 || ^7.0.0 || ^8.0.0
      typescript: '*'
    peerDependenciesMeta:
      typescript:
        optional: true
    dependencies:
      '@typescript-eslint/scope-manager': 5.45.0
      '@typescript-eslint/types': 5.45.0
      '@typescript-eslint/typescript-estree': 5.45.0(typescript@5.0.2)
      debug: 4.3.4
      eslint: 8.28.0
      typescript: 5.0.2
    transitivePeerDependencies:
      - supports-color
    dev: true

  /@typescript-eslint/parser@5.45.0(eslint@8.28.0)(typescript@5.1.6):
    resolution: {integrity: sha512-brvs/WSM4fKUmF5Ot/gEve6qYiCMjm6w4HkHPfS6ZNmxTS0m0iNN4yOChImaCkqc1hRwFGqUyanMXuGal6oyyQ==}
    engines: {node: ^12.22.0 || ^14.17.0 || >=16.0.0}
    peerDependencies:
      eslint: ^6.0.0 || ^7.0.0 || ^8.0.0
      typescript: '*'
    peerDependenciesMeta:
      typescript:
        optional: true
    dependencies:
      '@typescript-eslint/scope-manager': 5.45.0
      '@typescript-eslint/types': 5.45.0
      '@typescript-eslint/typescript-estree': 5.45.0(typescript@5.1.6)
      debug: 4.3.4
      eslint: 8.28.0
      typescript: 5.1.6
    transitivePeerDependencies:
      - supports-color
    dev: true

  /@typescript-eslint/parser@5.45.0(eslint@8.51.0)(typescript@5.2.2):
    resolution: {integrity: sha512-brvs/WSM4fKUmF5Ot/gEve6qYiCMjm6w4HkHPfS6ZNmxTS0m0iNN4yOChImaCkqc1hRwFGqUyanMXuGal6oyyQ==}
    engines: {node: ^12.22.0 || ^14.17.0 || >=16.0.0}
    peerDependencies:
      eslint: ^6.0.0 || ^7.0.0 || ^8.0.0
      typescript: '*'
    peerDependenciesMeta:
      typescript:
        optional: true
    dependencies:
      '@typescript-eslint/scope-manager': 5.45.0
      '@typescript-eslint/types': 5.45.0
      '@typescript-eslint/typescript-estree': 5.45.0(typescript@5.2.2)
      debug: 4.3.4
      eslint: 8.51.0
      typescript: 5.2.2
    transitivePeerDependencies:
      - supports-color
    dev: true

  /@typescript-eslint/parser@6.8.0(eslint@8.51.0)(typescript@5.2.2):
    resolution: {integrity: sha512-5tNs6Bw0j6BdWuP8Fx+VH4G9fEPDxnVI7yH1IAPkQH5RUtvKwRoqdecAPdQXv4rSOADAaz1LFBZvZG7VbXivSg==}
    engines: {node: ^16.0.0 || >=18.0.0}
    peerDependencies:
      eslint: ^7.0.0 || ^8.0.0
      typescript: '*'
    peerDependenciesMeta:
      typescript:
        optional: true
    dependencies:
      '@typescript-eslint/scope-manager': 6.8.0
      '@typescript-eslint/types': 6.8.0
      '@typescript-eslint/typescript-estree': 6.8.0(typescript@5.2.2)
      '@typescript-eslint/visitor-keys': 6.8.0
      debug: 4.3.4
      eslint: 8.51.0
      typescript: 5.2.2
    transitivePeerDependencies:
      - supports-color
    dev: true

  /@typescript-eslint/scope-manager@5.45.0:
    resolution: {integrity: sha512-noDMjr87Arp/PuVrtvN3dXiJstQR1+XlQ4R1EvzG+NMgXi8CuMCXpb8JqNtFHKceVSQ985BZhfRdowJzbv4yKw==}
    engines: {node: ^12.22.0 || ^14.17.0 || >=16.0.0}
    dependencies:
      '@typescript-eslint/types': 5.45.0
      '@typescript-eslint/visitor-keys': 5.45.0
    dev: true

  /@typescript-eslint/scope-manager@6.8.0:
    resolution: {integrity: sha512-xe0HNBVwCph7rak+ZHcFD6A+q50SMsFwcmfdjs9Kz4qDh5hWhaPhFjRs/SODEhroBI5Ruyvyz9LfwUJ624O40g==}
    engines: {node: ^16.0.0 || >=18.0.0}
    dependencies:
      '@typescript-eslint/types': 6.8.0
      '@typescript-eslint/visitor-keys': 6.8.0
    dev: true

  /@typescript-eslint/type-utils@5.45.0(eslint@8.28.0)(typescript@5.0.2):
    resolution: {integrity: sha512-DY7BXVFSIGRGFZ574hTEyLPRiQIvI/9oGcN8t1A7f6zIs6ftbrU0nhyV26ZW//6f85avkwrLag424n+fkuoJ1Q==}
    engines: {node: ^12.22.0 || ^14.17.0 || >=16.0.0}
    peerDependencies:
      eslint: '*'
      typescript: '*'
    peerDependenciesMeta:
      typescript:
        optional: true
    dependencies:
      '@typescript-eslint/typescript-estree': 5.45.0(typescript@5.0.2)
      '@typescript-eslint/utils': 5.45.0(eslint@8.28.0)(typescript@5.0.2)
      debug: 4.3.4
      eslint: 8.28.0
      tsutils: 3.21.0(typescript@5.0.2)
      typescript: 5.0.2
    transitivePeerDependencies:
      - supports-color
    dev: true

  /@typescript-eslint/type-utils@5.45.0(eslint@8.28.0)(typescript@5.1.6):
    resolution: {integrity: sha512-DY7BXVFSIGRGFZ574hTEyLPRiQIvI/9oGcN8t1A7f6zIs6ftbrU0nhyV26ZW//6f85avkwrLag424n+fkuoJ1Q==}
    engines: {node: ^12.22.0 || ^14.17.0 || >=16.0.0}
    peerDependencies:
      eslint: '*'
      typescript: '*'
    peerDependenciesMeta:
      typescript:
        optional: true
    dependencies:
      '@typescript-eslint/typescript-estree': 5.45.0(typescript@5.1.6)
      '@typescript-eslint/utils': 5.45.0(eslint@8.28.0)(typescript@5.1.6)
      debug: 4.3.4
      eslint: 8.28.0
      tsutils: 3.21.0(typescript@5.1.6)
      typescript: 5.1.6
    transitivePeerDependencies:
      - supports-color
    dev: true

  /@typescript-eslint/type-utils@6.8.0(eslint@8.51.0)(typescript@5.2.2):
    resolution: {integrity: sha512-RYOJdlkTJIXW7GSldUIHqc/Hkto8E+fZN96dMIFhuTJcQwdRoGN2rEWA8U6oXbLo0qufH7NPElUb+MceHtz54g==}
    engines: {node: ^16.0.0 || >=18.0.0}
    peerDependencies:
      eslint: ^7.0.0 || ^8.0.0
      typescript: '*'
    peerDependenciesMeta:
      typescript:
        optional: true
    dependencies:
      '@typescript-eslint/typescript-estree': 6.8.0(typescript@5.2.2)
      '@typescript-eslint/utils': 6.8.0(eslint@8.51.0)(typescript@5.2.2)
      debug: 4.3.4
      eslint: 8.51.0
      ts-api-utils: 1.0.3(typescript@5.2.2)
      typescript: 5.2.2
    transitivePeerDependencies:
      - supports-color
    dev: true

  /@typescript-eslint/types@5.45.0:
    resolution: {integrity: sha512-QQij+u/vgskA66azc9dCmx+rev79PzX8uDHpsqSjEFtfF2gBUTRCpvYMh2gw2ghkJabNkPlSUCimsyBEQZd1DA==}
    engines: {node: ^12.22.0 || ^14.17.0 || >=16.0.0}
    dev: true

  /@typescript-eslint/types@6.8.0:
    resolution: {integrity: sha512-p5qOxSum7W3k+llc7owEStXlGmSl8FcGvhYt8Vjy7FqEnmkCVlM3P57XQEGj58oqaBWDQXbJDZxwUWMS/EAPNQ==}
    engines: {node: ^16.0.0 || >=18.0.0}
    dev: true

  /@typescript-eslint/typescript-estree@5.45.0(typescript@5.0.2):
    resolution: {integrity: sha512-maRhLGSzqUpFcZgXxg1qc/+H0bT36lHK4APhp0AEUVrpSwXiRAomm/JGjSG+kNUio5kAa3uekCYu/47cnGn5EQ==}
    engines: {node: ^12.22.0 || ^14.17.0 || >=16.0.0}
    peerDependencies:
      typescript: '*'
    peerDependenciesMeta:
      typescript:
        optional: true
    dependencies:
      '@typescript-eslint/types': 5.45.0
      '@typescript-eslint/visitor-keys': 5.45.0
      debug: 4.3.4
      globby: 11.1.0
      is-glob: 4.0.3
      semver: 7.5.4
      tsutils: 3.21.0(typescript@5.0.2)
      typescript: 5.0.2
    transitivePeerDependencies:
      - supports-color
    dev: true

  /@typescript-eslint/typescript-estree@5.45.0(typescript@5.1.6):
    resolution: {integrity: sha512-maRhLGSzqUpFcZgXxg1qc/+H0bT36lHK4APhp0AEUVrpSwXiRAomm/JGjSG+kNUio5kAa3uekCYu/47cnGn5EQ==}
    engines: {node: ^12.22.0 || ^14.17.0 || >=16.0.0}
    peerDependencies:
      typescript: '*'
    peerDependenciesMeta:
      typescript:
        optional: true
    dependencies:
      '@typescript-eslint/types': 5.45.0
      '@typescript-eslint/visitor-keys': 5.45.0
      debug: 4.3.4
      globby: 11.1.0
      is-glob: 4.0.3
      semver: 7.5.4
      tsutils: 3.21.0(typescript@5.1.6)
      typescript: 5.1.6
    transitivePeerDependencies:
      - supports-color
    dev: true

  /@typescript-eslint/typescript-estree@5.45.0(typescript@5.2.2):
    resolution: {integrity: sha512-maRhLGSzqUpFcZgXxg1qc/+H0bT36lHK4APhp0AEUVrpSwXiRAomm/JGjSG+kNUio5kAa3uekCYu/47cnGn5EQ==}
    engines: {node: ^12.22.0 || ^14.17.0 || >=16.0.0}
    peerDependencies:
      typescript: '*'
    peerDependenciesMeta:
      typescript:
        optional: true
    dependencies:
      '@typescript-eslint/types': 5.45.0
      '@typescript-eslint/visitor-keys': 5.45.0
      debug: 4.3.4
      globby: 11.1.0
      is-glob: 4.0.3
      semver: 7.5.4
      tsutils: 3.21.0(typescript@5.2.2)
      typescript: 5.2.2
    transitivePeerDependencies:
      - supports-color
    dev: true

  /@typescript-eslint/typescript-estree@6.8.0(typescript@5.2.2):
    resolution: {integrity: sha512-ISgV0lQ8XgW+mvv5My/+iTUdRmGspducmQcDw5JxznasXNnZn3SKNrTRuMsEXv+V/O+Lw9AGcQCfVaOPCAk/Zg==}
    engines: {node: ^16.0.0 || >=18.0.0}
    peerDependencies:
      typescript: '*'
    peerDependenciesMeta:
      typescript:
        optional: true
    dependencies:
      '@typescript-eslint/types': 6.8.0
      '@typescript-eslint/visitor-keys': 6.8.0
      debug: 4.3.4
      globby: 11.1.0
      is-glob: 4.0.3
      semver: 7.5.4
      ts-api-utils: 1.0.3(typescript@5.2.2)
      typescript: 5.2.2
    transitivePeerDependencies:
      - supports-color
    dev: true

  /@typescript-eslint/utils@5.45.0(eslint@8.28.0)(typescript@5.0.2):
    resolution: {integrity: sha512-OUg2JvsVI1oIee/SwiejTot2OxwU8a7UfTFMOdlhD2y+Hl6memUSL4s98bpUTo8EpVEr0lmwlU7JSu/p2QpSvA==}
    engines: {node: ^12.22.0 || ^14.17.0 || >=16.0.0}
    peerDependencies:
      eslint: ^6.0.0 || ^7.0.0 || ^8.0.0
    dependencies:
      '@types/json-schema': 7.0.11
      '@types/semver': 7.5.0
      '@typescript-eslint/scope-manager': 5.45.0
      '@typescript-eslint/types': 5.45.0
      '@typescript-eslint/typescript-estree': 5.45.0(typescript@5.0.2)
      eslint: 8.28.0
      eslint-scope: 5.1.1
      eslint-utils: 3.0.0(eslint@8.28.0)
      semver: 7.5.4
    transitivePeerDependencies:
      - supports-color
      - typescript
    dev: true

  /@typescript-eslint/utils@5.45.0(eslint@8.28.0)(typescript@5.1.6):
    resolution: {integrity: sha512-OUg2JvsVI1oIee/SwiejTot2OxwU8a7UfTFMOdlhD2y+Hl6memUSL4s98bpUTo8EpVEr0lmwlU7JSu/p2QpSvA==}
    engines: {node: ^12.22.0 || ^14.17.0 || >=16.0.0}
    peerDependencies:
      eslint: ^6.0.0 || ^7.0.0 || ^8.0.0
    dependencies:
      '@types/json-schema': 7.0.11
      '@types/semver': 7.5.0
      '@typescript-eslint/scope-manager': 5.45.0
      '@typescript-eslint/types': 5.45.0
      '@typescript-eslint/typescript-estree': 5.45.0(typescript@5.1.6)
      eslint: 8.28.0
      eslint-scope: 5.1.1
      eslint-utils: 3.0.0(eslint@8.28.0)
      semver: 7.5.4
    transitivePeerDependencies:
      - supports-color
      - typescript
    dev: true

  /@typescript-eslint/utils@6.8.0(eslint@8.51.0)(typescript@5.2.2):
    resolution: {integrity: sha512-dKs1itdE2qFG4jr0dlYLQVppqTE+Itt7GmIf/vX6CSvsW+3ov8PbWauVKyyfNngokhIO9sKZeRGCUo1+N7U98Q==}
    engines: {node: ^16.0.0 || >=18.0.0}
    peerDependencies:
      eslint: ^7.0.0 || ^8.0.0
    dependencies:
      '@eslint-community/eslint-utils': 4.4.0(eslint@8.51.0)
      '@types/json-schema': 7.0.13
      '@types/semver': 7.5.0
      '@typescript-eslint/scope-manager': 6.8.0
      '@typescript-eslint/types': 6.8.0
      '@typescript-eslint/typescript-estree': 6.8.0(typescript@5.2.2)
      eslint: 8.51.0
      semver: 7.5.4
    transitivePeerDependencies:
      - supports-color
      - typescript
    dev: true

  /@typescript-eslint/visitor-keys@5.45.0:
    resolution: {integrity: sha512-jc6Eccbn2RtQPr1s7th6jJWQHBHI6GBVQkCHoJFQ5UreaKm59Vxw+ynQUPPY2u2Amquc+7tmEoC2G52ApsGNNg==}
    engines: {node: ^12.22.0 || ^14.17.0 || >=16.0.0}
    dependencies:
      '@typescript-eslint/types': 5.45.0
      eslint-visitor-keys: 3.4.3
    dev: true

  /@typescript-eslint/visitor-keys@6.8.0:
    resolution: {integrity: sha512-oqAnbA7c+pgOhW2OhGvxm0t1BULX5peQI/rLsNDpGM78EebV3C9IGbX5HNZabuZ6UQrYveCLjKo8Iy/lLlBkkg==}
    engines: {node: ^16.0.0 || >=18.0.0}
    dependencies:
      '@typescript-eslint/types': 6.8.0
      eslint-visitor-keys: 3.4.3
    dev: true

  /@vercel/analytics@1.0.1:
    resolution: {integrity: sha512-Ux0c9qUfkcPqng3vrR0GTrlQdqNJ2JREn/2ydrVuKwM3RtMfF2mWX31Ijqo1opSjNAq6rK76PwtANw6kl6TAow==}
    dev: false

  /@webgpu/glslang@0.0.15:
    resolution: {integrity: sha512-niT+Prh3Aff8Uf1MVBVUsaNjFj9rJAKDXuoHIKiQbB+6IUP/3J3JIhBNyZ7lDhytvXxw6ppgnwKZdDJ08UMj4Q==}
    dev: false

  /@yushijinhun/three-minifier-common@0.3.1:
    resolution: {integrity: sha512-q7onzeFsyW9Cemu+YBcJphA47lnJ673HwronZIY3jLPZg4AlI65bX5g6z5QAAn3FPS5ALm/HEbu/+6Hw+nhXpw==}
    dependencies:
      acorn: 8.10.0
      acorn-walk: 8.2.0
      glsl-tokenizer: 2.1.5
    dev: true

  /@yushijinhun/three-minifier-rollup@0.3.1:
    resolution: {integrity: sha512-SiRitwk4FNhYWzAgVGZh+lU6fNnN+y6UjUs4ipYVZG1dlO7jDLXb2favNIA8w+8DywR9vvoK9lvqgcT0tJtudg==}
    dependencies:
      '@yushijinhun/three-minifier-common': 0.3.1
      magic-string: 0.25.9
    dev: true

  /abab@2.0.6:
    resolution: {integrity: sha512-j2afSsaIENvHZN2B8GOpF566vZ5WVk5opAiMTvWgaQT8DkbOqsTfvNAvHoRGU2zzP8cPoqys+xHTRDWW8L+/BA==}
    dev: false

  /acorn-globals@7.0.1:
    resolution: {integrity: sha512-umOSDSDrfHbTNPuNpC2NSnnA3LUrqpevPb4T9jRx4MagXNS0rs+gwiTcAvqCRmsD6utzsrzNt+ebm00SNWiC3Q==}
    dependencies:
      acorn: 8.10.0
      acorn-walk: 8.2.0
    dev: false

  /acorn-jsx@5.3.2(acorn@8.10.0):
    resolution: {integrity: sha512-rq9s+JNhf0IChjtDXxllJ7g41oZk5SlXtp0LHwyA5cejwn7vKmKp4pPri6YEePv2PU65sAsegbXtIinmDFDXgQ==}
    peerDependencies:
      acorn: ^6.0.0 || ^7.0.0 || ^8.0.0
    dependencies:
      acorn: 8.10.0

  /acorn-node@1.8.2:
    resolution: {integrity: sha512-8mt+fslDufLYntIoPAaIMUe/lrbrehIiwmR3t2k9LljIzoigEPF27eLk2hy8zSGzmR/ogr7zbRKINMo1u0yh5A==}
    dependencies:
      acorn: 7.4.1
      acorn-walk: 7.2.0
      xtend: 4.0.2

  /acorn-walk@7.2.0:
    resolution: {integrity: sha512-OPdCF6GsMIP+Az+aWfAAOEt2/+iVDKE7oy6lJ098aoe59oAmK76qV6Gw60SbZ8jHuG2wH058GF4pLFbYamYrVA==}
    engines: {node: '>=0.4.0'}

  /acorn-walk@8.2.0:
    resolution: {integrity: sha512-k+iyHEuPgSw6SbuDpGQM+06HQUa04DZ3o+F6CSzXMvvI5KMvnaEqXe+YVe555R9nn6GPt404fos4wcgpw12SDA==}
    engines: {node: '>=0.4.0'}

  /acorn@7.4.1:
    resolution: {integrity: sha512-nQyp0o1/mNdbTO1PO6kHkwSrmgZ0MT/jCCpNiwbUjGoRN4dlBhqJtoQuCnEOKzgTVwg0ZWiCoQy6SxMebQVh8A==}
    engines: {node: '>=0.4.0'}
    hasBin: true

  /acorn@8.10.0:
    resolution: {integrity: sha512-F0SAmZ8iUtS//m8DmCTA0jlh6TDKkHQyK6xc6V4KDTyZKA9dnvX9/3sRTVQrWm79glUAZbnmmNcdYwUIHWVybw==}
    engines: {node: '>=0.4.0'}
    hasBin: true

  /acorn@8.8.2:
    resolution: {integrity: sha512-xjIYgE8HBrkpd/sJqOGNspf8uHG+NOHGOw6a/Urj8taM2EXfdNAH2oFcPeIFfsv3+kz/mJrS5VuMqbNLjCa2vw==}
    engines: {node: '>=0.4.0'}
    hasBin: true

  /agent-base@6.0.2:
    resolution: {integrity: sha512-RZNwNclF7+MS/8bDg70amg32dyeZGZxiDuQmZxKLAlQjr3jGyLx+4Kkk58UO7D2QdgFIQCovuSuZESne6RG6XQ==}
    engines: {node: '>= 6.0.0'}
    dependencies:
      debug: 4.3.4
    transitivePeerDependencies:
      - supports-color
    dev: false

  /aggregate-error@3.1.0:
    resolution: {integrity: sha512-4I7Td01quW/RpocfNayFdFVk1qSuoh0E7JrbRJ16nH01HhKFQ88INq9Sd+nd72zqRySlr9BmDA8xlEJ6vJMrYA==}
    engines: {node: '>=8'}
    dependencies:
      clean-stack: 2.2.0
      indent-string: 4.0.0
    dev: true

  /aggregate-error@4.0.1:
    resolution: {integrity: sha512-0poP0T7el6Vq3rstR8Mn4V/IQrpBLO6POkUSrN7RhyY+GF/InCFShQzsQ39T25gkHhLgSLByyAz+Kjb+c2L98w==}
    engines: {node: '>=12'}
    dependencies:
      clean-stack: 4.2.0
      indent-string: 5.0.0
    dev: true

  /ajv@6.12.6:
    resolution: {integrity: sha512-j3fVLgvTo527anyYyJOGTYJbG+vnnQYvE0m5mmkc1TK+nxAppkCLMIL0aZ4dblVCNoGShhm+kzE4ZUykBoMg4g==}
    dependencies:
      fast-deep-equal: 3.1.3
      fast-json-stable-stringify: 2.1.0
      json-schema-traverse: 0.4.1
      uri-js: 4.4.1

  /animejs@3.2.1:
    resolution: {integrity: sha512-sWno3ugFryK5nhiDm/2BKeFCpZv7vzerWUcUPyAZLDhMek3+S/p418ldZJbJXo5ZUOpfm2kP2XRO4NJcULMy9A==}
    dev: true

  /ansi-align@3.0.1:
    resolution: {integrity: sha512-IOfwwBF5iczOjp/WeY4YxyjqAFMQoZufdQWDd19SEExbVLNXqvpzSJ/M7Za4/sCPmQ0+GRquoA7bGcINcxew6w==}
    dependencies:
      string-width: 4.2.3

  /ansi-colors@4.1.3:
    resolution: {integrity: sha512-/6w/C21Pm1A7aZitlI5Ni/2J6FFQN8i1Cvz3kHABAAbw93v/NlvKdVOqz7CCWz/3iv/JplRSEEZ83XION15ovw==}
    engines: {node: '>=6'}
    dev: true

  /ansi-escapes@4.3.2:
    resolution: {integrity: sha512-gKXj5ALrKWQLsYG9jlTRmR/xKluxHV+Z9QEwNIgCfM1/uwPMCuzVVnh5mwTd+OuBZcwSIMbqssNWRm1lE51QaQ==}
    engines: {node: '>=8'}
    dependencies:
      type-fest: 0.21.3
    dev: true

  /ansi-regex@5.0.1:
    resolution: {integrity: sha512-quJQXlTSUGL2LH9SUXo8VwsY4soanhgo6LNSm84E1LBcE8s3O0wpdiRzyR9z/ZZJMlMWv37qOOb9pdJlMUEKFQ==}
    engines: {node: '>=8'}

  /ansi-regex@6.0.1:
    resolution: {integrity: sha512-n5M855fKb2SsfMIiFFoVrABHJC8QtHwVx+mHWP3QcEqBHYienj5dHSgjbxtC0WEZXYt4wcD6zrQElDPhFuZgfA==}
    engines: {node: '>=12'}

  /ansi-sequence-parser@1.1.1:
    resolution: {integrity: sha512-vJXt3yiaUL4UU546s3rPXlsry/RnM730G1+HkpKE012AN0sx1eOrxSu95oKDIonskeLTijMgqWZ3uDEe3NFvyg==}

  /ansi-styles@3.2.1:
    resolution: {integrity: sha512-VT0ZI6kZRdTh8YyJw3SMbYm/u+NqfsAxEpWO0Pf9sq8/e94WxxOpPKx9FR1FlyCtOVDNOQ+8ntlqFxiRc+r5qA==}
    engines: {node: '>=4'}
    dependencies:
      color-convert: 1.9.3

  /ansi-styles@4.3.0:
    resolution: {integrity: sha512-zbB9rCJAT1rbjiVDb2hqKFHNYLxgtk8NURxZ3IZwD3F6NtxbXZQCnnSi1Lkx+IDohdPlFp222wVALIheZJQSEg==}
    engines: {node: '>=8'}
    dependencies:
      color-convert: 2.0.1
    dev: true

  /ansi-styles@6.2.1:
    resolution: {integrity: sha512-bN798gFfQX+viw3R7yrGWRqnrN2oRkEkUjjl4JNn4E8GxxbjtG3FbrEIIY3l8/hrwUwIeCZvi4QuOTP4MErVug==}
    engines: {node: '>=12'}

  /anymatch@3.1.3:
    resolution: {integrity: sha512-KMReFUr0B4t+D+OBkjR3KYqvocp2XaSzO55UcB6mgQMd3KbcE+mWTyvVV7D/zsdEbNnV6acZUutkiHQXvTr1Rw==}
    engines: {node: '>= 8'}
    dependencies:
      normalize-path: 3.0.0
      picomatch: 2.3.1

  /arg@4.1.3:
    resolution: {integrity: sha512-58S9QDqG0Xx27YwPSt9fJxivjYl432YCwfDMfZ+71RAqUrZef7LrKQZ3LHLOwCS4FLNBplP533Zx895SeOCHvA==}
    dev: true

  /arg@5.0.2:
    resolution: {integrity: sha512-PYjyFOLKQ9y57JvQ6QLo8dAgNqswh8M1RMJYdQduT6xbWSgK36P/Z/v+p888pM69jMMfS8Xd8F6I1kQ/I9HUGg==}

  /argparse@1.0.10:
    resolution: {integrity: sha512-o5Roy6tNG4SL/FOkCAN6RzjiakZS25RLYFrcMttJqbdd8BWrnA+fGz57iN5Pb06pvBGvl5gQ0B48dJlslXvoTg==}
    dependencies:
      sprintf-js: 1.0.3

  /argparse@2.0.1:
    resolution: {integrity: sha512-8+9WqebbFzpX9OR+Wa6O29asIogeRMzcGtAINdpMHHyAg10f05aSFVBbcEqGf/PXw1EjAZ+q2/bEBg3DvurK3Q==}

  /aria-hidden@1.2.3:
    resolution: {integrity: sha512-xcLxITLe2HYa1cnYnwCjkOO1PqUHQpozB8x9AR0OgWN2woOBi5kSDVxKfd0b7sb1hw5qFeJhXm9H1nu3xSfLeQ==}
    engines: {node: '>=10'}
    dependencies:
      tslib: 2.6.1
    dev: false

  /aria-query@4.2.2:
    resolution: {integrity: sha512-o/HelwhuKpTj/frsOsbNLNgnNGVIFsVP/SW2BSF14gVl7kAfMOJ6/8wUAUvG1R1NHKrfG+2sHZTu0yauT1qBrA==}
    engines: {node: '>=6.0'}
    dependencies:
      '@babel/runtime': 7.22.6
      '@babel/runtime-corejs3': 7.18.6
    dev: true

  /aria-query@5.3.0:
    resolution: {integrity: sha512-b0P0sZPKtyu8HkeRAfCq0IfURZK+SuwMjY1UXGBU27wpAiTwQAIlq56IbIO+ytk/JjS1fMR14ee5WBBfKi5J6A==}
    dependencies:
      dequal: 2.0.3

  /array-includes@3.1.5:
    resolution: {integrity: sha512-iSDYZMMyTPkiFasVqfuAQnWAYcvO/SeBSCGKePoEthjp4LEMTe4uLc7b025o4jAZpHhihh8xPo99TNWUWWkGDQ==}
    engines: {node: '>= 0.4'}
    dependencies:
      call-bind: 1.0.2
      define-properties: 1.1.4
      es-abstract: 1.20.1
      get-intrinsic: 1.1.2
      is-string: 1.0.7
    dev: true

  /array-iterate@2.0.1:
    resolution: {integrity: sha512-I1jXZMjAgCMmxT4qxXfPXa6SthSoE8h6gkSI9BGGNv8mP8G/v0blc+qFnZu6K42vTOiuME596QaLO0TP3Lk0xg==}

  /array-union@2.1.0:
    resolution: {integrity: sha512-HGyxoOTYUyCM6stUe6EJgnd4EoewAI7zMdfqO+kGjnlZmBDz/cR5pf8r/cR4Wq60sL/p0IkcjUEEPwS3GFrIyw==}
    engines: {node: '>=8'}
    dev: true

  /array.prototype.flat@1.3.0:
    resolution: {integrity: sha512-12IUEkHsAhA4DY5s0FPgNXIdc8VRSqD9Zp78a5au9abH/SOBrsp082JOWFNTjkMozh8mqcdiKuaLGhPeYztxSw==}
    engines: {node: '>= 0.4'}
    dependencies:
      call-bind: 1.0.2
      define-properties: 1.1.4
      es-abstract: 1.20.1
      es-shim-unscopables: 1.0.0
    dev: true

  /array.prototype.flatmap@1.3.0:
    resolution: {integrity: sha512-PZC9/8TKAIxcWKdyeb77EzULHPrIX/tIZebLJUQOMR1OwYosT8yggdfWScfTBCDj5utONvOuPQQumYsU2ULbkg==}
    engines: {node: '>= 0.4'}
    dependencies:
      call-bind: 1.0.2
      define-properties: 1.1.4
      es-abstract: 1.20.1
      es-shim-unscopables: 1.0.0
    dev: true

  /arrify@1.0.1:
    resolution: {integrity: sha512-3CYzex9M9FGQjCGMGyi6/31c8GJbgb0qGyrx5HWxPd0aCwh4cB2YjMb2Xf9UuoogrMrlO9cTqnB5rI5GHZTcUA==}
    engines: {node: '>=0.10.0'}

  /arrify@3.0.0:
    resolution: {integrity: sha512-tLkvA81vQG/XqE2mjDkGQHoOINtMHtysSnemrmoGe6PydDPMRbVugqyk4A6V/WDWEfm3l+0d8anA9r8cv/5Jaw==}
    engines: {node: '>=12'}
    dev: true

  /asn1@0.2.6:
    resolution: {integrity: sha512-ix/FxPn0MDjeyJ7i/yoHGFt/EX6LyNbxSEhPPXODPL+KB0VPk86UYfL0lMdy+KCnv+fmvIzySwaK5COwqVbWTQ==}
    dependencies:
      safer-buffer: 2.1.2
    dev: false

  /assert-plus@1.0.0:
    resolution: {integrity: sha512-NfJ4UzBCcQGLDlQq7nHxH+tv3kyZ0hHQqF5BO6J7tNJeP5do1llPr8dZ8zHonfhAu0PHAdMkSo+8o0wxg9lZWw==}
    engines: {node: '>=0.8'}
    dev: false

  /ast-types-flow@0.0.7:
    resolution: {integrity: sha512-eBvWn1lvIApYMhzQMsu9ciLfkBY499mFZlNqG+/9WR7PVlroQw0vG30cOQQbaKz3sCEc44TAOu2ykzqXSNnwag==}
    dev: true

  /astral-regex@2.0.0:
    resolution: {integrity: sha512-Z7tMw1ytTXt5jqMcOP+OQteU1VuNK9Y02uuJtKQ1Sv69jXQKKg5cibLwGJow8yzZP+eAc18EmLGPal0bp36rvQ==}
    engines: {node: '>=8'}
    dev: true

  /astring@1.8.6:
    resolution: {integrity: sha512-ISvCdHdlTDlH5IpxQJIex7BWBywFWgjJSVdwst+/iQCoEYnyOaQ95+X1JGshuBjGp6nxKUy1jMgE3zPqN7fQdg==}
    hasBin: true
    dev: false

  /astro-auto-import@0.3.1(astro@3.0.5):
    resolution: {integrity: sha512-4kXZMlZFiq3dqT6fcfPbCjHTABQ279eKbIqZAb6qktBhGlmHwpHr1spOUFj/RQFilaWVgfjzOBmuZnoydZb5Vg==}
    engines: {node: '>=16.0.0'}
    peerDependencies:
      astro: ^2.0.0 || ^3.0.0-beta
    dependencies:
      '@types/node': 18.17.1
      acorn: 8.10.0
      astro: 3.0.5
    dev: true

  /astro@3.0.5:
    resolution: {integrity: sha512-g6WOl39HyzQJhPSkcO+Tvm3aZ2ZumfAPnxyhnFKmFRDOI78a59iW9EdRl9TbLH6Cinj2CQiOBATfGiR2FU4EXg==}
    engines: {node: '>=18.14.1', npm: '>=6.14.0'}
    hasBin: true
    dependencies:
      '@astrojs/compiler': 2.0.1
      '@astrojs/internal-helpers': 0.2.0
      '@astrojs/markdown-remark': 3.0.0(astro@3.0.5)
      '@astrojs/telemetry': 3.0.0
      '@babel/core': 7.22.11
      '@babel/generator': 7.22.10
      '@babel/parser': 7.22.14
      '@babel/plugin-transform-react-jsx': 7.22.5(@babel/core@7.22.11)
      '@babel/traverse': 7.22.11
      '@babel/types': 7.22.11
      '@types/babel__core': 7.20.1
      acorn: 8.10.0
      boxen: 7.1.1
      chokidar: 3.5.3
      ci-info: 3.8.0
      clsx: 2.0.0
      common-ancestor-path: 1.0.1
      cookie: 0.5.0
      debug: 4.3.4
      devalue: 4.3.2
      diff: 5.1.0
      es-module-lexer: 1.3.0
      esbuild: 0.19.2
      estree-walker: 3.0.3
      execa: 8.0.1
      fast-glob: 3.3.1
      github-slugger: 2.0.0
      gray-matter: 4.0.3
      html-escaper: 3.0.3
      http-cache-semantics: 4.1.1
      js-yaml: 4.1.0
      kleur: 4.1.5
      magic-string: 0.30.3
      mime: 3.0.0
      ora: 7.0.1
      p-limit: 4.0.0
      path-to-regexp: 6.2.1
      preferred-pm: 3.0.3
      prompts: 2.4.2
      rehype: 12.0.1
      resolve: 1.22.4
      semver: 7.5.4
      server-destroy: 1.0.1
      sharp: 0.32.5
      shiki: 0.14.3
      string-width: 6.1.0
      strip-ansi: 7.1.0
      tsconfig-resolver: 3.0.1
      undici: 5.23.0
      unist-util-visit: 4.1.2
      vfile: 5.3.7
      vite: 4.4.9
      vitefu: 0.2.4(vite@4.4.9)
      which-pm: 2.0.0
      yargs-parser: 21.1.1
      zod: 3.21.1
    transitivePeerDependencies:
      - '@types/node'
      - less
      - lightningcss
      - sass
      - stylus
      - sugarss
      - supports-color
      - terser

  /asynckit@0.4.0:
    resolution: {integrity: sha512-Oei9OH4tRh0YqU3GxhX79dM/mwVgvbZJaSNaRk+bshkj0S5cfHcgYakreBjrHwatXKbz+IoIdYLxrKim2MjW0Q==}

  /at-least-node@1.0.0:
    resolution: {integrity: sha512-+q/t7Ekv1EDY2l6Gda6LLiX14rU9TV20Wa3ofeQmwPFZbOMo9DXrLbOjFaaclkXKWidIaopwAObQDqwWtGUjqg==}
    engines: {node: '>= 4.0.0'}

  /autoprefixer@10.4.15(postcss@8.4.28):
    resolution: {integrity: sha512-KCuPB8ZCIqFdA4HwKXsvz7j6gvSDNhDP7WnUjBleRkKjPdvCmHFuQ77ocavI8FT6NdvlBnE2UFr2H4Mycn8Vew==}
    engines: {node: ^10 || ^12 || >=14}
    hasBin: true
    peerDependencies:
      postcss: ^8.1.0
    dependencies:
      browserslist: 4.21.10
      caniuse-lite: 1.0.30001525
      fraction.js: 4.2.0
      normalize-range: 0.1.2
      picocolors: 1.0.0
      postcss: 8.4.28
      postcss-value-parser: 4.2.0
    dev: false

  /aws-sign2@0.7.0:
    resolution: {integrity: sha512-08kcGqnYf/YmjoRhfxyu+CLxBjUtHLXLXX/vUfx9l2LYzG3c1m61nrpyFUZI6zeS+Li/wWMMidD9KgrqtGq3mA==}
    dev: false

  /aws4@1.12.0:
    resolution: {integrity: sha512-NmWvPnx0F1SfrQbYwOi7OeaNGokp9XhzNioJ/CSBs8Qa4vxug81mhJEAVZwxXuBmYB5KDRfMq/F3RR0BIU7sWg==}
    dev: false

  /axe-core@4.4.2:
    resolution: {integrity: sha512-LVAaGp/wkkgYJcjmHsoKx4juT1aQvJyPcW09MLCjVTh3V2cc6PnyempiLMNH5iMdfIX/zdbjUx2KDjMLCTdPeA==}
    engines: {node: '>=12'}
    dev: true

  /axios@1.4.0(debug@4.3.4):
    resolution: {integrity: sha512-S4XCWMEmzvo64T9GfvQDOXgYRDJ/wsSZc7Jvdgx5u1sd0JwsuPLqb3SYmusag+edF6ziyMensPVqLTSc1PiSEA==}
    dependencies:
      follow-redirects: 1.15.2(debug@4.3.4)
      form-data: 4.0.0
      proxy-from-env: 1.1.0
    transitivePeerDependencies:
      - debug
    dev: true

  /axobject-query@2.2.0:
    resolution: {integrity: sha512-Td525n+iPOOyUQIeBfcASuG6uJsDOITl7Mds5gFyerkWiX7qhUTdYUBlSgNMyVqtSJqwpt1kXGLdUt6SykLMRA==}
    dev: true

  /axobject-query@3.2.1:
    resolution: {integrity: sha512-jsyHu61e6N4Vbz/v18DHwWYKK0bSWLqn47eeDSKPB7m8tqMHF9YJ+mhIk2lVteyZrY8tnSj/jHOv4YiTCuCJgg==}
    dependencies:
      dequal: 2.0.3

  /b4a@1.6.4:
    resolution: {integrity: sha512-fpWrvyVHEKyeEvbKZTVOeZF3VSKKWtJxFIxX/jaVPf+cLbGUSitjb49pHLqPV2BUNNZ0LcoeEGfE/YCpyDYHIw==}

  /babel-plugin-transform-hook-names@1.0.2(@babel/core@7.22.11):
    resolution: {integrity: sha512-5gafyjyyBTTdX/tQQ0hRgu4AhNHG/hqWi0ZZmg2xvs2FgRkJXzDNKBZCyoYqgFkovfDrgM8OoKg8karoUvWeCw==}
    peerDependencies:
      '@babel/core': ^7.12.10
    dependencies:
      '@babel/core': 7.22.11
    dev: false

  /bail@2.0.2:
    resolution: {integrity: sha512-0xO6mYd7JB2YesxDKplafRpsiOzPt9V02ddPCLbY1xYGPOX24NTyN50qnUxgCPcSoYMhKpAuBTjQoRZCAkUDRw==}

  /balanced-match@1.0.2:
    resolution: {integrity: sha512-3oSeUO0TMV67hN1AmbXsK4yaqU7tjiHlbxRDZOpH0KW9+CeX4bRAaX0Anxt0tx2MrpRpWwQaPwIlISEJhYU5Pw==}
    dev: true

  /base64-js@1.5.1:
    resolution: {integrity: sha512-AKpaYlHn8t4SVbOHCy+b5+KKgvR4vrsD8vbvrbiQJps7fKDTkjkDry6ji0rUJjC0kzbNePLwzxq8iypo41qeWA==}

  /bcrypt-pbkdf@1.0.2:
    resolution: {integrity: sha512-qeFIXtP4MSoi6NLqO12WfqARWWuCKi2Rn/9hJLEmtB5yTNr9DqFWkJRCf2qShWzPeAMRnOgCrq0sg/KLv5ES9w==}
    dependencies:
      tweetnacl: 0.14.5
    dev: false

  /before-after-hook@2.2.3:
    resolution: {integrity: sha512-NzUnlZexiaH/46WDhANlyR2bXRopNg4F/zuSA3OpZnllCUgRaOF2znDioDWrmbNVsuZk6l9pMquQB38cfBZwkQ==}
    dev: true

  /better-path-resolve@1.0.0:
    resolution: {integrity: sha512-pbnl5XzGBdrFU/wT4jqmJVPn2B6UHPBOhzMQkY/SPUPB6QtUXtmBHBIwCbXJol93mOpGMnQyP/+BB19q04xj7g==}
    engines: {node: '>=4'}
    dependencies:
      is-windows: 1.0.2
    dev: true

  /bidi-js@1.0.2:
    resolution: {integrity: sha512-rzSy/k7WdX5zOyeHHCOixGXbCHkyogkxPKL2r8QtzHmVQDiWCXUWa18bLdMWT9CYMLOYTjWpTHawuev2ouYJVw==}
    dependencies:
      require-from-string: 2.0.2
    dev: false

  /big-integer@1.6.51:
    resolution: {integrity: sha512-GPEid2Y9QU1Exl1rpO9B2IPJGHPSupF5GnVIP0blYvNOMer2bTvSWs1jGOUg04hTmu67nmLsQ9TBo1puaotBHg==}
    engines: {node: '>=0.6'}
    dev: true

  /binary-extensions@2.2.0:
    resolution: {integrity: sha512-jDctJ/IVQbZoJykoeHbhXpOlNBqGNcwXJKJog42E5HDPUwQTSdjCHdihjj0DlnheQ7blbT6dHOafNAiS8ooQKA==}
    engines: {node: '>=8'}

  /bl@4.1.0:
    resolution: {integrity: sha512-1W07cM9gS6DcLperZfFSj+bWLtaPGSOHWhPiGzXmvVJbRLdG82sH/Kn8EtW1VqWVA54AKf2h5k5BbnIbwF3h6w==}
    dependencies:
      buffer: 5.7.1
      inherits: 2.0.4
      readable-stream: 3.6.2

  /bl@5.1.0:
    resolution: {integrity: sha512-tv1ZJHLfTDnXE6tMHv73YgSJaWR2AFuPwMntBe7XL/GBFHnT0CLnsHMogfk5+GzCDC5ZWarSCYaIGATZt9dNsQ==}
    dependencies:
      buffer: 6.0.3
      inherits: 2.0.4
      readable-stream: 3.6.2

  /boolbase@1.0.0:
    resolution: {integrity: sha512-JZOSA7Mo9sNGB8+UjSgzdLtokWAky1zbztM3WRLCbZ70/3cTANmQmOdR7y2g+J0e2WXywy1yS468tY+IruqEww==}
    dev: true

  /boxen@7.1.1:
    resolution: {integrity: sha512-2hCgjEmP8YLWQ130n2FerGv7rYpfBmnmp9Uy2Le1vge6X3gZIfSmEzP5QTDElFxcvVcXlEn8Aq6MU/PZygIOog==}
    engines: {node: '>=14.16'}
    dependencies:
      ansi-align: 3.0.1
      camelcase: 7.0.1
      chalk: 5.3.0
      cli-boxes: 3.0.0
      string-width: 5.1.2
      type-fest: 2.19.0
      widest-line: 4.0.1
      wrap-ansi: 8.1.0

  /bplist-parser@0.2.0:
    resolution: {integrity: sha512-z0M+byMThzQmD9NILRniCUXYsYpjwnlO8N5uCFaCqIOpqRsJCrQL9NK3JsD67CN5a08nF5oIL2bD6loTdHOuKw==}
    engines: {node: '>= 5.10.0'}
    dependencies:
      big-integer: 1.6.51
    dev: true

  /brace-expansion@1.1.11:
    resolution: {integrity: sha512-iCuPHDFgrHX7H2vEI/5xpz07zSHB00TpugqhmYtVmMO6518mCuRMoOYFldEBl0g187ufozdaHgWKcYFb61qGiA==}
    dependencies:
      balanced-match: 1.0.2
      concat-map: 0.0.1
    dev: true

  /brace-expansion@2.0.1:
    resolution: {integrity: sha512-XnAIvQ8eM+kC6aULx6wuQiwVsnzsi9d3WxzV3FpWTGA19F621kwdbsAcFKXgKUHZWsy+mY6iL1sHTxWEFCytDA==}
    dependencies:
      balanced-match: 1.0.2
    dev: true

  /braces@3.0.2:
    resolution: {integrity: sha512-b8um+L1RzM3WDSzvhm6gIz1yfTbBt6YTlcEKAvsmqCZZFw46z626lVj9j1yEPW33H5H+lBQpZMP1k8l+78Ha0A==}
    engines: {node: '>=8'}
    dependencies:
      fill-range: 7.0.1

  /breakword@1.0.5:
    resolution: {integrity: sha512-ex5W9DoOQ/LUEU3PMdLs9ua/CYZl1678NUkKOdUSi8Aw5F1idieaiRURCBFJCwVcrD1J8Iy3vfWSloaMwO2qFg==}
    dependencies:
      wcwidth: 1.0.1
    dev: true

  /browser-cookies@1.2.0:
    resolution: {integrity: sha512-cg2WuoOJo+F+g2XjEaP8nmeRp1vDHjt7sqpKJMsTNXKrpyIBNVslYJeehvs6FEddj8usV2+qyRSBEX244yN5/g==}
    dev: true

  /browserslist@4.21.10:
    resolution: {integrity: sha512-bipEBdZfVH5/pwrvqc+Ub0kUPVfGUhlKxbvfD+z1BDnPEO/X98ruXGA1WP5ASpAFKan7Qr6j736IacbZQuAlKQ==}
    engines: {node: ^6 || ^7 || ^8 || ^9 || ^10 || ^11 || ^12 || >=13.7}
    hasBin: true
    dependencies:
      caniuse-lite: 1.0.30001518
      electron-to-chromium: 1.4.480
      node-releases: 2.0.13
      update-browserslist-db: 1.0.11(browserslist@4.21.10)

  /buffer-crc32@0.2.13:
    resolution: {integrity: sha512-VO9Ht/+p3SN7SKWqcrgEzjGbRSJYTx+Q1pTQC0wrWqHx0vpJraQ6GtHx8tvcg1rlK1byhU5gccxgOgj7B0TDkQ==}
    dev: true

  /buffer-from@1.1.2:
    resolution: {integrity: sha512-E+XQCRwSbaaiChtv6k6Dwgc+bx+Bs6vuKJHHl5kox/BaKbhiXzqQOwK4cO22yElGp2OCmjwVhT3HmxgyPGnJfQ==}
    dev: true

  /buffer@5.7.1:
    resolution: {integrity: sha512-EHcyIPBQ4BSGlvjB16k5KgAJ27CIsHY/2JBmCRReo48y9rQ3MaUzWX3KVlBa4U7MyX02HdVj0K7C3WaB3ju7FQ==}
    dependencies:
      base64-js: 1.5.1
      ieee754: 1.2.1

  /buffer@6.0.3:
    resolution: {integrity: sha512-FTiCpNxtwiZZHEZbcbTIcZjERVICn9yq/pDFkTl95/AxzD1naBctN7YO68riM/gLSDY7sdrMby8hofADYuuqOA==}
    dependencies:
      base64-js: 1.5.1
      ieee754: 1.2.1

  /bun-types@1.0.14:
    resolution: {integrity: sha512-hLVfM2fk8xSJeobfuPGilfvxM5gLtEy1bn7RJhrtw3u4OaC0kieXKYFFTVHU8jZ3hj8YyPLIFClIUodkFSrMBQ==}
    dev: true

  /bundle-name@3.0.0:
    resolution: {integrity: sha512-PKA4BeSvBpQKQ8iPOGCSiell+N8P+Tf1DlwqmYhpe2gAhKPHn8EYOxVT+ShuGmhg8lN8XiSlS80yiExKXrURlw==}
    engines: {node: '>=12'}
    dependencies:
      run-applescript: 5.0.0
    dev: true

  /busboy@1.6.0:
    resolution: {integrity: sha512-8SFQbg/0hQ9xy3UNTB0YEnsNBbWfhf7RtnzpL7TkBiTBRfrQ9Fxcnz7VJsleJpyp6rVLvXiuORqjlHi5q+PYuA==}
    engines: {node: '>=10.16.0'}
    dependencies:
      streamsearch: 1.1.0

  /call-bind@1.0.2:
    resolution: {integrity: sha512-7O+FbCihrB5WGbFYesctwmTKae6rOiIzmz1icreWJ+0aA7LJfuqhEso2T9ncpcFtzMQtzXf2QGGueWJGTYsqrA==}
    dependencies:
      function-bind: 1.1.1
      get-intrinsic: 1.1.2
    dev: true

  /callsites@3.1.0:
    resolution: {integrity: sha512-P8BjAsXvZS+VIDUI11hHCQEv74YT67YUi5JJFNWIqL235sBmjX4+qx9Muvls5ivyNENctx46xQLQ3aTuE7ssaQ==}
    engines: {node: '>=6'}
    dev: true

  /camelcase-css@2.0.1:
    resolution: {integrity: sha512-QOSvevhslijgYwRx6Rv7zKdMF8lbRmx+uQGx2+vDc+KI/eBnsy9kit5aj23AgGu3pa4t9AgwbnXWqS+iOY+2aA==}
    engines: {node: '>= 6'}

  /camelcase-keys@6.2.2:
    resolution: {integrity: sha512-YrwaA0vEKazPBkn0ipTiMpSajYDSe+KjQfrjhcBMxJt/znbvlHd8Pw/Vamaz5EB4Wfhs3SUR3Z9mwRu/P3s3Yg==}
    engines: {node: '>=8'}
    dependencies:
      camelcase: 5.3.1
      map-obj: 4.3.0
      quick-lru: 4.0.1
    dev: true

  /camelcase-keys@7.0.2:
    resolution: {integrity: sha512-Rjs1H+A9R+Ig+4E/9oyB66UC5Mj9Xq3N//vcLf2WzgdTi/3gUu3Z9KoqmlrEG4VuuLK8wJHofxzdQXz/knhiYg==}
    engines: {node: '>=12'}
    dependencies:
      camelcase: 6.3.0
      map-obj: 4.3.0
      quick-lru: 5.1.1
      type-fest: 1.4.0
    dev: true

  /camelcase-keys@8.0.2:
    resolution: {integrity: sha512-qMKdlOfsjlezMqxkUGGMaWWs17i2HoL15tM+wtx8ld4nLrUwU58TFdvyGOz/piNP842KeO8yXvggVQSdQ828NA==}
    engines: {node: '>=14.16'}
    dependencies:
      camelcase: 7.0.1
      map-obj: 4.3.0
      quick-lru: 6.1.1
      type-fest: 2.19.0
    dev: false

  /camelcase@5.3.1:
    resolution: {integrity: sha512-L28STB170nwWS63UjtlEOE3dldQApaJXZkOI1uMFfzf3rRuPegHaHesyee+YxQ+W6SvRDQV6UrdOdRiR153wJg==}
    engines: {node: '>=6'}
    dev: true

  /camelcase@6.3.0:
    resolution: {integrity: sha512-Gmy6FhYlCY7uOElZUSbxo2UCDH8owEk996gkbrpsgGtrJLM3J7jGxl9Ic7Qwwj4ivOE5AWZWRMecDdF7hqGjFA==}
    engines: {node: '>=10'}
    dev: true

  /camelcase@7.0.1:
    resolution: {integrity: sha512-xlx1yCK2Oc1APsPXDL2LdlNP6+uu8OCDdhOBSVT279M/S+y75O30C2VuD8T2ogdePBBl7PfPF4504tnLgX3zfw==}
    engines: {node: '>=14.16'}

  /caniuse-lite@1.0.30001518:
    resolution: {integrity: sha512-rup09/e3I0BKjncL+FesTayKtPrdwKhUufQFd3riFw1hHg8JmIFoInYfB102cFcY/pPgGmdyl/iy+jgiDi2vdA==}

  /caniuse-lite@1.0.30001525:
    resolution: {integrity: sha512-/3z+wB4icFt3r0USMwxujAqRvaD/B7rvGTsKhbhSQErVrJvkZCLhgNLJxU8MevahQVH6hCU9FsHdNUFbiwmE7Q==}
    dev: false

  /caseless@0.12.0:
    resolution: {integrity: sha512-4tYFyifaFfGacoiObjJegolkwSU4xQNGbVgUiNYVUxbQ2x2lUsFvY4hVgVzGiIe6WLOPqycWXA40l+PWsxthUw==}
    dev: false

  /ccount@2.0.1:
    resolution: {integrity: sha512-eyrF0jiFpY+3drT6383f1qhkbGsLSifNAjA61IUjZjmLCWjItY6LB9ft9YhoDgwfmclB2zhu51Lc7+95b8NRAg==}

  /chalk@2.4.2:
    resolution: {integrity: sha512-Mti+f9lpJNcwF4tWV8/OrTTtF1gZi+f8FqlyAdouralcFWFQWF2+NgCHShjkCb+IFBLq9buZwE1xckQU4peSuQ==}
    engines: {node: '>=4'}
    dependencies:
      ansi-styles: 3.2.1
      escape-string-regexp: 1.0.5
      supports-color: 5.5.0

  /chalk@4.1.2:
    resolution: {integrity: sha512-oKnbhFyRIXpUuez8iBMmyEa4nbj4IOQyuhc/wy9kY7/WVPcwIO9VA668Pu8RkO7+0G76SLROeyw9CpQ061i4mA==}
    engines: {node: '>=10'}
    dependencies:
      ansi-styles: 4.3.0
      supports-color: 7.2.0
    dev: true

  /chalk@5.3.0:
    resolution: {integrity: sha512-dLitG79d+GV1Nb/VYcCDFivJeK1hiukt9QjRNVOsUtTy1rR1YJsmpGGTZ3qJos+uw7WmWF4wUwBd9jxjocFC2w==}
    engines: {node: ^12.17.0 || ^14.13 || >=16.0.0}

  /character-entities-html4@2.1.0:
    resolution: {integrity: sha512-1v7fgQRj6hnSwFpq1Eu0ynr/CDEw0rXo2B61qXrLNdHZmPKgb7fqS1a2JwF0rISo9q77jDI8VMEHoApn8qDoZA==}

  /character-entities-legacy@3.0.0:
    resolution: {integrity: sha512-RpPp0asT/6ufRm//AJVwpViZbGM/MkjQFxJccQRHmISF/22NBtsHqAWmL+/pmkPWoIUJdWyeVleTl1wydHATVQ==}

  /character-entities@2.0.2:
    resolution: {integrity: sha512-shx7oQ0Awen/BRIdkjkvz54PnEEI/EjwXDSIZp86/KKdbafHh1Df/RYGBhn4hbe2+uKC9FnT5UCEdyPz3ai9hQ==}

  /character-reference-invalid@2.0.1:
    resolution: {integrity: sha512-iBZ4F4wRbyORVsu0jPV7gXkOsGYjGHPmAyv+HiHG8gi5PtC9KI2j1+v8/tlibRvjoWX027ypmG/n0HtO5t7unw==}
    dev: false

  /chardet@0.7.0:
    resolution: {integrity: sha512-mT8iDcrh03qDGRRmoA2hmBJnxpllMR+0/0qlzjqZES6NdiWDcZkCNAk4rPFZ9Q85r27unkiNNg8ZOiwZXBHwcA==}
    dev: true

  /chevrotain@10.5.0:
    resolution: {integrity: sha512-Pkv5rBY3+CsHOYfV5g/Vs5JY9WTHHDEKOlohI2XeygaZhUeqhAlldZ8Hz9cRmxu709bvS08YzxHdTPHhffc13A==}
    dependencies:
      '@chevrotain/cst-dts-gen': 10.5.0
      '@chevrotain/gast': 10.5.0
      '@chevrotain/types': 10.5.0
      '@chevrotain/utils': 10.5.0
      lodash: 4.17.21
      regexp-to-ast: 0.5.0
    dev: false

  /chokidar@3.5.3:
    resolution: {integrity: sha512-Dr3sfKRP6oTcjf2JmUmFJfeVMvXBdegxB0iVQ5eb2V10uFJUCAS8OByZdVAyVb8xXNz3GjjTgj9kLWsZTqE6kw==}
    engines: {node: '>= 8.10.0'}
    dependencies:
      anymatch: 3.1.3
      braces: 3.0.2
      glob-parent: 5.1.2
      is-binary-path: 2.1.0
      is-glob: 4.0.3
      normalize-path: 3.0.0
      readdirp: 3.6.0
    optionalDependencies:
      fsevents: 2.3.3

  /chownr@1.1.4:
    resolution: {integrity: sha512-jJ0bqzaylmJtVnNgzTeSOs8DPavpbYgEr/b0YL8/2GO3xJEhInFmhKMUnEJQjZumK7KXGFhUy89PrsJWlakBVg==}

  /chroma-js@1.4.1:
    resolution: {integrity: sha512-jTwQiT859RTFN/vIf7s+Vl/Z2LcMrvMv3WUFmd/4u76AdlFC0NTNgqEEFPcRiHmAswPsMiQEDZLM8vX8qXpZNQ==}
    dev: true

  /ci-info@2.0.0:
    resolution: {integrity: sha512-5tK7EtrZ0N+OLFMthtqOj4fI2Jeb88C4CAZPu25LDVUgXJ0A3Js4PMGqrn0JU1W0Mh1/Z8wZzYPxqUrXeBboCQ==}
    dev: true

  /ci-info@3.3.2:
    resolution: {integrity: sha512-xmDt/QIAdeZ9+nfdPsaBCpMvHNLFiLdjj59qjqn+6iPe6YmHGQ35sBnQ8uslRBXFmXkiZQOJRjvQeoGppoTjjg==}
    dev: true

  /ci-info@3.8.0:
    resolution: {integrity: sha512-eXTggHWSooYhq49F2opQhuHWgzucfF2YgODK4e1566GQs5BIfP30B0oenwBJHfWxAs2fyPB1s7Mg949zLf61Yw==}
    engines: {node: '>=8'}

  /clean-stack@2.2.0:
    resolution: {integrity: sha512-4diC9HaTE+KRAMWhDhrGOECgWZxoevMc5TlkObMqNSsVU62PYzXZ/SMTjzyGAFF1YusgxGcSWTEXBhp0CPwQ1A==}
    engines: {node: '>=6'}
    dev: true

  /clean-stack@4.2.0:
    resolution: {integrity: sha512-LYv6XPxoyODi36Dp976riBtSY27VmFo+MKqEU9QCCWyTrdEPDog+RWA7xQWHi6Vbp61j5c4cdzzX1NidnwtUWg==}
    engines: {node: '>=12'}
    dependencies:
      escape-string-regexp: 5.0.0
    dev: true

  /cli-boxes@3.0.0:
    resolution: {integrity: sha512-/lzGpEWL/8PfI0BmBOPRwp0c/wFNX1RdUML3jK/RcSBA9T8mZDdQpqYBKtCFTOfQbwPqWEOpjqW+Fnayc0969g==}
    engines: {node: '>=10'}

  /cli-cursor@3.1.0:
    resolution: {integrity: sha512-I/zHAwsKf9FqGoXM4WWRACob9+SNukZTd94DWF57E4toouRulbCxcUh6RKUEOQlYTHJnzkPMySvPNaaSLNfLZw==}
    engines: {node: '>=8'}
    dependencies:
      restore-cursor: 3.1.0
    dev: true

  /cli-cursor@4.0.0:
    resolution: {integrity: sha512-VGtlMu3x/4DOtIUwEkRezxUZ2lBacNJCHash0N0WeZDBS+7Ux1dm3XWAgWYxLJFMMdOeXMHXorshEFhbMSGelg==}
    engines: {node: ^12.20.0 || ^14.13.1 || >=16.0.0}
    dependencies:
      restore-cursor: 4.0.0

  /cli-spinners@2.9.0:
    resolution: {integrity: sha512-4/aL9X3Wh0yiMQlE+eeRhWP6vclO3QRtw1JHKIT0FFUs5FjpFmESqtMvYZ0+lbzBw900b95mS0hohy+qn2VK/g==}
    engines: {node: '>=6'}

  /cli-spinners@2.9.1:
    resolution: {integrity: sha512-jHgecW0pxkonBJdrKsqxgRX9AcG+u/5k0Q7WPDfi8AogLAdwxEkyYYNWwZ5GvVFoFx2uiY1eNcSK00fh+1+FyQ==}
    engines: {node: '>=6'}
    dev: true

  /cli-truncate@2.1.0:
    resolution: {integrity: sha512-n8fOixwDD6b/ObinzTrp1ZKFzbgvKZvuz/TvejnLn1aQfC6r52XEx85FmuC+3HI+JM7coBRXUvNqEU2PHVrHpg==}
    engines: {node: '>=8'}
    dependencies:
      slice-ansi: 3.0.0
      string-width: 4.2.3
    dev: true

  /cli-width@4.1.0:
    resolution: {integrity: sha512-ouuZd4/dm2Sw5Gmqy6bGyNNNe1qt9RpmxveLSO7KcgsTnU7RXfsw+/bukWGo1abgBiMAic068rclZsO4IWmmxQ==}
    engines: {node: '>= 12'}
    dev: true

  /cliui@6.0.0:
    resolution: {integrity: sha512-t6wbgtoCXvAzst7QgXxJYqPt0usEfbgQdftEPbLL/cvv6HPE5VgvqCuAIDR0NgU52ds6rFwqrgakNLrHEjCbrQ==}
    dependencies:
      string-width: 4.2.3
      strip-ansi: 6.0.1
      wrap-ansi: 6.2.0
    dev: true

  /cliui@7.0.4:
    resolution: {integrity: sha512-OcRE68cOsVMXp1Yvonl/fzkQOyjLSu/8bhPDfQt0e0/Eb283TKP20Fs2MqoPsr9SwA595rRCA+QMzYc9nBP+JQ==}
    dependencies:
      string-width: 4.2.3
      strip-ansi: 6.0.1
      wrap-ansi: 7.0.0
    dev: true

  /clone@1.0.4:
    resolution: {integrity: sha512-JQHZ2QMW6l3aH/j6xCqQThY/9OH4D/9ls34cgkUBiEeocRTU04tHfKPBsUK1PqZCUQM7GiA0IIXJSuXHI64Kbg==}
    engines: {node: '>=0.8'}
    dev: true

  /clsx@1.2.1:
    resolution: {integrity: sha512-EcR6r5a8bj6pu3ycsa/E/cKVGuTgZJZdsyUYHOksG/UHIiKfjxzRxYJpyVBwYaQeOvghal9fcc4PidlgzugAQg==}
    engines: {node: '>=6'}
    dev: false

  /clsx@2.0.0:
    resolution: {integrity: sha512-rQ1+kcj+ttHG0MKVGBUXwayCCF1oh39BF5COIpRzuCEv8Mwjv0XucrI2ExNTOn9IlLifGClWQcU9BrZORvtw6Q==}
    engines: {node: '>=6'}

  /code-red@1.0.3:
    resolution: {integrity: sha512-kVwJELqiILQyG5aeuyKFbdsI1fmQy1Cmf7dQ8eGmVuJoaRVdwey7WaMknr2ZFeVSYSKT0rExsa8EGw0aoI/1QQ==}
    dependencies:
      '@jridgewell/sourcemap-codec': 1.4.15
      '@types/estree': 1.0.1
      acorn: 8.10.0
      estree-walker: 3.0.3
      periscopic: 3.1.0

  /color-convert@1.9.3:
    resolution: {integrity: sha512-QfAUtd+vFdAtFQcC8CCyYt1fYWxSqAiK2cSD6zDB8N3cpsEBAvRxp9zOGg6G/SHHJYAT88/az/IuDGALsNVbGg==}
    dependencies:
      color-name: 1.1.3

  /color-convert@2.0.1:
    resolution: {integrity: sha512-RRECPsj7iu/xb5oKYcsFHSppFNnsj/52OVTRKb4zP5onXwVF3zVmmToNcOfGC+CRDpfK/U584fMg38ZHCaElKQ==}
    engines: {node: '>=7.0.0'}
    dependencies:
      color-name: 1.1.4

  /color-name@1.1.3:
    resolution: {integrity: sha512-72fSenhMw2HZMTVHeCA9KCmpEIbzWiQsjN+BHcBbS9vr1mtt+vJjPdksIBNUmKAW8TFUDPJK5SUU3QhE9NEXDw==}

  /color-name@1.1.4:
    resolution: {integrity: sha512-dOy+3AuW3a2wNbZHIuMZpTcgjGuLU/uBL/ubcZF9OXbDo8ff4O8yVp5Bf0efS8uEoYo5q4Fx7dY9OgQGXgAsQA==}

  /color-string@1.9.1:
    resolution: {integrity: sha512-shrVawQFojnZv6xM40anx4CkoDP+fZsw/ZerEMsW/pyzsRbElpsL/DBVW7q3ExxwusdNXI3lXpuhEZkzs8p5Eg==}
    dependencies:
      color-name: 1.1.4
      simple-swizzle: 0.2.2

  /color@4.2.3:
    resolution: {integrity: sha512-1rXeuUUiGGrykh+CeBdu5Ie7OJwinCgQY0bc7GCRxy5xVHy+moaqkpL/jqQq0MtQOeYcrqEz4abc5f0KtU7W4A==}
    engines: {node: '>=12.5.0'}
    dependencies:
      color-convert: 2.0.1
      color-string: 1.9.1

  /colorette@2.0.19:
    resolution: {integrity: sha512-3tlv/dIP7FWvj3BsbHrGLJ6l/oKh1O3TcgBqMn+yyCagOxc23fyzDS6HypQbgxWbkpDnf52p1LuR4eWDQ/K9WQ==}
    dev: true

  /combined-stream@1.0.8:
    resolution: {integrity: sha512-FQN4MRfuJeHf7cBbBMJFXhKSDq+2kAArBlmRBvcvFE5BB1HZKXtSFASDhdlz9zOYwxh8lDdnvmMOe/+5cdoEdg==}
    engines: {node: '>= 0.8'}
    dependencies:
      delayed-stream: 1.0.0

  /comma-separated-tokens@2.0.3:
    resolution: {integrity: sha512-Fu4hJdvzeylCfQPp9SGWidpzrMs7tTrlu6Vb8XGaRGck8QSNZJJp538Wrb60Lax4fPwR64ViY468OIUTbRlGZg==}

  /commander@6.2.1:
    resolution: {integrity: sha512-U7VdrJFnJgo4xjrHpTzu0yrHPGImdsmD95ZlgYSEajAn2JKzDhDTPG9kBTefmObL2w/ngeZnilk+OV9CG3d7UA==}
    engines: {node: '>= 6'}
    dev: true

  /commander@9.5.0:
    resolution: {integrity: sha512-KRs7WVDKg86PWiuAqhDrAQnTXZKraVcCc6vFdL14qrZ/DcWwuRo7VoiYXalXO7S5GKpqYiVEwCbgFDfxNHKJBQ==}
    engines: {node: ^12.20.0 || >=14}
    dev: false

  /common-ancestor-path@1.0.1:
    resolution: {integrity: sha512-L3sHRo1pXXEqX8VU28kfgUY+YGsk09hPqZiZmLacNib6XNTCM8ubYeT7ryXQw8asB1sKgcU5lkB7ONug08aB8w==}

  /compare-versions@3.6.0:
    resolution: {integrity: sha512-W6Af2Iw1z4CB7q4uU4hv646dW9GQuBM+YpC0UvUCWSD8w90SJjp+ujJuXaEMtAXBtSqGfMPuFOVn4/+FlaqfBA==}
    dev: true

  /concat-map@0.0.1:
    resolution: {integrity: sha512-/Srv4dswyQNBfohGpz9o6Yb3Gz3SrUDqBH5rTuhGR7ahtlbYKnVxw2bCFMRljaA7EXHaXZ8wsHdodFvbkhKmqg==}
    dev: true

  /contentstream@1.0.0:
    resolution: {integrity: sha512-jqWbfFZFG9tZbdej7+TzXI4kanABh3BLtTWY6NxqTK5zo6iTIeo5aq4iRVfYsLQ0y8ccQqmJR/J4NeMmEdnR2w==}
    engines: {node: '>= 0.8.0'}
    dependencies:
      readable-stream: 1.0.34
    dev: false

  /convert-source-map@1.9.0:
    resolution: {integrity: sha512-ASFBup0Mz1uyiIjANan1jzLQami9z1PoYSZCiiYW2FczPbenXc45FZdBZLzOT+r6+iciuEModtmCti+hjaAk0A==}

  /cookie@0.5.0:
    resolution: {integrity: sha512-YZ3GUyn/o8gfKJlnlX7g7xq4gyO6OSuhGPKaaGssGB2qgDUS0gPgtTvoyZLTt9Ab6dC4hfc9dV5arkvc/OCmrw==}
    engines: {node: '>= 0.6'}

  /core-js-pure@3.23.4:
    resolution: {integrity: sha512-lizxkcgj3XDmi7TUBFe+bQ1vNpD5E4t76BrBWI3HdUxdw/Mq1VF4CkiHzIKyieECKtcODK2asJttoofEeUKICQ==}
    requiresBuild: true
    dev: true

  /core-util-is@1.0.2:
    resolution: {integrity: sha512-3lqz5YjWTYnW6dlDa5TLaTCcShfar1e40rmcJVwCBJC6mWlFuj0eCHIElmG1g5kyuJ/GD+8Wn4FFCcz4gJPfaQ==}
    dev: false

  /core-util-is@1.0.3:
    resolution: {integrity: sha512-ZQBvi1DcpJ4GDqanjucZ2Hj3wEO5pZDS89BWbkcrvdxksJorwUDDZamX9ldFkp9aw2lmBDLgkObEA4DWNJ9FYQ==}

  /cosmiconfig@7.1.0:
    resolution: {integrity: sha512-AdmX6xUzdNASswsFtmwSt7Vj8po9IuqXm0UXz7QKPuEUmPB4XyjGfaAr2PSuELMwkRMVH1EpIkX5bTZGRB3eCA==}
    engines: {node: '>=10'}
    dependencies:
      '@types/parse-json': 4.0.0
      import-fresh: 3.3.0
      parse-json: 5.2.0
      path-type: 4.0.0
      yaml: 1.10.2
    dev: true

  /cp-file@9.1.0:
    resolution: {integrity: sha512-3scnzFj/94eb7y4wyXRWwvzLFaQp87yyfTnChIjlfYrVqp5lVO3E2hIJMeQIltUT0K2ZAB3An1qXcBmwGyvuwA==}
    engines: {node: '>=10'}
    dependencies:
      graceful-fs: 4.2.11
      make-dir: 3.1.0
      nested-error-stacks: 2.1.1
      p-event: 4.2.0
    dev: true

  /cpy-cli@4.2.0:
    resolution: {integrity: sha512-b04b+cbdr29CdpREPKw/itrfjO43Ty0Aj7wRM6M6LoE4GJxZJCk9Xp+Eu1IqztkKh3LxIBt1tDplENsa6KYprg==}
    engines: {node: '>=12.20'}
    hasBin: true
    dependencies:
      cpy: 9.0.1
      meow: 10.1.5
    dev: true

  /cpy@9.0.1:
    resolution: {integrity: sha512-D9U0DR5FjTCN3oMTcFGktanHnAG5l020yvOCR1zKILmAyPP7I/9pl6NFgRbDcmSENtbK1sQLBz1p9HIOlroiNg==}
    engines: {node: ^12.20.0 || ^14.17.0 || >=16.0.0}
    dependencies:
      arrify: 3.0.0
      cp-file: 9.1.0
      globby: 13.1.4
      junk: 4.0.1
      micromatch: 4.0.5
      nested-error-stacks: 2.1.1
      p-filter: 3.0.0
      p-map: 5.5.0
    dev: true

  /create-require@1.1.1:
    resolution: {integrity: sha512-dcKFX3jn0MpIaXjisoRvexIJVEKzaq7z2rZKxf+MSr9TkdmHmsU4m2lcLojrj/FHl8mk5VxMmYA+ftRkP/3oKQ==}
    dev: true

  /create-svelte@5.1.0:
    resolution: {integrity: sha512-u9gzqN9g37XdL0l+XALTOQzD+Ln1F00dH5GDa6mnOEj1TbTczSkQqUNFH0c9UDPxB5co6i4gmma91pAFWu1BYg==}
    hasBin: true
    dependencies:
      '@clack/prompts': 0.7.0
      kleur: 4.1.5
    dev: false

  /cross-spawn@5.1.0:
    resolution: {integrity: sha512-pTgQJ5KC0d2hcY8eyL1IzlBPYjTkyH72XRZPnLyKus2mBfNjQs3klqbJU2VILqZryAZUt9JOb3h/mWMy23/f5A==}
    dependencies:
      lru-cache: 4.1.5
      shebang-command: 1.2.0
      which: 1.3.1
    dev: true

  /cross-spawn@7.0.3:
    resolution: {integrity: sha512-iRDPJKUPVEND7dHPO8rkbOnPpyDygcDFtWjpeWNCgy8WP2rXcxXL8TskReQl6OrB2G7+UJrags1q15Fudc7G6w==}
    engines: {node: '>= 8'}
    dependencies:
      path-key: 3.1.1
      shebang-command: 2.0.0
      which: 2.0.2

  /css-select@5.1.0:
    resolution: {integrity: sha512-nwoRF1rvRRnnCqqY7updORDsuqKzqYJ28+oSMaJMMgOauh3fvwHqMS7EZpIPqK8GL+g9mKxF1vP/ZjSeNjEVHg==}
    dependencies:
      boolbase: 1.0.0
      css-what: 6.1.0
      domhandler: 5.0.3
      domutils: 3.0.1
      nth-check: 2.1.1
    dev: true

  /css-tree@2.3.1:
    resolution: {integrity: sha512-6Fv1DV/TYw//QF5IzQdqsNDjx/wc8TrMBZsqjL9eW01tWb7R7k/mq+/VXfJCl7SoD5emsJop9cOByJZfs8hYIw==}
    engines: {node: ^10 || ^12.20.0 || ^14.13.0 || >=15.0.0}
    dependencies:
      mdn-data: 2.0.30
      source-map-js: 1.0.2

  /css-what@6.1.0:
    resolution: {integrity: sha512-HTUrgRJ7r4dsZKU6GjmpfRK1O76h97Z8MfS1G0FozR+oF2kG6Vfe8JE6zwrkbxigziPHinCJ+gCPjA9EaBDtRw==}
    engines: {node: '>= 6'}
    dev: true

  /cssesc@3.0.0:
    resolution: {integrity: sha512-/Tb/JcjK111nNScGob5MNtsntNM1aCNUDipB/TkwZFhyDrrE47SOx/18wF2bbjgc3ZzCSKW1T5nt5EbFoAz/Vg==}
    engines: {node: '>=4'}
    hasBin: true

  /cssom@0.3.8:
    resolution: {integrity: sha512-b0tGHbfegbhPJpxpiBPU2sCkigAqtM9O121le6bbOlgyV+NyGyCmVfJ6QW9eRjz8CpNfWEOYBIMIGRYkLwsIYg==}
    dev: false

  /cssom@0.5.0:
    resolution: {integrity: sha512-iKuQcq+NdHqlAcwUY0o/HL69XQrUaQdMjmStJ8JFmUaiiQErlhrmuigkg/CU4E2J0IyUKUrMAgl36TvN67MqTw==}
    dev: false

  /cssstyle@2.3.0:
    resolution: {integrity: sha512-AZL67abkUzIuvcHqk7c09cezpGNcxUxU4Ioi/05xHk4DQeTkWmGYftIE6ctU6AEt+Gn4n1lDStOtj7FKycP71A==}
    engines: {node: '>=8'}
    dependencies:
      cssom: 0.3.8
    dev: false

  /csstype@3.1.2:
    resolution: {integrity: sha512-I7K1Uu0MBPzaFKg4nI5Q7Vs2t+3gWWW648spaF+Rg7pI9ds18Ugn+lvg4SHczUdKlHI5LWBXyqfS8+DufyBsgQ==}
    dev: false

  /csv-generate@3.4.3:
    resolution: {integrity: sha512-w/T+rqR0vwvHqWs/1ZyMDWtHHSJaN06klRqJXBEpDJaM/+dZkso0OKh1VcuuYvK3XM53KysVNq8Ko/epCK8wOw==}
    dev: true

  /csv-parse@4.16.3:
    resolution: {integrity: sha512-cO1I/zmz4w2dcKHVvpCr7JVRu8/FymG5OEpmvsZYlccYolPBLoVGKUHgNoc4ZGkFeFlWGEDmMyBM+TTqRdW/wg==}
    dev: true

  /csv-stringify@5.6.5:
    resolution: {integrity: sha512-PjiQ659aQ+fUTQqSrd1XEDnOr52jh30RBurfzkscaE2tPaFsDH5wOAHJiw8XAHphRknCwMUE9KRayc4K/NbO8A==}
    dev: true

  /csv@5.5.3:
    resolution: {integrity: sha512-QTaY0XjjhTQOdguARF0lGKm5/mEq9PD9/VhZZegHDIBq2tQwgNpHc3dneD4mGo2iJs+fTKv5Bp0fZ+BRuY3Z0g==}
    engines: {node: '>= 0.1.90'}
    dependencies:
      csv-generate: 3.4.3
      csv-parse: 4.16.3
      csv-stringify: 5.6.5
      stream-transform: 2.1.3
    dev: true

  /cwise-compiler@1.1.3:
    resolution: {integrity: sha512-WXlK/m+Di8DMMcCjcWr4i+XzcQra9eCdXIJrgh4TUgh0pIS/yJduLxS9JgefsHJ/YVLdgPtXm9r62W92MvanEQ==}
    dependencies:
      uniq: 1.0.1
    dev: false

  /damerau-levenshtein@1.0.8:
    resolution: {integrity: sha512-sdQSFB7+llfUcQHUQO3+B8ERRj0Oa4w9POWMI/puGtuf7gFywGmkaLCElnudfTiKZV+NvHqL0ifzdrI8Ro7ESA==}
    dev: true

  /dashdash@1.14.1:
    resolution: {integrity: sha512-jRFi8UDGo6j+odZiEpjazZaWqEal3w/basFjQHQEwVtZJGDpxbH1MeYluwCS8Xq5wmLJooDlMgvVarmWfGM44g==}
    engines: {node: '>=0.10'}
    dependencies:
      assert-plus: 1.0.0
    dev: false

  /data-uri-to-buffer@0.0.3:
    resolution: {integrity: sha512-Cp+jOa8QJef5nXS5hU7M1DWzXPEIoVR3kbV0dQuVGwROZg8bGf1DcCnkmajBTnvghTtSNMUdRrPjgaT6ZQucbw==}
    dev: false

  /data-urls@3.0.2:
    resolution: {integrity: sha512-Jy/tj3ldjZJo63sVAvg6LHt2mHvl4V6AgRAmNDtLdm7faqtsx+aJG42rsyCo9JCoRVKwPFzKlIPx3DIibwSIaQ==}
    engines: {node: '>=12'}
    dependencies:
      abab: 2.0.6
      whatwg-mimetype: 3.0.0
      whatwg-url: 11.0.0
    dev: false

  /dataloader@1.4.0:
    resolution: {integrity: sha512-68s5jYdlvasItOJnCuI2Q9s4q98g0pCyL3HrcKJu8KNugUl8ahgmZYg38ysLTgQjjXX3H8CJLkAvWrclWfcalw==}
    dev: true

  /debug@2.6.9:
    resolution: {integrity: sha512-bC7ElrdJaJnPbAP+1EotYvqZsb3ecl5wi6Bfi6BJTUcNowp6cvspg0jXznRTKDjm/E7AdgFBVeAPVMNcKGsHMA==}
    peerDependencies:
      supports-color: '*'
    peerDependenciesMeta:
      supports-color:
        optional: true
    dependencies:
      ms: 2.0.0
    dev: true

  /debug@3.2.7:
    resolution: {integrity: sha512-CFjzYYAi4ThfiQvizrFQevTTXHtnCqWfe7x1AhgEscTz6ZbLbfoLRLPugTQyBth6f8ZERVUSyWHFD/7Wu4t1XQ==}
    peerDependencies:
      supports-color: '*'
    peerDependenciesMeta:
      supports-color:
        optional: true
    dependencies:
      ms: 2.1.3
    dev: true

  /debug@4.3.4:
    resolution: {integrity: sha512-PRWFHuSU3eDtQJPvnNY7Jcket1j0t5OuOsFzPPzsekD52Zl8qUfFIPEiswXqIvHWGVHOgX+7G/vCNNhehwxfkQ==}
    engines: {node: '>=6.0'}
    peerDependencies:
      supports-color: '*'
    peerDependenciesMeta:
      supports-color:
        optional: true
    dependencies:
      ms: 2.1.2

  /decamelize-keys@1.1.0:
    resolution: {integrity: sha512-ocLWuYzRPoS9bfiSdDd3cxvrzovVMZnRDVEzAs+hWIVXGDbHxWMECij2OBuyB/An0FFW/nLuq6Kv1i/YC5Qfzg==}
    engines: {node: '>=0.10.0'}
    dependencies:
      decamelize: 1.2.0
      map-obj: 1.0.1

  /decamelize@1.2.0:
    resolution: {integrity: sha512-z2S+W9X73hAUUki+N+9Za2lBlun89zigOyGrsax+KUQ6wKW4ZoWpEYBkGhQjwAjjDCkWxhY0VKEhk8wzY7F5cA==}
    engines: {node: '>=0.10.0'}

  /decamelize@5.0.1:
    resolution: {integrity: sha512-VfxadyCECXgQlkoEAjeghAr5gY3Hf+IKjKb+X8tGVDtveCjN+USwprd2q3QXBR9T1+x2DG0XZF5/w+7HAtSaXA==}
    engines: {node: '>=10'}
    dev: true

  /decamelize@6.0.0:
    resolution: {integrity: sha512-Fv96DCsdOgB6mdGl67MT5JaTNKRzrzill5OH5s8bjYJXVlcXyPYGyPsUkWyGV5p1TXI5esYIYMMeDJL0hEIwaA==}
    engines: {node: ^12.20.0 || ^14.13.1 || >=16.0.0}
    dev: false

  /decimal.js@10.4.3:
    resolution: {integrity: sha512-VBBaLc1MgL5XpzgIP7ny5Z6Nx3UrRkIViUkPUdtl9aya5amy3De1gsUUSB1g3+3sExYNjCAsAznmukyxCb1GRA==}
    dev: false

  /decode-named-character-reference@1.0.2:
    resolution: {integrity: sha512-O8x12RzrUF8xyVcY0KJowWsmaJxQbmy0/EtnNtHRpsOcT7dFk5W598coHqBVpmWo1oQQfsCqfCmkZN5DJrZVdg==}
    dependencies:
      character-entities: 2.0.2

  /decompress-response@6.0.0:
    resolution: {integrity: sha512-aW35yZM6Bb/4oJlZncMH2LCoZtJXTRxES17vE3hoRiowU2kWHaJKFkSBDnDR+cm9J+9QhXmREyIfv0pji9ejCQ==}
    engines: {node: '>=10'}
    dependencies:
      mimic-response: 3.1.0

  /dedent-js@1.0.1:
    resolution: {integrity: sha512-OUepMozQULMLUmhxS95Vudo0jb0UchLimi3+pQ2plj61Fcy8axbP9hbiD4Sz6DPqn6XG3kfmziVfQ1rSys5AJQ==}

  /dedent@0.7.0:
    resolution: {integrity: sha512-Q6fKUPqnAHAyhiUgFU7BUzLiv0kd8saH9al7tnu5Q/okj6dnupxyTgFIBjVzJATdfIAm9NAsvXNzjaKa+bxVyA==}
    dev: true

  /deep-extend@0.6.0:
    resolution: {integrity: sha512-LOHxIOaPYdHlJRtCQfDIVZtfw/ufM8+rVj649RIHzcm/vGwQRXFt6OPqIFWsm2XEMrNIEtWR64sY1LEKD2vAOA==}
    engines: {node: '>=4.0.0'}

  /deep-is@0.1.4:
    resolution: {integrity: sha512-oIPzksmTg4/MriiaYGO+okXDT7ztn/w3Eptv/+gSIdMdKsJo0u4CfYNFJPy+4SKMuCqGw2wxnA+URMg3t8a/bQ==}

  /deepmerge@4.3.1:
    resolution: {integrity: sha512-3sUqbMEc77XqpdNO7FRyRog+eW3ph+GYCbj+rK+uYyRMuwsVy0rMiVtPn+QJlKFvWP/1PYpapqYn0Me2knFn+A==}
    engines: {node: '>=0.10.0'}

  /default-browser-id@3.0.0:
    resolution: {integrity: sha512-OZ1y3y0SqSICtE8DE4S8YOE9UZOJ8wO16fKWVP5J1Qz42kV9jcnMVFrEE/noXb/ss3Q4pZIH79kxofzyNNtUNA==}
    engines: {node: '>=12'}
    dependencies:
      bplist-parser: 0.2.0
      untildify: 4.0.0
    dev: true

  /default-browser@4.0.0:
    resolution: {integrity: sha512-wX5pXO1+BrhMkSbROFsyxUm0i/cJEScyNhA4PPxc41ICuv05ZZB/MX28s8aZx6xjmatvebIapF6hLEKEcpneUA==}
    engines: {node: '>=14.16'}
    dependencies:
      bundle-name: 3.0.0
      default-browser-id: 3.0.0
      execa: 7.1.1
      titleize: 3.0.0
    dev: true

  /defaults@1.0.4:
    resolution: {integrity: sha512-eFuaLoy/Rxalv2kr+lqMlUnrDWV+3j4pljOIJgLIhI058IQfWJ7vXhyEIHu+HtC738klGALYxOKDO0bQP3tg8A==}
    dependencies:
      clone: 1.0.4
    dev: true

  /define-lazy-prop@2.0.0:
    resolution: {integrity: sha512-Ds09qNh8yw3khSjiJjiUInaGX9xlqZDY7JVryGxdxV7NPeuqQfplOpQ66yJFZut3jLa5zOwkXw1g9EI2uKh4Og==}
    engines: {node: '>=8'}
    dev: true

  /define-lazy-prop@3.0.0:
    resolution: {integrity: sha512-N+MeXYoqr3pOgn8xfyRPREN7gHakLYjhsHhWGT3fWAiL4IkAt0iDw14QiiEm2bE30c5XX5q0FtAA3CK5f9/BUg==}
    engines: {node: '>=12'}
    dev: true

  /define-properties@1.1.4:
    resolution: {integrity: sha512-uckOqKcfaVvtBdsVkdPv3XjveQJsNQqmhXgRi8uhvWWuPYZCNlzT8qAyblUgNoXdHdjMTzAqeGjAoli8f+bzPA==}
    engines: {node: '>= 0.4'}
    dependencies:
      has-property-descriptors: 1.0.0
      object-keys: 1.1.1
    dev: true

  /defined@1.0.0:
    resolution: {integrity: sha512-Y2caI5+ZwS5c3RiNDJ6u53VhQHv+hHKwhkI1iHvceKUHw9Df6EK2zRLfjejRgMuCuxK7PfSWIMwWecceVvThjQ==}

  /delayed-stream@1.0.0:
    resolution: {integrity: sha512-ZySD7Nf91aLB0RxL4KGrKHBXl7Eds1DAmEdcoVawXnLD7SDhpNgtuII2aAkg7a7QS41jxPSZ17p4VdGnMHk3MQ==}
    engines: {node: '>=0.4.0'}

  /deprecation@2.3.1:
    resolution: {integrity: sha512-xmHIy4F3scKVwMsQ4WnVaS8bHOx0DmVwRywosKhaILI0ywMDWPtBSku2HNxRvF7jtwDRsoEwYQSfbxj8b7RlJQ==}
    dev: true

  /dequal@2.0.3:
    resolution: {integrity: sha512-0je+qPKHEMohvfRTCEo3CrPG6cAzAYgmzKyxRiYSSDkS6eGJdyVJm7WaYA5ECaAD9wLB2T4EEeymA5aFVcYXCA==}
    engines: {node: '>=6'}

  /detect-indent@6.1.0:
    resolution: {integrity: sha512-reYkTUJAZb9gUuZ2RvVCNhVHdg62RHnJ7WJl8ftMi4diZ6NWlciOzQN88pUhSELEwflJht4oQDv0F0BMlwaYtA==}
    engines: {node: '>=8'}
    dev: true

  /detect-libc@2.0.1:
    resolution: {integrity: sha512-463v3ZeIrcWtdgIg6vI6XUncguvr2TnGl4SzDXinkt9mSLpBJKXT3mW6xT3VQdDN11+WVs29pgvivTc4Lp8v+w==}
    engines: {node: '>=8'}

  /detect-libc@2.0.2:
    resolution: {integrity: sha512-UX6sGumvvqSaXgdKGUsgZWqcUyIXZ/vZTrlRT/iobiKhGL0zL4d3osHj3uqllWJK+i+sixDS/3COVEOFbupFyw==}
    engines: {node: '>=8'}

  /detect-node-es@1.1.0:
    resolution: {integrity: sha512-ypdmJU/TbBby2Dxibuv7ZLW3Bs1QEmM7nHjEANfohJLvE0XVujisn1qPJcZxg+qDucsr+bP6fLD1rPS3AhJ7EQ==}
    dev: false

  /detective@5.2.1:
    resolution: {integrity: sha512-v9XE1zRnz1wRtgurGu0Bs8uHKFSTdteYZNbIPFVhUZ39L/S79ppMpdmVOZAnoz1jfEFodc48n6MX483Xo3t1yw==}
    engines: {node: '>=0.8.0'}
    hasBin: true
    dependencies:
      acorn-node: 1.8.2
      defined: 1.0.0
      minimist: 1.2.6

  /devalue@4.3.2:
    resolution: {integrity: sha512-KqFl6pOgOW+Y6wJgu80rHpo2/3H07vr8ntR9rkkFIRETewbf5GaYYcakYfiKz89K+sLsuPkQIZaXDMjUObZwWg==}

  /didyoumean@1.2.2:
    resolution: {integrity: sha512-gxtyfqMg7GKyhQmb056K7M3xszy/myH8w+B4RT+QXBQsvAOdc3XymqDDPHx1BgPgsdAA5SIifona89YtRATDzw==}

  /diff@4.0.2:
    resolution: {integrity: sha512-58lmxKSA4BNyLz+HHMUzlOEpg09FV+ev6ZMe3vJihgdxzgcwZ8VoEEPmALCZG9LmqfVoNMMKpttIYTVG6uDY7A==}
    engines: {node: '>=0.3.1'}
    dev: true

  /diff@5.1.0:
    resolution: {integrity: sha512-D+mk+qE8VC/PAUrlAU34N+VfXev0ghe5ywmpqrawphmVZc1bEfn56uo9qpyGp1p4xpzOHkSW4ztBd6L7Xx4ACw==}
    engines: {node: '>=0.3.1'}

  /dir-glob@3.0.1:
    resolution: {integrity: sha512-WkrWp9GR4KXfKGYzOLmTuGVi1UWFfws377n9cc55/tb6DuqyF6pcQ5AbiHEshaDpY9v6oaSr2XCDidGmMwdzIA==}
    engines: {node: '>=8'}
    dependencies:
      path-type: 4.0.0
    dev: true

  /dlv@1.1.3:
    resolution: {integrity: sha512-+HlytyjlPKnIG8XuRG8WvmBP8xs8P71y+SKKS6ZXWoEgLuePxtDoUEiH7WkdePWrQ5JBpE6aoVqfZfJUQkjXwA==}

  /doctrine@2.1.0:
    resolution: {integrity: sha512-35mSku4ZXK0vfCuHEDAwt55dg2jNajHZ1odvF+8SSr82EsZY4QmXfuWso8oEd8zRhVObSN18aM0CjSdoBX7zIw==}
    engines: {node: '>=0.10.0'}
    dependencies:
      esutils: 2.0.3
    dev: true

  /doctrine@3.0.0:
    resolution: {integrity: sha512-yS+Q5i3hBf7GBkd4KG8a7eBNNWNGLTaEwwYWUijIYM7zrlYDM0BFXHjjPWlWZ1Rg7UaddZeIDmi9jF3HmqiQ2w==}
    engines: {node: '>=6.0.0'}
    dependencies:
      esutils: 2.0.3
    dev: true

  /dom-serializer@2.0.0:
    resolution: {integrity: sha512-wIkAryiqt/nV5EQKqQpo3SToSOV9J0DnbJqwK7Wv/Trc92zIAYZ4FlMu+JPFW1DfGFt81ZTCGgDEabffXeLyJg==}
    dependencies:
      domelementtype: 2.3.0
      domhandler: 5.0.3
      entities: 4.4.0
    dev: true

  /domelementtype@2.3.0:
    resolution: {integrity: sha512-OLETBj6w0OsagBwdXnPdN0cnMfF9opN69co+7ZrbfPGrdpPVNBUj02spi6B1N7wChLQiPn4CSH/zJvXw56gmHw==}
    dev: true

  /domexception@4.0.0:
    resolution: {integrity: sha512-A2is4PLG+eeSfoTMA95/s4pvAoSo2mKtiM5jlHkAVewmiO8ISFTFKZjH7UAM1Atli/OT/7JHOrJRJiMKUZKYBw==}
    engines: {node: '>=12'}
    dependencies:
      webidl-conversions: 7.0.0
    dev: false

  /domhandler@5.0.3:
    resolution: {integrity: sha512-cgwlv/1iFQiFnU96XXgROh8xTeetsnJiDsTc7TYCLFd9+/WNkIqPTxiM/8pSd8VIrhXGTf1Ny1q1hquVqDJB5w==}
    engines: {node: '>= 4'}
    dependencies:
      domelementtype: 2.3.0
    dev: true

  /domutils@3.0.1:
    resolution: {integrity: sha512-z08c1l761iKhDFtfXO04C7kTdPBLi41zwOZl00WS8b5eiaebNpY00HKbztwBq+e3vyqWNwWF3mP9YLUeqIrF+Q==}
    dependencies:
      dom-serializer: 2.0.0
      domelementtype: 2.3.0
      domhandler: 5.0.3
    dev: true

  /dotenv@8.6.0:
    resolution: {integrity: sha512-IrPdXQsk2BbzvCBGBOTmmSH5SodmqZNt4ERAZDmW4CT+tL8VtvinqywuANaFu4bOMWki16nqf0e4oC0QIaDr/g==}
    engines: {node: '>=10'}
    dev: true

  /draco3d@1.5.6:
    resolution: {integrity: sha512-+3NaRjWktb5r61ZFoDejlykPEFKT5N/LkbXsaddlw6xNSXBanUYpFc2AXXpbJDilPHazcSreU/DpQIaxfX0NfQ==}
    dev: false

  /draco3dgltf@1.5.6:
    resolution: {integrity: sha512-wCKFfJhRB2lkAV/dzlKs+EmHSoI3x8w4Z8yBpkzLIF9GAvjh6jk90jomC13k/DLVFTJSesm8LHg9ok6p3OVfVA==}
    dev: false

  /dset@3.1.2:
    resolution: {integrity: sha512-g/M9sqy3oHe477Ar4voQxWtaPIFw1jTdKZuomOjhCcBx9nHUNn0pu6NopuFFrTh/TRZIKEj+76vLWFu9BNKk+Q==}
    engines: {node: '>=4'}

  /easing-coordinates@2.0.2:
    resolution: {integrity: sha512-uQpJaLQX2CKVnN27YvN4sL4pXyEFGAv00y4zgrC46H0EBHrDhJc/8OsT2CQ5/6yz6+d+u8ACGd9bo4v83FNVlg==}
    dev: true

  /eastasianwidth@0.2.0:
    resolution: {integrity: sha512-I88TYZWc9XiYHRQ4/3c5rjjfgkjhLyW2luGIheGERbNQ6OY7yTybanSpDXZa8y7VUP9YmDcYa+eyq4ca7iLqWA==}

  /ecc-jsbn@0.1.2:
    resolution: {integrity: sha512-eh9O+hwRHNbG4BLTjEl3nw044CkGm5X6LoaCf7LPp7UU8Qrt47JYNi6nPX8xjW97TKGKm1ouctg0QSpZe9qrnw==}
    dependencies:
      jsbn: 0.1.1
      safer-buffer: 2.1.2
    dev: false

  /electron-to-chromium@1.4.480:
    resolution: {integrity: sha512-IXTgg+bITkQv/FLP9FjX6f9KFCs5hQWeh5uNSKxB9mqYj/JXhHDbu+ekS43LVvbkL3eW6/oZy4+r9Om6lan1Uw==}

  /emittery@1.0.1:
    resolution: {integrity: sha512-2ID6FdrMD9KDLldGesP6317G78K7km/kMcwItRtVFva7I/cSEOIaLpewaUb+YLXVwdAp3Ctfxh/V5zIl1sj7dQ==}
    engines: {node: '>=14.16'}
    dev: false

  /emoji-regex@10.2.1:
    resolution: {integrity: sha512-97g6QgOk8zlDRdgq1WxwgTMgEWGVAQvB5Fdpgc1MkNy56la5SKP9GsMXKDOdqwn90/41a8yPwIGk1Y6WVbeMQA==}

  /emoji-regex@8.0.0:
    resolution: {integrity: sha512-MSjYzcWNOA0ewAHpz0MxpYFvwg6yjy1NG3xteoqz644VCo/RPgnr1/GGt+ic3iJTzQ8Eu3TdM14SawnVUmGE6A==}

  /emoji-regex@9.2.2:
    resolution: {integrity: sha512-L18DaJsXSUk2+42pv8mLs5jJT2hqFkFE4j21wOmgbUqsZ2hL72NsUU785g9RXgo3s0ZNgVl42TiHp3ZtOv/Vyg==}

  /end-of-stream@1.4.4:
    resolution: {integrity: sha512-+uw1inIHVPQoaVuHzRyXd21icM+cnt4CzD5rW+NC1wjOUSTOs+Te7FOv7AhN7vS9x/oIyhLP5PR1H+phQAHu5Q==}
    dependencies:
      once: 1.4.0

  /enquirer@2.3.6:
    resolution: {integrity: sha512-yjNnPr315/FjS4zIsUxYguYUPP2e1NK4d7E7ZOLiyYCcbFBiTMyID+2wvm2w6+pZ/odMA7cRkjhsPbltwBOrLg==}
    engines: {node: '>=8.6'}
    dependencies:
      ansi-colors: 4.1.3
    dev: true

  /entities@4.4.0:
    resolution: {integrity: sha512-oYp7156SP8LkeGD0GF85ad1X9Ai79WtRsZ2gxJqtBuzH+98YUV6jkHEKlZkMbcrjJjIVJNIDP/3WL9wQkoPbWA==}
    engines: {node: '>=0.12'}

  /error-ex@1.3.2:
    resolution: {integrity: sha512-7dFHNmqeFSEt2ZBsCriorKnn3Z2pj+fd9kmI6QoWw4//DL+icEBfc0U7qJCisqrTsKTjw4fNFy2pW9OqStD84g==}
    dependencies:
      is-arrayish: 0.2.1

  /es-abstract@1.20.1:
    resolution: {integrity: sha512-WEm2oBhfoI2sImeM4OF2zE2V3BYdSF+KnSi9Sidz51fQHd7+JuF8Xgcj9/0o+OWeIeIS/MiuNnlruQrJf16GQA==}
    engines: {node: '>= 0.4'}
    dependencies:
      call-bind: 1.0.2
      es-to-primitive: 1.2.1
      function-bind: 1.1.1
      function.prototype.name: 1.1.5
      get-intrinsic: 1.1.2
      get-symbol-description: 1.0.0
      has: 1.0.3
      has-property-descriptors: 1.0.0
      has-symbols: 1.0.3
      internal-slot: 1.0.3
      is-callable: 1.2.4
      is-negative-zero: 2.0.2
      is-regex: 1.1.4
      is-shared-array-buffer: 1.0.2
      is-string: 1.0.7
      is-weakref: 1.0.2
      object-inspect: 1.12.2
      object-keys: 1.1.1
      object.assign: 4.1.2
      regexp.prototype.flags: 1.4.3
      string.prototype.trimend: 1.0.5
      string.prototype.trimstart: 1.0.5
      unbox-primitive: 1.0.2
    dev: true

  /es-module-lexer@1.3.0:
    resolution: {integrity: sha512-vZK7T0N2CBmBOixhmjdqx2gWVbFZ4DXZ/NyRMZVlJXPa7CyFS+/a4QQsDGDQy9ZfEzxFuNEsMLeQJnKP2p5/JA==}

  /es-shim-unscopables@1.0.0:
    resolution: {integrity: sha512-Jm6GPcCdC30eMLbZ2x8z2WuRwAws3zTBBKuusffYVUrNj/GVSUAZ+xKMaUpfNDR5IbyNA5LJbaecoUVbmUcB1w==}
    dependencies:
      has: 1.0.3
    dev: true

  /es-to-primitive@1.2.1:
    resolution: {integrity: sha512-QCOllgZJtaUo9miYBcLChTUaHNjJF3PYs1VidD7AwiEj1kYxKeQTctLAezAOH5ZKRH0g2IgPn6KwB4IT8iRpvA==}
    engines: {node: '>= 0.4'}
    dependencies:
      is-callable: 1.2.4
      is-date-object: 1.0.5
      is-symbol: 1.0.4
    dev: true

  /es6-promise@3.3.1:
    resolution: {integrity: sha512-SOp9Phqvqn7jtEUxPWdWfWoLmyt2VaJ6MpvP9Comy1MceMXqE6bxvaTu4iaxpYYPzhny28Lc+M87/c2cPK6lDg==}
    dev: true

  /esbuild@0.17.19:
    resolution: {integrity: sha512-XQ0jAPFkK/u3LcVRcvVHQcTIqD6E2H1fvZMA5dQPSOWb3suUbWbfbRf94pjc0bNzRYLfIrDRQXr7X+LHIm5oHw==}
    engines: {node: '>=12'}
    hasBin: true
    requiresBuild: true
    optionalDependencies:
      '@esbuild/android-arm': 0.17.19
      '@esbuild/android-arm64': 0.17.19
      '@esbuild/android-x64': 0.17.19
      '@esbuild/darwin-arm64': 0.17.19
      '@esbuild/darwin-x64': 0.17.19
      '@esbuild/freebsd-arm64': 0.17.19
      '@esbuild/freebsd-x64': 0.17.19
      '@esbuild/linux-arm': 0.17.19
      '@esbuild/linux-arm64': 0.17.19
      '@esbuild/linux-ia32': 0.17.19
      '@esbuild/linux-loong64': 0.17.19
      '@esbuild/linux-mips64el': 0.17.19
      '@esbuild/linux-ppc64': 0.17.19
      '@esbuild/linux-riscv64': 0.17.19
      '@esbuild/linux-s390x': 0.17.19
      '@esbuild/linux-x64': 0.17.19
      '@esbuild/netbsd-x64': 0.17.19
      '@esbuild/openbsd-x64': 0.17.19
      '@esbuild/sunos-x64': 0.17.19
      '@esbuild/win32-arm64': 0.17.19
      '@esbuild/win32-ia32': 0.17.19
      '@esbuild/win32-x64': 0.17.19
    dev: true

  /esbuild@0.18.17:
    resolution: {integrity: sha512-1GJtYnUxsJreHYA0Y+iQz2UEykonY66HNWOb0yXYZi9/kNrORUEHVg87eQsCtqh59PEJ5YVZJO98JHznMJSWjg==}
    engines: {node: '>=12'}
    hasBin: true
    requiresBuild: true
    optionalDependencies:
      '@esbuild/android-arm': 0.18.17
      '@esbuild/android-arm64': 0.18.17
      '@esbuild/android-x64': 0.18.17
      '@esbuild/darwin-arm64': 0.18.17
      '@esbuild/darwin-x64': 0.18.17
      '@esbuild/freebsd-arm64': 0.18.17
      '@esbuild/freebsd-x64': 0.18.17
      '@esbuild/linux-arm': 0.18.17
      '@esbuild/linux-arm64': 0.18.17
      '@esbuild/linux-ia32': 0.18.17
      '@esbuild/linux-loong64': 0.18.17
      '@esbuild/linux-mips64el': 0.18.17
      '@esbuild/linux-ppc64': 0.18.17
      '@esbuild/linux-riscv64': 0.18.17
      '@esbuild/linux-s390x': 0.18.17
      '@esbuild/linux-x64': 0.18.17
      '@esbuild/netbsd-x64': 0.18.17
      '@esbuild/openbsd-x64': 0.18.17
      '@esbuild/sunos-x64': 0.18.17
      '@esbuild/win32-arm64': 0.18.17
      '@esbuild/win32-ia32': 0.18.17
      '@esbuild/win32-x64': 0.18.17
    dev: true

  /esbuild@0.18.20:
    resolution: {integrity: sha512-ceqxoedUrcayh7Y7ZX6NdbbDzGROiyVBgC4PriJThBKSVPWnnFHZAkfI1lJT8QFkOwH4qOS2SJkS4wvpGl8BpA==}
    engines: {node: '>=12'}
    hasBin: true
    requiresBuild: true
    optionalDependencies:
      '@esbuild/android-arm': 0.18.20
      '@esbuild/android-arm64': 0.18.20
      '@esbuild/android-x64': 0.18.20
      '@esbuild/darwin-arm64': 0.18.20
      '@esbuild/darwin-x64': 0.18.20
      '@esbuild/freebsd-arm64': 0.18.20
      '@esbuild/freebsd-x64': 0.18.20
      '@esbuild/linux-arm': 0.18.20
      '@esbuild/linux-arm64': 0.18.20
      '@esbuild/linux-ia32': 0.18.20
      '@esbuild/linux-loong64': 0.18.20
      '@esbuild/linux-mips64el': 0.18.20
      '@esbuild/linux-ppc64': 0.18.20
      '@esbuild/linux-riscv64': 0.18.20
      '@esbuild/linux-s390x': 0.18.20
      '@esbuild/linux-x64': 0.18.20
      '@esbuild/netbsd-x64': 0.18.20
      '@esbuild/openbsd-x64': 0.18.20
      '@esbuild/sunos-x64': 0.18.20
      '@esbuild/win32-arm64': 0.18.20
      '@esbuild/win32-ia32': 0.18.20
      '@esbuild/win32-x64': 0.18.20

  /esbuild@0.19.2:
    resolution: {integrity: sha512-G6hPax8UbFakEj3hWO0Vs52LQ8k3lnBhxZWomUJDxfz3rZTLqF5k/FCzuNdLx2RbpBiQQF9H9onlDDH1lZsnjg==}
    engines: {node: '>=12'}
    hasBin: true
    requiresBuild: true
    optionalDependencies:
      '@esbuild/android-arm': 0.19.2
      '@esbuild/android-arm64': 0.19.2
      '@esbuild/android-x64': 0.19.2
      '@esbuild/darwin-arm64': 0.19.2
      '@esbuild/darwin-x64': 0.19.2
      '@esbuild/freebsd-arm64': 0.19.2
      '@esbuild/freebsd-x64': 0.19.2
      '@esbuild/linux-arm': 0.19.2
      '@esbuild/linux-arm64': 0.19.2
      '@esbuild/linux-ia32': 0.19.2
      '@esbuild/linux-loong64': 0.19.2
      '@esbuild/linux-mips64el': 0.19.2
      '@esbuild/linux-ppc64': 0.19.2
      '@esbuild/linux-riscv64': 0.19.2
      '@esbuild/linux-s390x': 0.19.2
      '@esbuild/linux-x64': 0.19.2
      '@esbuild/netbsd-x64': 0.19.2
      '@esbuild/openbsd-x64': 0.19.2
      '@esbuild/sunos-x64': 0.19.2
      '@esbuild/win32-arm64': 0.19.2
      '@esbuild/win32-ia32': 0.19.2
      '@esbuild/win32-x64': 0.19.2

  /escalade@3.1.1:
    resolution: {integrity: sha512-k0er2gUkLf8O0zKJiAhmkTnJlTvINGv7ygDNPbeIsX/TJjGJZHuh9B2UxbsaEkmlEo9MfhrSzmhIlhRlI2GXnw==}
    engines: {node: '>=6'}

  /escape-string-regexp@1.0.5:
    resolution: {integrity: sha512-vbRorB5FUQWvla16U8R/qgaFIya2qGzwDrNmCZuYKrbdSUMG6I1ZCGQRefkRVhuOkIGVne7BQ35DSfo1qvJqFg==}
    engines: {node: '>=0.8.0'}

  /escape-string-regexp@4.0.0:
    resolution: {integrity: sha512-TtpcNJ3XAzx3Gq8sWRzJaVajRs0uVxA2YAkdb1jm2YkPz4G6egUFAyA3n5vtEIZefPk5Wa4UXbKuS5fKkJWdgA==}
    engines: {node: '>=10'}
    dev: true

  /escape-string-regexp@5.0.0:
    resolution: {integrity: sha512-/veY75JbMK4j1yjvuUxuVsiS/hr/4iHs9FTT6cgTexxdE0Ly/glccBAkloH/DofkjRbZU3bnoj38mOmhkZ0lHw==}
    engines: {node: '>=12'}

  /escodegen@1.14.3:
    resolution: {integrity: sha512-qFcX0XJkdg+PB3xjZZG/wKSuT1PnQWx57+TVSjIMmILd2yC/6ByYElPwJnslDsuWuSAp4AwJGumarAAmJch5Kw==}
    engines: {node: '>=4.0'}
    hasBin: true
    dependencies:
      esprima: 4.0.1
      estraverse: 4.3.0
      esutils: 2.0.3
      optionator: 0.8.3
    optionalDependencies:
      source-map: 0.6.1
    dev: false

  /escodegen@2.0.0:
    resolution: {integrity: sha512-mmHKys/C8BFUGI+MAWNcSYoORYLMdPzjrknd2Vc+bUsjN5bXcr8EhrNB+UTqfL1y3I9c4fw2ihgtMPQLBRiQxw==}
    engines: {node: '>=6.0'}
    hasBin: true
    dependencies:
      esprima: 4.0.1
      estraverse: 5.3.0
      esutils: 2.0.3
      optionator: 0.8.3
    optionalDependencies:
      source-map: 0.6.1
    dev: false

  /eslint-config-custom@0.0.0(eslint@8.51.0)(typescript@5.2.2):
    resolution: {integrity: sha512-kwCw78yisbgKdJBJ5qooPmpBYDphDfM2oxSROmtfOwBXBwXuRiSV3suO01W3mVLEFpmQZxMWd/qajKpJhkKSug==}
    dependencies:
      eslint-config-next: 12.2.2(eslint@8.51.0)(typescript@5.2.2)
      eslint-config-prettier: 8.5.0(eslint@8.51.0)
      eslint-plugin-react: 7.28.0(eslint@8.51.0)
    transitivePeerDependencies:
      - eslint
      - eslint-import-resolver-webpack
      - supports-color
      - typescript
    dev: true

  /eslint-config-next@12.2.2(eslint@8.51.0)(typescript@5.2.2):
    resolution: {integrity: sha512-oJhWBLC4wDYYUFv/5APbjHUFd0QRFCojMdj/QnMoOEktmeTvwnnoA8F8uaXs0fQgsaTK0tbUxBRv9/Y4/rpxOA==}
    peerDependencies:
      eslint: ^7.23.0 || ^8.0.0
      typescript: '>=3.3.1'
    peerDependenciesMeta:
      typescript:
        optional: true
    dependencies:
      '@next/eslint-plugin-next': 12.2.2
      '@rushstack/eslint-patch': 1.1.4
      '@typescript-eslint/parser': 5.45.0(eslint@8.51.0)(typescript@5.2.2)
      eslint: 8.51.0
      eslint-import-resolver-node: 0.3.6
      eslint-import-resolver-typescript: 2.7.1(eslint-plugin-import@2.26.0)(eslint@8.51.0)
      eslint-plugin-import: 2.26.0(@typescript-eslint/parser@5.45.0)(eslint-import-resolver-typescript@2.7.1)(eslint@8.51.0)
      eslint-plugin-jsx-a11y: 6.6.0(eslint@8.51.0)
      eslint-plugin-react: 7.30.1(eslint@8.51.0)
      eslint-plugin-react-hooks: 4.6.0(eslint@8.51.0)
      typescript: 5.2.2
    transitivePeerDependencies:
      - eslint-import-resolver-webpack
      - supports-color
    dev: true

  /eslint-config-prettier@8.5.0(eslint@8.28.0):
    resolution: {integrity: sha512-obmWKLUNCnhtQRKc+tmnYuQl0pFU1ibYJQ5BGhTVB08bHe9wC8qUeG7c08dj9XX+AuPj1YSGSQIHl1pnDHZR0Q==}
    hasBin: true
    peerDependencies:
      eslint: '>=7.0.0'
    dependencies:
      eslint: 8.28.0
    dev: true

  /eslint-config-prettier@8.5.0(eslint@8.51.0):
    resolution: {integrity: sha512-obmWKLUNCnhtQRKc+tmnYuQl0pFU1ibYJQ5BGhTVB08bHe9wC8qUeG7c08dj9XX+AuPj1YSGSQIHl1pnDHZR0Q==}
    hasBin: true
    peerDependencies:
      eslint: '>=7.0.0'
    dependencies:
      eslint: 8.51.0
    dev: true

  /eslint-import-resolver-node@0.3.6:
    resolution: {integrity: sha512-0En0w03NRVMn9Uiyn8YRPDKvWjxCWkslUEhGNTdGx15RvPJYQ+lbOlqrlNI2vEAs4pDYK4f/HN2TbDmk5TP0iw==}
    dependencies:
      debug: 3.2.7
      resolve: 1.22.2
    transitivePeerDependencies:
      - supports-color
    dev: true

  /eslint-import-resolver-typescript@2.7.1(eslint-plugin-import@2.26.0)(eslint@8.51.0):
    resolution: {integrity: sha512-00UbgGwV8bSgUv34igBDbTOtKhqoRMy9bFjNehT40bXg6585PNIct8HhXZ0SybqB9rWtXj9crcku8ndDn/gIqQ==}
    engines: {node: '>=4'}
    peerDependencies:
      eslint: '*'
      eslint-plugin-import: '*'
    dependencies:
      debug: 4.3.4
      eslint: 8.51.0
      eslint-plugin-import: 2.26.0(@typescript-eslint/parser@5.45.0)(eslint-import-resolver-typescript@2.7.1)(eslint@8.51.0)
      glob: 7.2.3
      is-glob: 4.0.3
      resolve: 1.22.2
      tsconfig-paths: 3.14.1
    transitivePeerDependencies:
      - supports-color
    dev: true

  /eslint-module-utils@2.7.3(@typescript-eslint/parser@5.45.0)(eslint-import-resolver-node@0.3.6)(eslint-import-resolver-typescript@2.7.1):
    resolution: {integrity: sha512-088JEC7O3lDZM9xGe0RerkOMd0EjFl+Yvd1jPWIkMT5u3H9+HC34mWWPnqPrN13gieT9pBOO+Qt07Nb/6TresQ==}
    engines: {node: '>=4'}
    peerDependencies:
      '@typescript-eslint/parser': '*'
      eslint-import-resolver-node: '*'
      eslint-import-resolver-typescript: '*'
      eslint-import-resolver-webpack: '*'
    peerDependenciesMeta:
      '@typescript-eslint/parser':
        optional: true
      eslint-import-resolver-node:
        optional: true
      eslint-import-resolver-typescript:
        optional: true
      eslint-import-resolver-webpack:
        optional: true
    dependencies:
      '@typescript-eslint/parser': 5.45.0(eslint@8.51.0)(typescript@5.2.2)
      debug: 3.2.7
      eslint-import-resolver-node: 0.3.6
      eslint-import-resolver-typescript: 2.7.1(eslint-plugin-import@2.26.0)(eslint@8.51.0)
      find-up: 2.1.0
    transitivePeerDependencies:
      - supports-color
    dev: true

  /eslint-plugin-import@2.26.0(@typescript-eslint/parser@5.45.0)(eslint-import-resolver-typescript@2.7.1)(eslint@8.51.0):
    resolution: {integrity: sha512-hYfi3FXaM8WPLf4S1cikh/r4IxnO6zrhZbEGz2b660EJRbuxgpDS5gkCuYgGWg2xxh2rBuIr4Pvhve/7c31koA==}
    engines: {node: '>=4'}
    peerDependencies:
      '@typescript-eslint/parser': '*'
      eslint: ^2 || ^3 || ^4 || ^5 || ^6 || ^7.2.0 || ^8
    peerDependenciesMeta:
      '@typescript-eslint/parser':
        optional: true
    dependencies:
      '@typescript-eslint/parser': 5.45.0(eslint@8.51.0)(typescript@5.2.2)
      array-includes: 3.1.5
      array.prototype.flat: 1.3.0
      debug: 2.6.9
      doctrine: 2.1.0
      eslint: 8.51.0
      eslint-import-resolver-node: 0.3.6
      eslint-module-utils: 2.7.3(@typescript-eslint/parser@5.45.0)(eslint-import-resolver-node@0.3.6)(eslint-import-resolver-typescript@2.7.1)
      has: 1.0.3
      is-core-module: 2.12.1
      is-glob: 4.0.3
      minimatch: 3.1.2
      object.values: 1.1.5
      resolve: 1.22.2
      tsconfig-paths: 3.14.1
    transitivePeerDependencies:
      - eslint-import-resolver-typescript
      - eslint-import-resolver-webpack
      - supports-color
    dev: true

  /eslint-plugin-jsx-a11y@6.6.0(eslint@8.51.0):
    resolution: {integrity: sha512-kTeLuIzpNhXL2CwLlc8AHI0aFRwWHcg483yepO9VQiHzM9bZwJdzTkzBszbuPrbgGmq2rlX/FaT2fJQsjUSHsw==}
    engines: {node: '>=4.0'}
    peerDependencies:
      eslint: ^3 || ^4 || ^5 || ^6 || ^7 || ^8
    dependencies:
      '@babel/runtime': 7.22.6
      aria-query: 4.2.2
      array-includes: 3.1.5
      ast-types-flow: 0.0.7
      axe-core: 4.4.2
      axobject-query: 2.2.0
      damerau-levenshtein: 1.0.8
      emoji-regex: 9.2.2
      eslint: 8.51.0
      has: 1.0.3
      jsx-ast-utils: 3.3.2
      language-tags: 1.0.5
      minimatch: 3.1.2
      semver: 6.3.1
    dev: true

  /eslint-plugin-react-hooks@4.6.0(eslint@8.51.0):
    resolution: {integrity: sha512-oFc7Itz9Qxh2x4gNHStv3BqJq54ExXmfC+a1NjAta66IAN87Wu0R/QArgIS9qKzX3dXKPI9H5crl9QchNMY9+g==}
    engines: {node: '>=10'}
    peerDependencies:
      eslint: ^3.0.0 || ^4.0.0 || ^5.0.0 || ^6.0.0 || ^7.0.0 || ^8.0.0-0
    dependencies:
      eslint: 8.51.0
    dev: true

  /eslint-plugin-react@7.28.0(eslint@8.51.0):
    resolution: {integrity: sha512-IOlFIRHzWfEQQKcAD4iyYDndHwTQiCMcJVJjxempf203jnNLUnW34AXLrV33+nEXoifJE2ZEGmcjKPL8957eSw==}
    engines: {node: '>=4'}
    peerDependencies:
      eslint: ^3 || ^4 || ^5 || ^6 || ^7 || ^8
    dependencies:
      array-includes: 3.1.5
      array.prototype.flatmap: 1.3.0
      doctrine: 2.1.0
      eslint: 8.51.0
      estraverse: 5.3.0
      jsx-ast-utils: 3.3.2
      minimatch: 3.1.2
      object.entries: 1.1.5
      object.fromentries: 2.0.5
      object.hasown: 1.1.1
      object.values: 1.1.5
      prop-types: 15.8.1
      resolve: 2.0.0-next.4
      semver: 6.3.1
      string.prototype.matchall: 4.0.7
    dev: true

  /eslint-plugin-react@7.30.1(eslint@8.51.0):
    resolution: {integrity: sha512-NbEvI9jtqO46yJA3wcRF9Mo0lF9T/jhdHqhCHXiXtD+Zcb98812wvokjWpU7Q4QH5edo6dmqrukxVvWWXHlsUg==}
    engines: {node: '>=4'}
    peerDependencies:
      eslint: ^3 || ^4 || ^5 || ^6 || ^7 || ^8
    dependencies:
      array-includes: 3.1.5
      array.prototype.flatmap: 1.3.0
      doctrine: 2.1.0
      eslint: 8.51.0
      estraverse: 5.3.0
      jsx-ast-utils: 3.3.2
      minimatch: 3.1.2
      object.entries: 1.1.5
      object.fromentries: 2.0.5
      object.hasown: 1.1.1
      object.values: 1.1.5
      prop-types: 15.8.1
      resolve: 2.0.0-next.4
      semver: 6.3.1
      string.prototype.matchall: 4.0.7
    dev: true

  /eslint-plugin-svelte@2.30.0(eslint@8.28.0)(svelte@4.1.1):
    resolution: {integrity: sha512-2/qj0BJsfM0U2j4EjGb7iC/0nbUvXx1Gn78CdtyuXpi/rSomLPCPwnsZsloXMzlt6Xwe8LBlpRvZObSKEHLP5A==}
    engines: {node: ^14.17.0 || >=16.0.0}
    peerDependencies:
      eslint: ^7.0.0 || ^8.0.0-0
      svelte: ^3.37.0 || ^4.0.0-0
    peerDependenciesMeta:
      svelte:
        optional: true
    dependencies:
      '@eslint-community/eslint-utils': 4.4.0(eslint@8.28.0)
      '@jridgewell/sourcemap-codec': 1.4.15
      debug: 4.3.4
      eslint: 8.28.0
      esutils: 2.0.3
      known-css-properties: 0.27.0
      postcss: 8.4.27
      postcss-load-config: 3.1.4(postcss@8.4.27)
      postcss-safe-parser: 6.0.0(postcss@8.4.27)
      svelte: 4.1.1
      svelte-eslint-parser: 0.30.0(svelte@4.1.1)
    transitivePeerDependencies:
      - supports-color
      - ts-node
    dev: true

  /eslint-plugin-svelte@2.30.0(eslint@8.28.0)(svelte@4.2.0):
    resolution: {integrity: sha512-2/qj0BJsfM0U2j4EjGb7iC/0nbUvXx1Gn78CdtyuXpi/rSomLPCPwnsZsloXMzlt6Xwe8LBlpRvZObSKEHLP5A==}
    engines: {node: ^14.17.0 || >=16.0.0}
    peerDependencies:
      eslint: ^7.0.0 || ^8.0.0-0
      svelte: ^3.37.0 || ^4.0.0-0
    peerDependenciesMeta:
      svelte:
        optional: true
    dependencies:
      '@eslint-community/eslint-utils': 4.4.0(eslint@8.28.0)
      '@jridgewell/sourcemap-codec': 1.4.15
      debug: 4.3.4
      eslint: 8.28.0
      esutils: 2.0.3
      known-css-properties: 0.27.0
      postcss: 8.4.27
      postcss-load-config: 3.1.4(postcss@8.4.27)
      postcss-safe-parser: 6.0.0(postcss@8.4.27)
      svelte: 4.2.0
      svelte-eslint-parser: 0.30.0(svelte@4.2.0)
    transitivePeerDependencies:
      - supports-color
      - ts-node
    dev: true

  /eslint-plugin-svelte@2.34.0(eslint@8.51.0)(svelte@4.1.1):
    resolution: {integrity: sha512-4RYUgNai7wr0v+T/kljMiYSjC/oqwgq5i+cPppawryAayj4C7WK1ixFlWCGmNmBppnoKCl4iA4ZPzPtlHcb4CA==}
    engines: {node: ^14.17.0 || >=16.0.0}
    peerDependencies:
      eslint: ^7.0.0 || ^8.0.0-0
      svelte: ^3.37.0 || ^4.0.0
    peerDependenciesMeta:
      svelte:
        optional: true
    dependencies:
      '@eslint-community/eslint-utils': 4.4.0(eslint@8.51.0)
      '@jridgewell/sourcemap-codec': 1.4.15
      debug: 4.3.4
      eslint: 8.51.0
      esutils: 2.0.3
      known-css-properties: 0.28.0
      postcss: 8.4.28
      postcss-load-config: 3.1.4(postcss@8.4.28)
      postcss-safe-parser: 6.0.0(postcss@8.4.28)
      postcss-selector-parser: 6.0.11
      semver: 7.5.4
      svelte: 4.1.1
      svelte-eslint-parser: 0.33.1(svelte@4.1.1)
    transitivePeerDependencies:
      - supports-color
      - ts-node
    dev: true

  /eslint-scope@5.1.1:
    resolution: {integrity: sha512-2NxwbF/hZ0KpepYN0cNbo+FN6XoK7GaHlQhgx/hIZl6Va0bF45RQOOwhLIy8lQDbuCiadSLCBnH2CFYquit5bw==}
    engines: {node: '>=8.0.0'}
    dependencies:
      esrecurse: 4.3.0
      estraverse: 4.3.0
    dev: true

  /eslint-scope@7.2.2:
    resolution: {integrity: sha512-dOt21O7lTMhDM+X9mB4GX+DZrZtCUJPL/wlcTqxyrx5IvO0IYtILdtrQGQp+8n5S0gwSVmOf9NQrjMOgfQZlIg==}
    engines: {node: ^12.22.0 || ^14.17.0 || >=16.0.0}
    dependencies:
      esrecurse: 4.3.0
      estraverse: 5.3.0
    dev: true

  /eslint-utils@3.0.0(eslint@8.28.0):
    resolution: {integrity: sha512-uuQC43IGctw68pJA1RgbQS8/NP7rch6Cwd4j3ZBtgo4/8Flj4eGE7ZYSZRN3iq5pVUv6GPdW5Z1RFleo84uLDA==}
    engines: {node: ^10.0.0 || ^12.0.0 || >= 14.0.0}
    peerDependencies:
      eslint: '>=5'
    dependencies:
      eslint: 8.28.0
      eslint-visitor-keys: 2.1.0
    dev: true

  /eslint-visitor-keys@2.1.0:
    resolution: {integrity: sha512-0rSmRBzXgDzIsD6mGdJgevzgezI534Cer5L/vyMX0kHzT/jiB43jRhd9YUlMGYLQy2zprNmoT8qasCGtY+QaKw==}
    engines: {node: '>=10'}
    dev: true

  /eslint-visitor-keys@3.4.3:
    resolution: {integrity: sha512-wpc+LXeiyiisxPlEkUzU6svyS1frIO3Mgxj1fdy7Pm8Ygzguax2N3Fa/D/ag1WqbOprdI+uY6wMUl8/a2G+iag==}
    engines: {node: ^12.22.0 || ^14.17.0 || >=16.0.0}
    dev: true

  /eslint@8.28.0:
    resolution: {integrity: sha512-S27Di+EVyMxcHiwDrFzk8dJYAaD+/5SoWKxL1ri/71CRHsnJnRDPNt2Kzj24+MT9FDupf4aqqyqPrvI8MvQ4VQ==}
    engines: {node: ^12.22.0 || ^14.17.0 || >=16.0.0}
    hasBin: true
    dependencies:
      '@eslint/eslintrc': 1.4.1
      '@humanwhocodes/config-array': 0.11.10
      '@humanwhocodes/module-importer': 1.0.1
      '@nodelib/fs.walk': 1.2.8
      ajv: 6.12.6
      chalk: 4.1.2
      cross-spawn: 7.0.3
      debug: 4.3.4
      doctrine: 3.0.0
      escape-string-regexp: 4.0.0
      eslint-scope: 7.2.2
      eslint-utils: 3.0.0(eslint@8.28.0)
      eslint-visitor-keys: 3.4.3
      espree: 9.6.1
      esquery: 1.5.0
      esutils: 2.0.3
      fast-deep-equal: 3.1.3
      file-entry-cache: 6.0.1
      find-up: 5.0.0
      glob-parent: 6.0.2
      globals: 13.21.0
      grapheme-splitter: 1.0.4
      ignore: 5.2.4
      import-fresh: 3.3.0
      imurmurhash: 0.1.4
      is-glob: 4.0.3
      is-path-inside: 3.0.3
      js-sdsl: 4.4.1
      js-yaml: 4.1.0
      json-stable-stringify-without-jsonify: 1.0.1
      levn: 0.4.1
      lodash.merge: 4.6.2
      minimatch: 3.1.2
      natural-compare: 1.4.0
      optionator: 0.9.3
      regexpp: 3.2.0
      strip-ansi: 6.0.1
      strip-json-comments: 3.1.1
      text-table: 0.2.0
    transitivePeerDependencies:
      - supports-color
    dev: true

  /eslint@8.51.0:
    resolution: {integrity: sha512-2WuxRZBrlwnXi+/vFSJyjMqrNjtJqiasMzehF0shoLaW7DzS3/9Yvrmq5JiT66+pNjiX4UBnLDiKHcWAr/OInA==}
    engines: {node: ^12.22.0 || ^14.17.0 || >=16.0.0}
    hasBin: true
    dependencies:
      '@eslint-community/eslint-utils': 4.4.0(eslint@8.51.0)
      '@eslint-community/regexpp': 4.7.0
      '@eslint/eslintrc': 2.1.2
      '@eslint/js': 8.51.0
      '@humanwhocodes/config-array': 0.11.11
      '@humanwhocodes/module-importer': 1.0.1
      '@nodelib/fs.walk': 1.2.8
      ajv: 6.12.6
      chalk: 4.1.2
      cross-spawn: 7.0.3
      debug: 4.3.4
      doctrine: 3.0.0
      escape-string-regexp: 4.0.0
      eslint-scope: 7.2.2
      eslint-visitor-keys: 3.4.3
      espree: 9.6.1
      esquery: 1.5.0
      esutils: 2.0.3
      fast-deep-equal: 3.1.3
      file-entry-cache: 6.0.1
      find-up: 5.0.0
      glob-parent: 6.0.2
      globals: 13.21.0
      graphemer: 1.4.0
      ignore: 5.2.4
      imurmurhash: 0.1.4
      is-glob: 4.0.3
      is-path-inside: 3.0.3
      js-yaml: 4.1.0
      json-stable-stringify-without-jsonify: 1.0.1
      levn: 0.4.1
      lodash.merge: 4.6.2
      minimatch: 3.1.2
      natural-compare: 1.4.0
      optionator: 0.9.3
      strip-ansi: 6.0.1
      text-table: 0.2.0
    transitivePeerDependencies:
      - supports-color
    dev: true

  /esm-env@1.0.0:
    resolution: {integrity: sha512-Cf6VksWPsTuW01vU9Mk/3vRue91Zevka5SjyNf3nEpokFRuqt/KjUQoGAwq9qMmhpLTHmXzSIrFRw8zxWzmFBA==}
    dev: true

  /espree@9.6.1:
    resolution: {integrity: sha512-oruZaFkjorTpF32kDSI5/75ViwGeZginGGy2NoOSg3Q9bnwlnmDm4HLnkl0RE3n+njDXR037aY1+x58Z/zFdwQ==}
    engines: {node: ^12.22.0 || ^14.17.0 || >=16.0.0}
    dependencies:
      acorn: 8.10.0
      acorn-jsx: 5.3.2(acorn@8.10.0)
      eslint-visitor-keys: 3.4.3
    dev: true

  /esprima@1.2.2:
    resolution: {integrity: sha512-+JpPZam9w5DuJ3Q67SqsMGtiHKENSMRVoxvArfJZK01/BfLEObtZ6orJa/MtoGNR/rfMgp5837T41PAmTwAv/A==}
    engines: {node: '>=0.4.0'}
    hasBin: true
    dev: false

  /esprima@4.0.1:
    resolution: {integrity: sha512-eGuFFw7Upda+g4p+QHvnW0RyTX/SVeJBDM/gCtMARO0cLuT2HcEKnTPvhjV6aGeqrCB/sbNop0Kszm0jsaWU4A==}
    engines: {node: '>=4'}
    hasBin: true

  /esquery@1.5.0:
    resolution: {integrity: sha512-YQLXUplAwJgCydQ78IMJywZCceoqk1oH01OERdSAJc/7U2AylwjhSCLDEtqwg811idIS/9fIU5GjG73IgjKMVg==}
    engines: {node: '>=0.10'}
    dependencies:
      estraverse: 5.3.0
    dev: true

  /esrecurse@4.3.0:
    resolution: {integrity: sha512-KmfKL3b6G+RXvP8N1vr3Tq1kL/oCFgn2NYXEtqP8/L3pKapUA4G8cFVaoF3SU323CD4XypR/ffioHmkti6/Tag==}
    engines: {node: '>=4.0'}
    dependencies:
      estraverse: 5.3.0
    dev: true

  /estraverse@4.3.0:
    resolution: {integrity: sha512-39nnKffWz8xN1BU/2c79n9nB9HDzo0niYUqx6xyqUnyoAnQyyWpOTdZEeiCch8BBu515t4wp9ZmgVfVhn9EBpw==}
    engines: {node: '>=4.0'}

  /estraverse@5.3.0:
    resolution: {integrity: sha512-MMdARuVEQziNTeJD8DgMqmhwR11BRQ/cBP+pLtYdSTnf3MIO8fFeiINEbX36ZdNlfU/7A9f3gUw49B3oQsvwBA==}
    engines: {node: '>=4.0'}

  /estree-util-attach-comments@2.1.1:
    resolution: {integrity: sha512-+5Ba/xGGS6mnwFbXIuQiDPTbuTxuMCooq3arVv7gPZtYpjp+VXH/NkHAP35OOefPhNG/UGqU3vt/LTABwcHX0w==}
    dependencies:
      '@types/estree': 1.0.1
    dev: false

  /estree-util-build-jsx@2.2.2:
    resolution: {integrity: sha512-m56vOXcOBuaF+Igpb9OPAy7f9w9OIkb5yhjsZuaPm7HoGi4oTOQi0h2+yZ+AtKklYFZ+rPC4n0wYCJCEU1ONqg==}
    dependencies:
      '@types/estree-jsx': 1.0.0
      estree-util-is-identifier-name: 2.1.0
      estree-walker: 3.0.3
    dev: false

  /estree-util-is-identifier-name@2.1.0:
    resolution: {integrity: sha512-bEN9VHRyXAUOjkKVQVvArFym08BTWB0aJPppZZr0UNyAqWsLaVfAqP7hbaTJjzHifmB5ebnR8Wm7r7yGN/HonQ==}
    dev: false

  /estree-util-to-js@1.2.0:
    resolution: {integrity: sha512-IzU74r1PK5IMMGZXUVZbmiu4A1uhiPgW5hm1GjcOfr4ZzHaMPpLNJjR7HjXiIOzi25nZDrgFTobHTkV5Q6ITjA==}
    dependencies:
      '@types/estree-jsx': 1.0.0
      astring: 1.8.6
      source-map: 0.7.4
    dev: false

  /estree-util-visit@1.2.1:
    resolution: {integrity: sha512-xbgqcrkIVbIG+lI/gzbvd9SGTJL4zqJKBFttUl5pP27KhAjtMKbX/mQXJ7qgyXpMgVy/zvpm0xoQQaGL8OloOw==}
    dependencies:
      '@types/estree-jsx': 1.0.0
      '@types/unist': 2.0.7
    dev: false

  /estree-walker@2.0.2:
    resolution: {integrity: sha512-Rfkk/Mp/DL7JVje3u18FxFujQlTNR2q6QfMSMB7AvCBx91NGj/ba3kCfza0f6dVDbw7YlRf/nDrn7pQrCCyQ/w==}
    dev: false

  /estree-walker@3.0.3:
    resolution: {integrity: sha512-7RUKfXgSMMkzt6ZuXmqapOurLGPPfgj6l9uRZ7lRGolvk0y2yocc35LdcxKC5PQZdn2DMqioAQ2NoWcrTKmm6g==}
    dependencies:
      '@types/estree': 1.0.1

  /esutils@2.0.3:
    resolution: {integrity: sha512-kVscqXk4OCp68SZ0dkgEKVi6/8ij300KBWTJq32P/dYeWTSwK41WyTxalN1eRmA5Z9UU/LX9D7FWSmV9SAYx6g==}
    engines: {node: '>=0.10.0'}

  /execa@4.1.0:
    resolution: {integrity: sha512-j5W0//W7f8UxAn8hXVnwG8tLwdiUy4FJLcSupCg6maBYZDpyBvTApK7KyuI4bKj8KOh1r2YH+6ucuYtJv1bTZA==}
    engines: {node: '>=10'}
    dependencies:
      cross-spawn: 7.0.3
      get-stream: 5.2.0
      human-signals: 1.1.1
      is-stream: 2.0.1
      merge-stream: 2.0.0
      npm-run-path: 4.0.1
      onetime: 5.1.2
      signal-exit: 3.0.7
      strip-final-newline: 2.0.0
    dev: true

  /execa@5.1.1:
    resolution: {integrity: sha512-8uSpZZocAZRBAPIEINJj3Lo9HyGitllczc27Eh5YYojjMFMn8yHMDMaUHE2Jqfq05D/wucwI4JGURyXt1vchyg==}
    engines: {node: '>=10'}
    dependencies:
      cross-spawn: 7.0.3
      get-stream: 6.0.1
      human-signals: 2.1.0
      is-stream: 2.0.1
      merge-stream: 2.0.0
      npm-run-path: 4.0.1
      onetime: 5.1.2
      signal-exit: 3.0.7
      strip-final-newline: 2.0.0
    dev: true

  /execa@7.1.1:
    resolution: {integrity: sha512-wH0eMf/UXckdUYnO21+HDztteVv05rq2GXksxT4fCGeHkBhw1DROXh40wcjMcRqDOWE7iPJ4n3M7e2+YFP+76Q==}
    engines: {node: ^14.18.0 || ^16.14.0 || >=18.0.0}
    dependencies:
      cross-spawn: 7.0.3
      get-stream: 6.0.1
      human-signals: 4.3.1
      is-stream: 3.0.0
      merge-stream: 2.0.0
      npm-run-path: 5.1.0
      onetime: 6.0.0
      signal-exit: 3.0.7
      strip-final-newline: 3.0.0

  /execa@8.0.1:
    resolution: {integrity: sha512-VyhnebXciFV2DESc+p6B+y0LjSm0krU4OgJN44qFAhBY0TJ+1V61tYD2+wHusZ6F9n5K+vl8k0sTy7PEfV4qpg==}
    engines: {node: '>=16.17'}
    dependencies:
      cross-spawn: 7.0.3
      get-stream: 8.0.1
      human-signals: 5.0.0
      is-stream: 3.0.0
      merge-stream: 2.0.0
      npm-run-path: 5.1.0
      onetime: 6.0.0
      signal-exit: 4.1.0
      strip-final-newline: 3.0.0

  /expand-template@2.0.3:
    resolution: {integrity: sha512-XYfuKMvj4O35f/pOXLObndIRvyQ+/+6AhODh+OKWj9S9498pHHn/IMszH+gt0fBCRWMNfk1ZSp5x3AifmnI2vg==}
    engines: {node: '>=6'}

  /extend-shallow@2.0.1:
    resolution: {integrity: sha512-zCnTtlxNoAiDc3gqY2aYAWFx7XWWiasuF2K8Me5WbN8otHKTUKBwjPtNpRs/rbUZm7KxWAaNj7P1a/p52GbVug==}
    engines: {node: '>=0.10.0'}
    dependencies:
      is-extendable: 0.1.1

  /extend@3.0.2:
    resolution: {integrity: sha512-fjquC59cD7CyW6urNXK0FBufkZcoiGG80wTuPujX590cB5Ttln20E2UB4S/WARVqhXffZl2LNgS+gQdPIIim/g==}

  /extendable-error@0.1.7:
    resolution: {integrity: sha512-UOiS2in6/Q0FK0R0q6UY9vYpQ21mr/Qn1KOnte7vsACuNJf514WvCCUHSRCPcgjPT2bAhNIJdlE6bVap1GKmeg==}
    dev: true

  /external-editor@3.1.0:
    resolution: {integrity: sha512-hMQ4CX1p1izmuLYyZqLMO/qGNw10wSv9QDCPfzXfyFrOaCSSoRfqE1Kf1s5an66J5JZC62NewG+mK49jOCtQew==}
    engines: {node: '>=4'}
    dependencies:
      chardet: 0.7.0
      iconv-lite: 0.4.24
      tmp: 0.0.33
    dev: true

  /extsprintf@1.3.0:
    resolution: {integrity: sha512-11Ndz7Nv+mvAC1j0ktTa7fAb0vLyGGX+rMHNBYQviQDGU0Hw7lhctJANqbPhu9nV9/izT/IntTgZ7Im/9LJs9g==}
    engines: {'0': node >=0.6.0}
    dev: false

  /fast-deep-equal@3.1.3:
    resolution: {integrity: sha512-f3qQ9oQy9j2AhBe/H9VC91wLmKBCCU/gDOnKNAYG5hswO7BLKj09Hc5HYNz9cGI++xlpDCIgDaitVs03ATR84Q==}

  /fast-fifo@1.3.2:
    resolution: {integrity: sha512-/d9sfos4yxzpwkDkuN7k2SqFKtYNmCTzgfEpz82x34IM9/zc8KGxQoXg1liNC/izpRM/MBdt44Nmx41ZWqk+FQ==}

  /fast-glob@3.2.11:
    resolution: {integrity: sha512-xrO3+1bxSo3ZVHAnqzyuewYT6aMFHRAd4Kcs92MAonjwQZLsK9d0SF1IyQ3k5PoirxTW0Oe/RqFgMQ6TcNE5Ew==}
    engines: {node: '>=8.6.0'}
    dependencies:
      '@nodelib/fs.stat': 2.0.5
      '@nodelib/fs.walk': 1.2.8
      glob-parent: 5.1.2
      merge2: 1.4.1
      micromatch: 4.0.5
    dev: true

  /fast-glob@3.2.12:
    resolution: {integrity: sha512-DVj4CQIYYow0BlaelwK1pHl5n5cRSJfM60UA0zK891sVInoPri2Ekj7+e1CT3/3qxXenpI+nBBmQAcJPJgaj4w==}
    engines: {node: '>=8.6.0'}
    dependencies:
      '@nodelib/fs.stat': 2.0.5
      '@nodelib/fs.walk': 1.2.8
      glob-parent: 5.1.2
      merge2: 1.4.1
      micromatch: 4.0.5

  /fast-glob@3.3.1:
    resolution: {integrity: sha512-kNFPyjhh5cKjrUltxs+wFx+ZkbRaxxmZ+X0ZU31SOsxCEtP9VPgtq2teZw1DebupL5GmDaNQ6yKMMVcM41iqDg==}
    engines: {node: '>=8.6.0'}
    dependencies:
      '@nodelib/fs.stat': 2.0.5
      '@nodelib/fs.walk': 1.2.8
      glob-parent: 5.1.2
      merge2: 1.4.1
      micromatch: 4.0.5

  /fast-json-stable-stringify@2.1.0:
    resolution: {integrity: sha512-lhd/wF+Lk98HZoTCtlVraHtfh5XYijIjalXck7saUtuanSDyLMxnHhSXEDJqHxD7msR8D0uCmqlkwjCV8xvwHw==}

  /fast-levenshtein@2.0.6:
    resolution: {integrity: sha512-DCXu6Ifhqcks7TZKY3Hxp3y6qphY5SJZmrWMDrKcERSOXWQdMhU9Ig/PYrzyw/ul9jOIyh0N4M0tbC5hodg8dw==}

  /fastq@1.13.0:
    resolution: {integrity: sha512-YpkpUnK8od0o1hmeSc7UUs/eB/vIPWJYjKck2QKIzAf71Vm1AAQ3EbuZB3g2JIy+pg+ERD0vqI79KyZiB2e2Nw==}
    dependencies:
      reusify: 1.0.4

  /fault@2.0.1:
    resolution: {integrity: sha512-WtySTkS4OKev5JtpHXnib4Gxiurzh5NCGvWrFaZ34m6JehfTUhKZvn9njTfw48t6JumVQOmrKqpmGcdwxnhqBQ==}
    dependencies:
      format: 0.2.2
    dev: false

  /fflate@0.6.10:
    resolution: {integrity: sha512-IQrh3lEPM93wVCEczc9SaAOvkmcoQn/G8Bo1e8ZPlY3X3bnAxWaBdvTdvM1hP62iZp0BXWDy4vTAy4fF0+Dlpg==}

  /figures@3.2.0:
    resolution: {integrity: sha512-yaduQFRKLXYOGgEn6AZau90j3ggSOyiqXU0F9JZfeXYhNa+Jk4X+s45A2zg5jns87GAFa34BBm2kXw4XpNcbdg==}
    engines: {node: '>=8'}
    dependencies:
      escape-string-regexp: 1.0.5
    dev: true

  /file-entry-cache@6.0.1:
    resolution: {integrity: sha512-7Gps/XWymbLk2QLYK4NzpMOrYjMhdIxXuIvy2QBsLE6ljuodKvdkWs/cpyJJ3CVIVpH0Oi1Hvg1ovbMzLdFBBg==}
    engines: {node: ^10.12.0 || >=12.0.0}
    dependencies:
      flat-cache: 3.0.4
    dev: true

  /fill-range@7.0.1:
    resolution: {integrity: sha512-qOo9F+dMUmC2Lcb4BbVvnKJxTPjCm+RRpe4gDuGrzkL7mEVl/djYSu2OdQ2Pa302N4oqkSg9ir6jaLWJ2USVpQ==}
    engines: {node: '>=8'}
    dependencies:
      to-regex-range: 5.0.1

  /find-up@2.1.0:
    resolution: {integrity: sha512-NWzkk0jSJtTt08+FBFMvXoeZnOJD+jTtsRmBYbAIzJdX6l7dLgR7CTubCM5/eDdPUBvLCeVasP1brfVR/9/EZQ==}
    engines: {node: '>=4'}
    dependencies:
      locate-path: 2.0.0
    dev: true

  /find-up@4.1.0:
    resolution: {integrity: sha512-PpOwAdQ/YlXQ2vj8a3h8IipDuYRi3wceVQQGYWxNINccq40Anw7BlsEXCMbt1Zt+OLA6Fq9suIpIWD0OsnISlw==}
    engines: {node: '>=8'}
    dependencies:
      locate-path: 5.0.0
      path-exists: 4.0.0

  /find-up@5.0.0:
    resolution: {integrity: sha512-78/PXT1wlLLDgTzDs7sjq9hzz0vXD+zn+7wypEe4fXQxCmdmqfGsEPQxmiCSQI3ajFV91bVSsvNtrJRiW6nGng==}
    engines: {node: '>=10'}
    dependencies:
      locate-path: 6.0.0
      path-exists: 4.0.0

  /find-up@6.3.0:
    resolution: {integrity: sha512-v2ZsoEuVHYy8ZIlYqwPe/39Cy+cFDzp4dXPaxNvkEuouymu+2Jbz0PxpKarJHYJTmv2HWT3O382qY8l4jMWthw==}
    engines: {node: ^12.20.0 || ^14.13.1 || >=16.0.0}
    dependencies:
      locate-path: 7.1.1
      path-exists: 5.0.0

  /find-versions@4.0.0:
    resolution: {integrity: sha512-wgpWy002tA+wgmO27buH/9KzyEOQnKsG/R0yrcjPT9BOFm0zRBVQbZ95nRGXWMywS8YR5knRbpohio0bcJABxQ==}
    engines: {node: '>=10'}
    dependencies:
      semver-regex: 3.1.4
    dev: true

  /find-yarn-workspace-root2@1.2.16:
    resolution: {integrity: sha512-hr6hb1w8ePMpPVUK39S4RlwJzi+xPLuVuG8XlwXU3KD5Yn3qgBWVfy3AzNlDhWvE1EORCE65/Qm26rFQt3VLVA==}
    dependencies:
      micromatch: 4.0.5
      pkg-dir: 4.2.0

  /flat-cache@3.0.4:
    resolution: {integrity: sha512-dm9s5Pw7Jc0GvMYbshN6zchCA9RgQlzzEZX3vylR9IqFfS8XciblUXOKfW6SiuJ0e13eDYZoZV5wdrev7P3Nwg==}
    engines: {node: ^10.12.0 || >=12.0.0}
    dependencies:
      flatted: 3.2.6
      rimraf: 3.0.2
    dev: true

  /flatted@3.2.6:
    resolution: {integrity: sha512-0sQoMh9s0BYsm+12Huy/rkKxVu4R1+r96YX5cG44rHV0pQ6iC3Q+mkoMFaGWObMFYQxCVT+ssG1ksneA2MI9KQ==}
    dev: true

  /follow-redirects@1.15.2(debug@4.3.4):
    resolution: {integrity: sha512-VQLG33o04KaQ8uYi2tVNbdrWp1QWxNNea+nmIB4EVM28v0hmP17z7aG1+wAkNzVq4KeXTq3221ye5qTJP91JwA==}
    engines: {node: '>=4.0'}
    peerDependencies:
      debug: '*'
    peerDependenciesMeta:
      debug:
        optional: true
    dependencies:
      debug: 4.3.4
    dev: true

  /foreground-child@3.1.1:
    resolution: {integrity: sha512-TMKDUnIte6bfb5nWv7V/caI169OHgvwjb7V4WkeUvbQQdjr5rWKqHFiKWb/fcOwB+CzBT+qbWjvj+DVwRskpIg==}
    engines: {node: '>=14'}
    dependencies:
      cross-spawn: 7.0.3
      signal-exit: 4.1.0
    dev: true

  /forever-agent@0.6.1:
    resolution: {integrity: sha512-j0KLYPhm6zeac4lz3oJ3o65qvgQCcPubiyotZrXqEaG4hNagNYO8qdlUrX5vwqv9ohqeT/Z3j6+yW067yWWdUw==}
    dev: false

  /form-data@2.3.3:
    resolution: {integrity: sha512-1lLKB2Mu3aGP1Q/2eCOx0fNbRMe7XdwktwOruhfqqd0rIJWwN4Dh+E3hrPSlDCXnSR7UtZ1N38rVXm+6+MEhJQ==}
    engines: {node: '>= 0.12'}
    dependencies:
      asynckit: 0.4.0
      combined-stream: 1.0.8
      mime-types: 2.1.35
    dev: false

  /form-data@4.0.0:
    resolution: {integrity: sha512-ETEklSGi5t0QMZuiXoA/Q6vcnxcLQP5vdugSpuAyi6SVGi2clPPp+xgEhuMaHC+zGgn31Kd235W35f7Hykkaww==}
    engines: {node: '>= 6'}
    dependencies:
      asynckit: 0.4.0
      combined-stream: 1.0.8
      mime-types: 2.1.35

  /format@0.2.2:
    resolution: {integrity: sha512-wzsgA6WOq+09wrU1tsJ09udeR/YZRaeArL9e1wPbFg3GG2yDnC2ldKpxs4xunpFF9DgqCqOIra3bc1HWrJ37Ww==}
    engines: {node: '>=0.4.x'}
    dev: false

  /fraction.js@4.2.0:
    resolution: {integrity: sha512-MhLuK+2gUcnZe8ZHlaaINnQLl0xRIGRfcGk2yl8xoQAfHrSsL3rYu6FCmBdkdbhc9EPlwyGHewaRsvwRMJtAlA==}
    dev: false

  /fs-constants@1.0.0:
    resolution: {integrity: sha512-y6OAwoSIf7FyjMIv94u+b5rdheZEjzR63GTyZJm5qh4Bi+2YgwLCcI/fPFZkL5PSixOt6ZNKm+w+Hfp/Bciwow==}

  /fs-extra@10.1.0:
    resolution: {integrity: sha512-oRXApq54ETRj4eMiFzGnHWGy+zo5raudjuxN0b8H7s/RU2oW0Wvsx9O0ACRN/kRq9E8Vu/ReskGB5o3ji+FzHQ==}
    engines: {node: '>=12'}
    dependencies:
      graceful-fs: 4.2.11
      jsonfile: 6.1.0
      universalify: 2.0.0
    dev: false

  /fs-extra@7.0.1:
    resolution: {integrity: sha512-YJDaCJZEnBmcbw13fvdAM9AwNOJwOzrE4pqMqBq5nFiEqXUqHwlK4B+3pUw6JNvfSPtX05xFHtYy/1ni01eGCw==}
    engines: {node: '>=6 <7 || >=8'}
    dependencies:
      graceful-fs: 4.2.11
      jsonfile: 4.0.0
      universalify: 0.1.2
    dev: true

  /fs-extra@8.1.0:
    resolution: {integrity: sha512-yhlQgA6mnOJUKOsRUFsgJdQCvkKhcz8tlZG5HBQfReYZy46OwLcY+Zia0mtdHsOo9y/hP+CxMN0TU9QxoOtG4g==}
    engines: {node: '>=6 <7 || >=8'}
    dependencies:
      graceful-fs: 4.2.11
      jsonfile: 4.0.0
      universalify: 0.1.2
    dev: true

  /fs-extra@9.1.0:
    resolution: {integrity: sha512-hcg3ZmepS30/7BSFqRvoo3DOMQu7IjqxO5nCDt+zM9XWjb33Wg7ziNT+Qvqbuc3+gWpzO02JubVyk2G4Zvo1OQ==}
    engines: {node: '>=10'}
    dependencies:
      at-least-node: 1.0.0
      graceful-fs: 4.2.10
      jsonfile: 6.1.0
      universalify: 2.0.0

  /fs.realpath@1.0.0:
    resolution: {integrity: sha512-OO0pH2lK6a0hZnAdau5ItzHPI6pUlvI7jMVnxUQRtw4owF2wk8lOSabtGDCTP4Ggrg2MbGnWO9X8K1t4+fGMDw==}
    dev: true

  /fsevents@2.3.3:
    resolution: {integrity: sha512-5xoDfX+fL7faATnagmWPpbFtwh/R77WmMMqqHGS65C3vvB0YHrgF+B1YmZ3441tMj5n63k0212XNoJwzlhffQw==}
    engines: {node: ^8.16.0 || ^10.6.0 || >=11.0.0}
    os: [darwin]
    requiresBuild: true
    optional: true

  /function-bind@1.1.1:
    resolution: {integrity: sha512-yIovAzMX49sF8Yl58fSCWJ5svSLuaibPxXQJFLmBObTuCr0Mf1KiPopGM9NiFjiYBCbfaa2Fh6breQ6ANVTI0A==}

  /function.prototype.name@1.1.5:
    resolution: {integrity: sha512-uN7m/BzVKQnCUF/iW8jYea67v++2u7m5UgENbHRtdDVclOUP+FMPlCNdmk0h/ysGyo2tavMJEDqJAkJdRa1vMA==}
    engines: {node: '>= 0.4'}
    dependencies:
      call-bind: 1.0.2
      define-properties: 1.1.4
      es-abstract: 1.20.1
      functions-have-names: 1.2.3
    dev: true

  /functions-have-names@1.2.3:
    resolution: {integrity: sha512-xckBUXyTIqT97tq2x2AMb+g163b5JFysYk0x4qxNFwbfQkmNZoiRHb6sPzI9/QV33WeuvVYBUIiD4NzNIyqaRQ==}
    dev: true

  /gensync@1.0.0-beta.2:
    resolution: {integrity: sha512-3hN7NaskYvMDLQY55gnW3NQ+mesEAepTqlg+VEbj7zzqEMBVNhzcGYYeqFo/TlYz6eQiFcp1HcsCZO+nGgS8zg==}
    engines: {node: '>=6.9.0'}

  /get-caller-file@2.0.5:
    resolution: {integrity: sha512-DyFP3BM/3YHTQOCUL/w0OZHR0lpKeGrxotcHWcqNEdnltqFwXVfhEBQ94eIo34AfQpo0rGki4cyIiftY06h2Fg==}
    engines: {node: 6.* || 8.* || >= 10.*}
    dev: true

  /get-intrinsic@1.1.2:
    resolution: {integrity: sha512-Jfm3OyCxHh9DJyc28qGk+JmfkpO41A4XkneDSujN9MDXrm4oDKdHvndhZ2dN94+ERNfkYJWDclW6k2L/ZGHjXA==}
    dependencies:
      function-bind: 1.1.1
      has: 1.0.3
      has-symbols: 1.0.3
    dev: true

  /get-nonce@1.0.1:
    resolution: {integrity: sha512-FJhYRoDaiatfEkUK8HKlicmu/3SGFD51q3itKDGoSTysQJBnfOcxU5GxnhE1E6soB76MbT0MBtnKJuXyAx+96Q==}
    engines: {node: '>=6'}
    dev: false

  /get-own-enumerable-property-symbols@3.0.2:
    resolution: {integrity: sha512-I0UBV/XOz1XkIJHEUDMZAbzCThU/H8DxmSfmdGcKPnVhu2VfFqr34jr9777IyaTYvxjedWhqVIilEDsCdP5G6g==}
    dev: true

  /get-pixels@3.3.3:
    resolution: {integrity: sha512-5kyGBn90i9tSMUVHTqkgCHsoWoR+/lGbl4yC83Gefyr0HLIhgSWEx/2F/3YgsZ7UpYNuM6pDhDK7zebrUJ5nXg==}
    dependencies:
      data-uri-to-buffer: 0.0.3
      jpeg-js: 0.4.4
      mime-types: 2.1.35
      ndarray: 1.0.19
      ndarray-pack: 1.2.1
      node-bitmap: 0.0.1
      omggif: 1.0.10
      parse-data-uri: 0.2.0
      pngjs: 3.4.0
      request: 2.88.2
      through: 2.3.8
    dev: false

  /get-stream@5.2.0:
    resolution: {integrity: sha512-nBF+F1rAZVCu/p7rjzgA+Yb4lfYXrpl7a6VmJrU8wF9I1CKvP/QwPNZHnOlwbTkY6dvtFIzFMSyQXbLoTQPRpA==}
    engines: {node: '>=8'}
    dependencies:
      pump: 3.0.0
    dev: true

  /get-stream@6.0.1:
    resolution: {integrity: sha512-ts6Wi+2j3jQjqi70w5AlN8DFnkSwC+MqmxEzdEALB2qXZYV3X/b1CTfgPLGJNMeAWxdPfU8FO1ms3NUfaHCPYg==}
    engines: {node: '>=10'}

  /get-stream@8.0.1:
    resolution: {integrity: sha512-VaUJspBffn/LMCJVoMvSAdmscJyS1auj5Zulnn5UoYcY531UWmdwhRWkcGKnGU93m5HSXP9LP2usOryrBtQowA==}
    engines: {node: '>=16'}

  /get-symbol-description@1.0.0:
    resolution: {integrity: sha512-2EmdH1YvIQiZpltCNgkuiUnyukzxM/R6NDJX31Ke3BG1Nq5b0S2PhX59UKi9vZpPDQVdqn+1IcaAwnzTT5vCjw==}
    engines: {node: '>= 0.4'}
    dependencies:
      call-bind: 1.0.2
      get-intrinsic: 1.1.2
    dev: true

  /get-tsconfig@4.7.2:
    resolution: {integrity: sha512-wuMsz4leaj5hbGgg4IvDU0bqJagpftG5l5cXIAvo8uZrqn0NJqwtfupTN00VnkQJPcIRrxYrm1Ue24btpCha2A==}
    dependencies:
      resolve-pkg-maps: 1.0.0
    dev: true

  /getpass@0.1.7:
    resolution: {integrity: sha512-0fzj9JxOLfJ+XGLhR8ze3unN0KZCgZwiSSDz168VERjK8Wl8kVSdcu2kspd4s4wtAa1y/qrVRiAA0WclVsu0ng==}
    dependencies:
      assert-plus: 1.0.0
    dev: false

  /gif-encoder@0.4.3:
    resolution: {integrity: sha512-HMfSa+EIng62NbDhM63QGYoc49/m8DcZ9hhBtw+CXX9mKboSpeFVxjZ2WEWaMFZ14MUjfACK7jsrxrJffIVrCg==}
    engines: {node: '>= 0.8.0'}
    dependencies:
      readable-stream: 1.1.14
    dev: false

  /github-from-package@0.0.0:
    resolution: {integrity: sha512-SyHy3T1v2NUXn29OsWdxmK6RwHD+vkj3v8en8AOBZ1wBQ/hCAQ5bAQTD02kW4W9tUp/3Qh6J8r9EvntiyCmOOw==}

  /github-slugger@2.0.0:
    resolution: {integrity: sha512-IaOQ9puYtjrkq7Y0Ygl9KDZnrf/aiUJYUpVf89y8kyaxbRG7Y1SrX/jaumrv81vc61+kiMempujsM3Yw7w5qcw==}

  /glob-parent@5.1.2:
    resolution: {integrity: sha512-AOIgSQCepiJYwP3ARnGx+5VnTu2HBYdzbGP45eLw1vr3zB3vZLeyed1sC9hnbcOc9/SrMyM5RPQrkGz4aS9Zow==}
    engines: {node: '>= 6'}
    dependencies:
      is-glob: 4.0.3

  /glob-parent@6.0.2:
    resolution: {integrity: sha512-XxwI8EOhVQgWp6iDL+3b0r86f4d6AX6zSU55HfB4ydCEuXLXc5FcYeOu+nnGftS4TEju/11rt4KJPTMgbfmv4A==}
    engines: {node: '>=10.13.0'}
    dependencies:
      is-glob: 4.0.3

  /glob@10.2.7:
    resolution: {integrity: sha512-jTKehsravOJo8IJxUGfZILnkvVJM/MOfHRs8QcXolVef2zNI9Tqyy5+SeuOAZd3upViEZQLyFpQhYiHLrMUNmA==}
    engines: {node: '>=16 || 14 >=14.17'}
    hasBin: true
    dependencies:
      foreground-child: 3.1.1
      jackspeak: 2.2.1
      minimatch: 9.0.1
      minipass: 6.0.2
      path-scurry: 1.9.2
    dev: true

  /glob@7.1.7:
    resolution: {integrity: sha512-OvD9ENzPLbegENnYP5UUfJIirTg4+XwMWGaQfQTY0JenxNvvIKP3U3/tAQSPIu/lHxXYSZmpXlUHeqAIdKzBLQ==}
    dependencies:
      fs.realpath: 1.0.0
      inflight: 1.0.6
      inherits: 2.0.4
      minimatch: 3.1.2
      once: 1.4.0
      path-is-absolute: 1.0.1
    dev: true

  /glob@7.2.3:
    resolution: {integrity: sha512-nFR0zLpU2YCaRxwoCJvL6UvCH2JFyFVIvwTLsIf21AuHlMskA1hhTdk+LlYJtOlYt9v6dvszD2BGRqBL+iQK9Q==}
    dependencies:
      fs.realpath: 1.0.0
      inflight: 1.0.6
      inherits: 2.0.4
      minimatch: 3.1.2
      once: 1.4.0
      path-is-absolute: 1.0.1
    dev: true

  /glob@8.1.0:
    resolution: {integrity: sha512-r8hpEjiQEYlF2QU0df3dS+nxxSIreXQS1qRhMJM0Q5NDdR386C7jb7Hwwod8Fgiuex+k0GFjgft18yvxm5XoCQ==}
    engines: {node: '>=12'}
    dependencies:
      fs.realpath: 1.0.0
      inflight: 1.0.6
      inherits: 2.0.4
      minimatch: 5.1.6
      once: 1.4.0
    dev: true

  /globals@11.12.0:
    resolution: {integrity: sha512-WOBp/EEGUiIsJSp7wcv/y6MO+lV9UoncWqxuFfm8eBwzWNgyfBd6Gz+IeKQ9jCmyhoH99g15M3T+QaVHFjizVA==}
    engines: {node: '>=4'}

  /globals@13.21.0:
    resolution: {integrity: sha512-ybyme3s4yy/t/3s35bewwXKOf7cvzfreG2lH0lZl0JB7I4GxRP2ghxOK/Nb9EkRXdbBXZLfq/p/0W2JUONB/Gg==}
    engines: {node: '>=8'}
    dependencies:
      type-fest: 0.20.2
    dev: true

  /globalyzer@0.1.0:
    resolution: {integrity: sha512-40oNTM9UfG6aBmuKxk/giHn5nQ8RVz/SS4Ir6zgzOv9/qC3kKZ9v4etGTcJbEl/NyVQH7FGU7d+X1egr57Md2Q==}
    dev: true

  /globby@11.1.0:
    resolution: {integrity: sha512-jhIXaOzy1sb8IyocaruWSn1TjmnBVs8Ayhcy83rmxNJ8q2uWKCAj3CnJY+KpGSXCueAPc0i05kVvVKtP1t9S3g==}
    engines: {node: '>=10'}
    dependencies:
      array-union: 2.1.0
      dir-glob: 3.0.1
      fast-glob: 3.3.1
      ignore: 5.2.4
      merge2: 1.4.1
      slash: 3.0.0
    dev: true

  /globby@13.1.4:
    resolution: {integrity: sha512-iui/IiiW+QrJ1X1hKH5qwlMQyv34wJAYwH1vrf8b9kBA4sNiif3gKsMHa+BrdnOpEudWjpotfa7LrTzB1ERS/g==}
    engines: {node: ^12.20.0 || ^14.13.1 || >=16.0.0}
    dependencies:
      dir-glob: 3.0.1
      fast-glob: 3.3.1
      ignore: 5.2.4
      merge2: 1.4.1
      slash: 4.0.0
    dev: true

  /globrex@0.1.2:
    resolution: {integrity: sha512-uHJgbwAMwNFf5mLst7IWLNg14x1CkeqglJb/K3doi4dw6q2IvAAmM/Y81kevy83wP+Sst+nutFTYOGg3d1lsxg==}
    dev: true

  /glsl-tokenizer@2.1.5:
    resolution: {integrity: sha512-XSZEJ/i4dmz3Pmbnpsy3cKh7cotvFlBiZnDOwnj/05EwNp2XrhQ4XKJxT7/pDt4kp4YcpRSKz8eTV7S+mwV6MA==}
    dependencies:
      through2: 0.6.5
    dev: true

  /graceful-fs@4.2.10:
    resolution: {integrity: sha512-9ByhssR2fPVsNZj478qUUbKfmL0+t5BDVyjShtyZZLiK7ZDAArFFfopyOTj0M05wE2tJPisA4iTnnXl2YoPvOA==}

  /graceful-fs@4.2.11:
    resolution: {integrity: sha512-RbJ5/jmFcNNCcDV5o9eTnBLJ/HszWV0P73bc+Ff4nS/rJj+YaS6IGyiOL0VoBYX+l1Wrl3k63h/KrH+nhJ0XvQ==}

  /grapheme-splitter@1.0.4:
    resolution: {integrity: sha512-bzh50DW9kTPM00T8y4o8vQg89Di9oLJVLW/KaOGIXJWP/iqCN6WKYkbNOF04vFLJhwcpYUh9ydh/+5vpOqV4YQ==}
    dev: true

  /graphemer@1.4.0:
    resolution: {integrity: sha512-EtKwoO6kxCL9WO5xipiHTZlSzBm7WLT627TqC/uVRd0HKmq8NXyebnNYxDoBi7wt8eTWrUrKXCOVaFq9x1kgag==}
    dev: true

  /gray-matter@4.0.3:
    resolution: {integrity: sha512-5v6yZd4JK3eMI3FqqCouswVqwugaA9r4dNZB1wwcmrD02QkV5H0y7XBQW8QwQqEaZY1pM9aqORSORhJRdNK44Q==}
    engines: {node: '>=6.0'}
    dependencies:
      js-yaml: 3.14.1
      kind-of: 6.0.3
      section-matter: 1.0.0
      strip-bom-string: 1.0.0

  /har-schema@2.0.0:
    resolution: {integrity: sha512-Oqluz6zhGX8cyRaTQlFMPw80bSJVG2x/cFb8ZPhUILGgHka9SsokCCOQgpveePerqidZOrT14ipqfJb7ILcW5Q==}
    engines: {node: '>=4'}
    dev: false

  /har-validator@5.1.5:
    resolution: {integrity: sha512-nmT2T0lljbxdQZfspsno9hgrG3Uir6Ks5afism62poxqBM6sDnMEuPmzTq8XN0OEwqKLLdh1jQI3qyE66Nzb3w==}
    engines: {node: '>=6'}
    deprecated: this library is no longer supported
    dependencies:
      ajv: 6.12.6
      har-schema: 2.0.0
    dev: false

  /hard-rejection@2.1.0:
    resolution: {integrity: sha512-VIZB+ibDhx7ObhAe7OVtoEbuP4h/MuOTHJ+J8h/eBXotJYl0fBgR72xDFCKgIh22OJZIOVNxBMWuhAr10r8HdA==}
    engines: {node: '>=6'}

  /has-bigints@1.0.2:
    resolution: {integrity: sha512-tSvCKtBr9lkF0Ex0aQiP9N+OpV4zi2r/Nee5VkRDbaqv35RLYMzbwQfFSZZH0kR+Rd6302UJZ2p/bJCEoR3VoQ==}
    dev: true

  /has-flag@3.0.0:
    resolution: {integrity: sha512-sKJf1+ceQBr4SMkvQnBDNDtf4TXpVhVGateu0t918bl30FnbE2m4vNLX+VWe/dpjlb+HugGYzW7uQXH98HPEYw==}
    engines: {node: '>=4'}

  /has-flag@4.0.0:
    resolution: {integrity: sha512-EykJT/Q1KjTWctppgIAgfSO0tKVuZUjhgMr17kqTumMl6Afv3EISleU7qZUzoXDFTAHTDC4NOoG/ZxU3EvlMPQ==}
    engines: {node: '>=8'}
    dev: true

  /has-property-descriptors@1.0.0:
    resolution: {integrity: sha512-62DVLZGoiEBDHQyqG4w9xCuZ7eJEwNmJRWw2VY84Oedb7WFcA27fiEVe8oUQx9hAUJ4ekurquucTGwsyO1XGdQ==}
    dependencies:
      get-intrinsic: 1.1.2
    dev: true

  /has-symbols@1.0.3:
    resolution: {integrity: sha512-l3LCuF6MgDNwTDKkdYGEihYjt5pRPbEg46rtlmnSPlUbgmB8LOIrKJbYYFBSbnPaJexMKtiPO8hmeRjRz2Td+A==}
    engines: {node: '>= 0.4'}
    dev: true

  /has-tostringtag@1.0.0:
    resolution: {integrity: sha512-kFjcSNhnlGV1kyoGk7OXKSawH5JOb/LzUc5w9B02hOTO0dfFRjbHQKvg1d6cf3HbeUmtU9VbbV3qzZ2Teh97WQ==}
    engines: {node: '>= 0.4'}
    dependencies:
      has-symbols: 1.0.3
    dev: true

  /has@1.0.3:
    resolution: {integrity: sha512-f2dvO0VU6Oej7RkWJGrehjbzMAjFp5/VKPp5tTpWIV4JHHZK1/BxbFRtf/siA2SWTe09caDmVtYYzWEIbBS4zw==}
    engines: {node: '>= 0.4.0'}
    dependencies:
      function-bind: 1.1.1

  /hash-obj@4.0.0:
    resolution: {integrity: sha512-FwO1BUVWkyHasWDW4S8o0ssQXjvyghLV2rfVhnN36b2bbcj45eGiuzdn9XOvOpjV3TKQD7Gm2BWNXdE9V4KKYg==}
    engines: {node: '>=12'}
    dependencies:
      is-obj: 3.0.0
      sort-keys: 5.0.0
      type-fest: 1.4.0
    dev: true

  /hast-util-from-parse5@7.1.2:
    resolution: {integrity: sha512-Nz7FfPBuljzsN3tCQ4kCBKqdNhQE2l0Tn+X1ubgKBPRoiDIu1mL08Cfw4k7q71+Duyaw7DXDN+VTAp4Vh3oCOw==}
    dependencies:
      '@types/hast': 2.3.5
      '@types/unist': 2.0.7
      hastscript: 7.2.0
      property-information: 6.2.0
      vfile: 5.3.7
      vfile-location: 4.1.0
      web-namespaces: 2.0.1

  /hast-util-has-property@2.0.1:
    resolution: {integrity: sha512-X2+RwZIMTMKpXUzlotatPzWj8bspCymtXH3cfG3iQKV+wPF53Vgaqxi/eLqGck0wKq1kS9nvoB1wchbCPEL8sg==}
    dev: true

  /hast-util-heading-rank@2.1.1:
    resolution: {integrity: sha512-iAuRp+ESgJoRFJbSyaqsfvJDY6zzmFoEnL1gtz1+U8gKtGGj1p0CVlysuUAUjq95qlZESHINLThwJzNGmgGZxA==}
    dependencies:
      '@types/hast': 2.3.4
    dev: true

  /hast-util-is-element@2.1.3:
    resolution: {integrity: sha512-O1bKah6mhgEq2WtVMk+Ta5K7pPMqsBBlmzysLdcwKVrqzZQ0CHqUPiIVspNhAG1rvxpvJjtGee17XfauZYKqVA==}
    dependencies:
      '@types/hast': 2.3.4
      '@types/unist': 2.0.6
    dev: true

  /hast-util-parse-selector@3.1.1:
    resolution: {integrity: sha512-jdlwBjEexy1oGz0aJ2f4GKMaVKkA9jwjr4MjAAI22E5fM/TXVZHuS5OpONtdeIkRKqAaryQ2E9xNQxijoThSZA==}
    dependencies:
      '@types/hast': 2.3.5

  /hast-util-raw@7.2.3:
    resolution: {integrity: sha512-RujVQfVsOrxzPOPSzZFiwofMArbQke6DJjnFfceiEbFh7S05CbPt0cYN+A5YeD3pso0JQk6O1aHBnx9+Pm2uqg==}
    dependencies:
      '@types/hast': 2.3.5
      '@types/parse5': 6.0.3
      hast-util-from-parse5: 7.1.2
      hast-util-to-parse5: 7.1.0
      html-void-elements: 2.0.1
      parse5: 6.0.1
      unist-util-position: 4.0.4
      unist-util-visit: 4.1.2
      vfile: 5.3.7
      web-namespaces: 2.0.1
      zwitch: 2.0.4

  /hast-util-to-estree@2.3.3:
    resolution: {integrity: sha512-ihhPIUPxN0v0w6M5+IiAZZrn0LH2uZomeWwhn7uP7avZC6TE7lIiEh2yBMPr5+zi1aUCXq6VoYRgs2Bw9xmycQ==}
    dependencies:
      '@types/estree': 1.0.1
      '@types/estree-jsx': 1.0.0
      '@types/hast': 2.3.5
      '@types/unist': 2.0.7
      comma-separated-tokens: 2.0.3
      estree-util-attach-comments: 2.1.1
      estree-util-is-identifier-name: 2.1.0
      hast-util-whitespace: 2.0.1
      mdast-util-mdx-expression: 1.3.2
      mdast-util-mdxjs-esm: 1.3.1
      property-information: 6.2.0
      space-separated-tokens: 2.0.2
      style-to-object: 0.4.1
      unist-util-position: 4.0.4
      zwitch: 2.0.4
    transitivePeerDependencies:
      - supports-color
    dev: false

  /hast-util-to-html@8.0.4:
    resolution: {integrity: sha512-4tpQTUOr9BMjtYyNlt0P50mH7xj0Ks2xpo8M943Vykljf99HW6EzulIoJP1N3eKOSScEHzyzi9dm7/cn0RfGwA==}
    dependencies:
      '@types/hast': 2.3.5
      '@types/unist': 2.0.7
      ccount: 2.0.1
      comma-separated-tokens: 2.0.3
      hast-util-raw: 7.2.3
      hast-util-whitespace: 2.0.1
      html-void-elements: 2.0.1
      property-information: 6.2.0
      space-separated-tokens: 2.0.2
      stringify-entities: 4.0.3
      zwitch: 2.0.4

  /hast-util-to-parse5@7.1.0:
    resolution: {integrity: sha512-YNRgAJkH2Jky5ySkIqFXTQiaqcAtJyVE+D5lkN6CdtOqrnkLfGYYrEcKuHOJZlp+MwjSwuD3fZuawI+sic/RBw==}
    dependencies:
      '@types/hast': 2.3.5
      comma-separated-tokens: 2.0.3
      property-information: 6.2.0
      space-separated-tokens: 2.0.2
      web-namespaces: 2.0.1
      zwitch: 2.0.4

  /hast-util-to-string@2.0.0:
    resolution: {integrity: sha512-02AQ3vLhuH3FisaMM+i/9sm4OXGSq1UhOOCpTLLQtHdL3tZt7qil69r8M8iDkZYyC0HCFylcYoP+8IO7ddta1A==}
    dependencies:
      '@types/hast': 2.3.5
    dev: true

  /hast-util-whitespace@2.0.1:
    resolution: {integrity: sha512-nAxA0v8+vXSBDt3AnRUNjyRIQ0rD+ntpbAp4LnPkumc5M9yUbSMa4XDU9Q6etY4f1Wp4bNgvc1yjiZtsTTrSng==}

  /hastscript@7.2.0:
    resolution: {integrity: sha512-TtYPq24IldU8iKoJQqvZOuhi5CyCQRAbvDOX0x1eW6rsHSxa/1i2CCiptNTotGHJ3VoHRGmqiv6/D3q113ikkw==}
    dependencies:
      '@types/hast': 2.3.5
      comma-separated-tokens: 2.0.3
      hast-util-parse-selector: 3.1.1
      property-information: 6.2.0
      space-separated-tokens: 2.0.2

  /he@1.2.0:
    resolution: {integrity: sha512-F/1DnUGPopORZi0ni+CvrCgHQ5FyEAHRLSApuYWMmrbSwoN2Mn/7k+Gl38gJnR7yyDZk6WLXwiGod1JOWNDKGw==}
    hasBin: true
    dev: true

  /highlight.js@11.8.0:
    resolution: {integrity: sha512-MedQhoqVdr0U6SSnWPzfiadUcDHfN/Wzq25AkXiQv9oiOO/sG0S7XkvpFIqWBl9Yq1UYyYOOVORs5UW2XlPyzg==}
    engines: {node: '>=12.0.0'}
    dev: false

  /highlightjs-svelte@1.0.6:
    resolution: {integrity: sha512-aXuBPz8df3sOXg90q8rRcBLyxIR8ozPU39a6tJ2rpJUjjd9brRIr55aC0IccW4gsPhQxZ+B3rFugdXsg9/ckDw==}
    dev: false

  /hosted-git-info@2.8.9:
    resolution: {integrity: sha512-mxIDAb9Lsm6DoOJ7xH+5+X4y1LU/4Hi50L9C5sIswK3JzULS4bwk1FvjdBgvYR4bzT4tuUQiC15FE2f5HbLvYw==}
    dev: true

  /hosted-git-info@4.1.0:
    resolution: {integrity: sha512-kyCuEOWjJqZuDbRHzL8V93NzQhwIB71oFWSyzVo+KPZI+pnQPPxucdkrOZvkLRnrf5URsQM+IJ09Dw29cRALIA==}
    engines: {node: '>=10'}
    dependencies:
      lru-cache: 6.0.0

  /hosted-git-info@5.2.1:
    resolution: {integrity: sha512-xIcQYMnhcx2Nr4JTjsFmwwnr9vldugPy9uVm0o87bjqqWMv9GaqsTeT+i99wTl0mk1uLxJtHxLb8kymqTENQsw==}
    engines: {node: ^12.13.0 || ^14.15.0 || >=16.0.0}
    dependencies:
      lru-cache: 7.18.3
    dev: false

  /html-encoding-sniffer@3.0.0:
    resolution: {integrity: sha512-oWv4T4yJ52iKrufjnyZPkrN0CH3QnrUqdB6In1g5Fe1mia8GmF36gnfNySxoZtxD5+NmYw1EElVXiBk93UeskA==}
    engines: {node: '>=12'}
    dependencies:
      whatwg-encoding: 2.0.0
    dev: false

  /html-escaper@3.0.3:
    resolution: {integrity: sha512-RuMffC89BOWQoY0WKGpIhn5gX3iI54O6nRA0yC124NYVtzjmFWBIiFd8M0x+ZdX0P9R4lADg1mgP8C7PxGOWuQ==}

  /html-void-elements@2.0.1:
    resolution: {integrity: sha512-0quDb7s97CfemeJAnW9wC0hw78MtW7NU3hqtCD75g2vFlDLt36llsYD7uB7SUzojLMP24N5IatXf7ylGXiGG9A==}

  /http-cache-semantics@4.1.1:
    resolution: {integrity: sha512-er295DKPVsV82j5kw1Gjt+ADA/XYHsajl82cGNQG2eyoPkvgUhX+nDIyelzhIWbbsXP39EHcI6l5tYs2FYqYXQ==}

  /http-proxy-agent@5.0.0:
    resolution: {integrity: sha512-n2hY8YdoRE1i7r6M0w9DIw5GgZN0G25P8zLCRQ8rjXtTU3vsNFBI/vWK/UIeE6g5MUUz6avwAPXmL6Fy9D/90w==}
    engines: {node: '>= 6'}
    dependencies:
      '@tootallnate/once': 2.0.0
      agent-base: 6.0.2
      debug: 4.3.4
    transitivePeerDependencies:
      - supports-color
    dev: false

  /http-signature@1.2.0:
    resolution: {integrity: sha512-CAbnr6Rz4CYQkLYUtSNXxQPUH2gK8f3iWexVlsnMeD+GjlsQ0Xsy1cOX+mN3dtxYomRy21CiOzU8Uhw6OwncEQ==}
    engines: {node: '>=0.8', npm: '>=1.3.7'}
    dependencies:
      assert-plus: 1.0.0
      jsprim: 1.4.2
      sshpk: 1.17.0
    dev: false

  /https-proxy-agent@5.0.1:
    resolution: {integrity: sha512-dFcAjpTQFgoLMzC2VwU+C/CbS7uRL0lWmxDITmqm7C+7F0Odmj6s9l6alZc6AELXhrnggM2CeWSXHGOdX2YtwA==}
    engines: {node: '>= 6'}
    dependencies:
      agent-base: 6.0.2
      debug: 4.3.4
    transitivePeerDependencies:
      - supports-color
    dev: false

  /human-id@1.0.2:
    resolution: {integrity: sha512-UNopramDEhHJD+VR+ehk8rOslwSfByxPIZyJRfV739NDhN5LF1fa1MqnzKm2lGTQRjNrjK19Q5fhkgIfjlVUKw==}
    dev: true

  /human-signals@1.1.1:
    resolution: {integrity: sha512-SEQu7vl8KjNL2eoGBLF3+wAjpsNfA9XMlXAYj/3EdaNfAlxKthD1xjEQfGOUhllCGGJVNY34bRr6lPINhNjyZw==}
    engines: {node: '>=8.12.0'}
    dev: true

  /human-signals@2.1.0:
    resolution: {integrity: sha512-B4FFZ6q/T2jhhksgkbEW3HBvWIfDW85snkQgawt07S7J5QXTk6BkNV+0yAeZrM5QpMAdYlocGoljn0sJ/WQkFw==}
    engines: {node: '>=10.17.0'}
    dev: true

  /human-signals@4.3.1:
    resolution: {integrity: sha512-nZXjEF2nbo7lIw3mgYjItAfgQXog3OjJogSbKa2CQIIvSGWcKgeJnQlNXip6NglNzYH45nSRiEVimMvYL8DDqQ==}
    engines: {node: '>=14.18.0'}

  /human-signals@5.0.0:
    resolution: {integrity: sha512-AXcZb6vzzrFAUE61HnN4mpLqd/cSIwNQjtNWR0euPm6y0iqx3G4gOXaIDdtdDwZmhwe82LA6+zinmW4UBWVePQ==}
    engines: {node: '>=16.17.0'}

  /husky@4.3.8:
    resolution: {integrity: sha512-LCqqsB0PzJQ/AlCgfrfzRe3e3+NvmefAdKQhRYpxS4u6clblBoDdzzvHi8fmxKRzvMxPY/1WZWzomPZww0Anow==}
    engines: {node: '>=10'}
    hasBin: true
    requiresBuild: true
    dependencies:
      chalk: 4.1.2
      ci-info: 2.0.0
      compare-versions: 3.6.0
      cosmiconfig: 7.1.0
      find-versions: 4.0.0
      opencollective-postinstall: 2.0.3
      pkg-dir: 5.0.0
      please-upgrade-node: 3.2.0
      slash: 3.0.0
      which-pm-runs: 1.1.0
    dev: true

  /iconv-lite@0.4.24:
    resolution: {integrity: sha512-v3MXnZAcvnywkTUEZomIActle7RXXeedOR31wwl7VlyoXO4Qi9arvSenNQWne1TcRwhCL1HwLI21bEqdpj8/rA==}
    engines: {node: '>=0.10.0'}
    dependencies:
      safer-buffer: 2.1.2
    dev: true

  /iconv-lite@0.6.3:
    resolution: {integrity: sha512-4fCk79wshMdzMp2rH06qWrJE4iolqLhCUH+OiuIgU++RB0+94NlDL81atO7GX55uUKueo0txHNtvEyI6D7WdMw==}
    engines: {node: '>=0.10.0'}
    dependencies:
      safer-buffer: 2.1.2
    dev: false

  /idb-keyval@5.1.5:
    resolution: {integrity: sha512-J1utxYWQokYjy01LvDQ7WmiAtZCGUSkVi9EIBfUSyLOr/BesnMIxNGASTh9A1LzeISSjSqEPsfFdTss7EE7ofQ==}
    dependencies:
      safari-14-idb-fix: 1.0.6
    dev: true

  /ieee754@1.2.1:
    resolution: {integrity: sha512-dcyqhDvX1C46lXZcVqCpK+FtMRQVdIMN6/Df5js2zouUsqG7I6sFxitIC+7KYK29KdXOLHdu9zL4sFnoVQnqaA==}

  /ignore-walk@5.0.1:
    resolution: {integrity: sha512-yemi4pMf51WKT7khInJqAvsIGzoqYXblnsz0ql8tM+yi1EKYTY1evX4NAbJrLL/Aanr2HyZeluqU+Oi7MGHokw==}
    engines: {node: ^12.13.0 || ^14.15.0 || >=16.0.0}
    dependencies:
      minimatch: 5.1.6
    dev: true

  /ignore@5.2.4:
    resolution: {integrity: sha512-MAb38BcSbH0eHNBxn7ql2NH/kX33OkB3lZ1BNdh7ENeRChHTYsTvWrMubiIAMNS2llXEEgZ1MUOBtXChP3kaFQ==}
    engines: {node: '>= 4'}
    dev: true

  /import-fresh@3.3.0:
    resolution: {integrity: sha512-veYYhQa+D1QBKznvhUHxb8faxlrwUnxseDAbAp457E0wLNio2bOSKnjYDhMj+YiAq61xrMGhQk9iXVk5FzgQMw==}
    engines: {node: '>=6'}
    dependencies:
      parent-module: 1.0.1
      resolve-from: 4.0.0
    dev: true

  /import-meta-resolve@2.2.1:
    resolution: {integrity: sha512-C6lLL7EJPY44kBvA80gq4uMsVFw5x3oSKfuMl1cuZ2RkI5+UJqQXgn+6hlUew0y4ig7Ypt4CObAAIzU53Nfpuw==}
    dev: true

  /import-meta-resolve@2.2.2:
    resolution: {integrity: sha512-f8KcQ1D80V7RnqVm+/lirO9zkOxjGxhaTC1IPrBGd3MEfNgmNG67tSUO9gTi2F3Blr2Az6g1vocaxzkVnWl9MA==}
    dev: true

  /import-meta-resolve@3.0.0:
    resolution: {integrity: sha512-4IwhLhNNA8yy445rPjD/lWh++7hMDOml2eHtd58eG7h+qK3EryMuuRbsHGPikCoAgIkkDnckKfWSk2iDla/ejg==}

  /imurmurhash@0.1.4:
    resolution: {integrity: sha512-JmXMZ6wuvDmLiHEml9ykzqO6lwFbof0GG4IkcGaENdCRDDmMVnny7s5HsIgHCbaq0w2MyPhDqkhTUgS2LU2PHA==}
    engines: {node: '>=0.8.19'}
    dev: true

  /indent-string@4.0.0:
    resolution: {integrity: sha512-EdDDZu4A2OyIK7Lr/2zG+w5jmbuk1DVBnEwREQvBzspBJkCEbRa8GxU1lghYcaGJCnRWibjDXlq779X1/y5xwg==}
    engines: {node: '>=8'}
    dev: true

  /indent-string@5.0.0:
    resolution: {integrity: sha512-m6FAo/spmsW2Ab2fU35JTYwtOKa2yAwXSwgjSv1TJzh4Mh7mC3lzAOVLBprb72XsTrgkEIsl7YrFNAiDiRhIGg==}
    engines: {node: '>=12'}

  /inflight@1.0.6:
    resolution: {integrity: sha512-k92I/b08q4wvFscXCLvqfsHCrjrF7yiXsQuIVvVE7N82W3+aqpzuUdBbfhWcy/FZR3/4IgflMgKLOsvPDrGCJA==}
    dependencies:
      once: 1.4.0
      wrappy: 1.0.2
    dev: true

  /inherits@2.0.4:
    resolution: {integrity: sha512-k/vGaX4/Yla3WzyMCvTQOXYeIHvqOKtnqBduzTHpzpQZzAskKMhZ2K+EnBiSM9zGSoIFeMpXKxa4dYeZIQqewQ==}

  /ini@1.3.8:
    resolution: {integrity: sha512-JV/yugV2uzW5iMRSiZAyDtQd+nxtUnjeLt0acNdw98kKLrvuRVyB80tsREOE7yvGVgalhZ6RNXCmEHkUKBKxew==}

  /inline-style-parser@0.1.1:
    resolution: {integrity: sha512-7NXolsK4CAS5+xvdj5OMMbI962hU/wvwoxk+LWR9Ek9bVtyuuYScDN6eS0rUm6TxApFpw7CX1o4uJzcd4AyD3Q==}
    dev: false

  /install@0.13.0:
    resolution: {integrity: sha512-zDml/jzr2PKU9I8J/xyZBQn8rPCAY//UOYNmR01XwNwyfhEWObo2SWfSl1+0tm1u6PhxLwDnfsT/6jB7OUxqFA==}
    engines: {node: '>= 0.10'}
    dev: false

  /internal-slot@1.0.3:
    resolution: {integrity: sha512-O0DB1JC/sPyZl7cIo78n5dR7eUSwwpYPiXRhTzNxZVAMUuB8vlnRFyLxdrVToks6XPLVnFfbzaVd5WLjhgg+vA==}
    engines: {node: '>= 0.4'}
    dependencies:
      get-intrinsic: 1.1.2
      has: 1.0.3
      side-channel: 1.0.4
    dev: true

  /invariant@2.2.4:
    resolution: {integrity: sha512-phJfQVBuaJM5raOpJjSfkiD6BpbCE4Ns//LaXl6wGYtUBY83nWS6Rf9tXm2e8VaK60JEjYldbPif/A2B1C2gNA==}
    dependencies:
      loose-envify: 1.4.0
    dev: false

  /iota-array@1.0.0:
    resolution: {integrity: sha512-pZ2xT+LOHckCatGQ3DcG/a+QuEqvoxqkiL7tvE8nn3uuu+f6i1TtpB5/FtWFbxUuVr5PZCx8KskuGatbJDXOWA==}
    dev: false

  /is-alphabetical@2.0.1:
    resolution: {integrity: sha512-FWyyY60MeTNyeSRpkM2Iry0G9hpr7/9kD40mD/cGQEuilcZYS4okz8SN2Q6rLCJ8gbCt6fN+rC+6tMGS99LaxQ==}
    dev: false

  /is-alphanumerical@2.0.1:
    resolution: {integrity: sha512-hmbYhX/9MUMF5uh7tOXyK/n0ZvWpad5caBA17GsC6vyuCqaWliRG5K1qS9inmUhEMaOBIW7/whAnSwveW/LtZw==}
    dependencies:
      is-alphabetical: 2.0.1
      is-decimal: 2.0.1
    dev: false

  /is-arrayish@0.2.1:
    resolution: {integrity: sha512-zz06S8t0ozoDXMG+ube26zeCTNXcKIPJZJi8hBrF4idCLms4CG9QtK7qBl1boi5ODzFpjswb5JPmHCbMpjaYzg==}

  /is-arrayish@0.3.2:
    resolution: {integrity: sha512-eVRqCvVlZbuw3GrM63ovNSNAeA1K16kaR/LRY/92w0zxQ5/1YzwblUX652i4Xs9RwAGjW9d9y6X88t8OaAJfWQ==}

  /is-bigint@1.0.4:
    resolution: {integrity: sha512-zB9CruMamjym81i2JZ3UMn54PKGsQzsJeo6xvN3HJJ4CAsQNB6iRutp2To77OfCNuoxspsIhzaPoO1zyCEhFOg==}
    dependencies:
      has-bigints: 1.0.2
    dev: true

  /is-binary-path@2.1.0:
    resolution: {integrity: sha512-ZMERYes6pDydyuGidse7OsHxtbI7WVeUEozgR/g7rd0xUimYNlvZRE/K2MgZTjWy725IfelLeVcEM97mmtRGXw==}
    engines: {node: '>=8'}
    dependencies:
      binary-extensions: 2.2.0

  /is-boolean-object@1.1.2:
    resolution: {integrity: sha512-gDYaKHJmnj4aWxyj6YHyXVpdQawtVLHU5cb+eztPGczf6cjuTdwve5ZIEfgXqH4e57An1D1AKf8CZ3kYrQRqYA==}
    engines: {node: '>= 0.4'}
    dependencies:
      call-bind: 1.0.2
      has-tostringtag: 1.0.0
    dev: true

  /is-buffer@1.1.6:
    resolution: {integrity: sha512-NcdALwpXkTm5Zvvbk7owOUSvVvBKDgKP5/ewfXEznmQFfs4ZRmanOeKBTjRVjka3QFoN6XJ+9F3USqfHqTaU5w==}
    dev: false

  /is-buffer@2.0.5:
    resolution: {integrity: sha512-i2R6zNFDwgEHJyQUtJEk0XFi1i0dPFn/oqjK3/vPCcDeJvW5NQ83V8QbicfF1SupOaB0h8ntgBC2YiE7dfyctQ==}
    engines: {node: '>=4'}

  /is-callable@1.2.4:
    resolution: {integrity: sha512-nsuwtxZfMX67Oryl9LCQ+upnC0Z0BgpwntpS89m1H/TLF0zNfzfLMV/9Wa/6MZsj0acpEjAO0KF1xT6ZdLl95w==}
    engines: {node: '>= 0.4'}
    dev: true

  /is-ci@3.0.1:
    resolution: {integrity: sha512-ZYvCgrefwqoQ6yTyYUbQu64HsITZ3NfKX1lzaEYdkTDcfKzzCI/wthRRYKkdjHKFVgNiXKAKm65Zo1pk2as/QQ==}
    hasBin: true
    dependencies:
      ci-info: 3.3.2
    dev: true

  /is-core-module@2.12.1:
    resolution: {integrity: sha512-Q4ZuBAe2FUsKtyQJoQHlvP8OvBERxO3jEmy1I7hcRXcJBGGHFh/aJBswbXuS9sgrDH2QUO8ilkwNPHvHMd8clg==}
    dependencies:
      has: 1.0.3

  /is-core-module@2.13.0:
    resolution: {integrity: sha512-Z7dk6Qo8pOCp3l4tsX2C5ZVas4V+UxwQodwZhLopL91TX8UyyHEXafPcyoeeWuLrwzHcr3igO78wNLwHJHsMCQ==}
    dependencies:
      has: 1.0.3

  /is-core-module@2.9.0:
    resolution: {integrity: sha512-+5FPy5PnwmO3lvfMb0AsoPaBG+5KHUI0wYFXOtYPnVVVspTFUuMZNfNaNVRt3FZadstu2c8x23vykRW/NBoU6A==}
    dependencies:
      has: 1.0.3

  /is-date-object@1.0.5:
    resolution: {integrity: sha512-9YQaSxsAiSwcvS33MBk3wTCVnWK+HhF8VZR2jRxehM16QcVOdHqPn4VPHmRK4lSr38n9JriurInLcP90xsYNfQ==}
    engines: {node: '>= 0.4'}
    dependencies:
      has-tostringtag: 1.0.0
    dev: true

  /is-decimal@2.0.1:
    resolution: {integrity: sha512-AAB9hiomQs5DXWcRB1rqsxGUstbRroFOPPVAomNk/3XHR5JyEZChOyTWe2oayKnsSsr/kcGqF+z6yuH6HHpN0A==}
    dev: false

  /is-docker@2.2.1:
    resolution: {integrity: sha512-F+i2BKsFrH66iaUFc0woD8sLy8getkwTwtOBjvs56Cx4CgJDeKQeqfz8wAYiSb8JOprWhHH5p77PbmYCvvUuXQ==}
    engines: {node: '>=8'}
    hasBin: true
    dev: true

  /is-docker@3.0.0:
    resolution: {integrity: sha512-eljcgEDlEns/7AXFosB5K/2nCM4P7FQPkGc/DWLy5rmFEWvZayGrik1d9/QIY5nJ4f9YsVvBkA6kJpHn9rISdQ==}
    engines: {node: ^12.20.0 || ^14.13.1 || >=16.0.0}
    hasBin: true

  /is-extendable@0.1.1:
    resolution: {integrity: sha512-5BMULNob1vgFX6EjQw5izWDxrecWK9AM72rugNr0TFldMOi0fj6Jk+zeKIt0xGj4cEfQIJth4w3OKWOJ4f+AFw==}
    engines: {node: '>=0.10.0'}

  /is-extglob@2.1.1:
    resolution: {integrity: sha512-SbKbANkN603Vi4jEZv49LeVJMn4yGwsbzZworEoyEiutsN3nJYdbO36zfhGJ6QEDpOZIFkDtnq5JRxmvl3jsoQ==}
    engines: {node: '>=0.10.0'}

  /is-fullwidth-code-point@3.0.0:
    resolution: {integrity: sha512-zymm5+u+sCsSWyD9qNaejV3DFvhCKclKdizYaJUuHA83RLjb7nSuGnddCHGv0hk+KY7BMAlsWeK4Ueg6EV6XQg==}
    engines: {node: '>=8'}

  /is-glob@4.0.3:
    resolution: {integrity: sha512-xelSayHH36ZgE7ZWhli7pW34hNbNl8Ojv5KVmkJD4hBdD3th8Tfk9vYasLM+mXWOZhFkgZfxhLSnrwRr4elSSg==}
    engines: {node: '>=0.10.0'}
    dependencies:
      is-extglob: 2.1.1

  /is-hexadecimal@2.0.1:
    resolution: {integrity: sha512-DgZQp241c8oO6cA1SbTEWiXeoxV42vlcJxgH+B3hi1AiqqKruZR3ZGF8In3fj4+/y/7rHvlOZLZtgJ/4ttYGZg==}
    dev: false

  /is-inside-container@1.0.0:
    resolution: {integrity: sha512-KIYLCCJghfHZxqjYBE7rEy0OBuTd5xCHS7tHVgvCLkx7StIoaxwNW3hCALgEUjFfeRk+MG/Qxmp/vtETEF3tRA==}
    engines: {node: '>=14.16'}
    hasBin: true
    dependencies:
      is-docker: 3.0.0
    dev: true

  /is-interactive@2.0.0:
    resolution: {integrity: sha512-qP1vozQRI+BMOPcjFzrjXuQvdak2pHNUMZoeG2eRbiSqyvbEf/wQtEOTOX1guk6E3t36RkaqiSt8A/6YElNxLQ==}
    engines: {node: '>=12'}

  /is-negative-zero@2.0.2:
    resolution: {integrity: sha512-dqJvarLawXsFbNDeJW7zAz8ItJ9cd28YufuuFzh0G8pNHjJMnY08Dv7sYX2uF5UpQOwieAeOExEYAWWfu7ZZUA==}
    engines: {node: '>= 0.4'}
    dev: true

  /is-number-object@1.0.7:
    resolution: {integrity: sha512-k1U0IRzLMo7ZlYIfzRu23Oh6MiIFasgpb9X76eqfFZAqwH44UI4KTBvBYIZ1dSL9ZzChTB9ShHfLkR4pdW5krQ==}
    engines: {node: '>= 0.4'}
    dependencies:
      has-tostringtag: 1.0.0
    dev: true

  /is-number@7.0.0:
    resolution: {integrity: sha512-41Cifkg6e8TylSpdtTpeLVMqvSBEVzTttHvERD741+pnZ8ANv0004MRL43QKPDlK9cGvNp6NZWZUBlbGXYxxng==}
    engines: {node: '>=0.12.0'}

  /is-obj@1.0.1:
    resolution: {integrity: sha512-l4RyHgRqGN4Y3+9JHVrNqO+tN0rV5My76uW5/nuO4K1b6vw5G8d/cmFjP9tRfEsdhZNt0IFdZuK/c2Vr4Nb+Qg==}
    engines: {node: '>=0.10.0'}
    dev: true

  /is-obj@3.0.0:
    resolution: {integrity: sha512-IlsXEHOjtKhpN8r/tRFj2nDyTmHvcfNeu/nrRIcXE17ROeatXchkojffa1SpdqW4cr/Fj6QkEf/Gn4zf6KKvEQ==}
    engines: {node: '>=12'}
    dev: true

  /is-path-inside@3.0.3:
    resolution: {integrity: sha512-Fd4gABb+ycGAmKou8eMftCupSir5lRxqf4aD/vd0cD2qc4HL07OjCeuHMr8Ro4CoMaeCKDB0/ECBOVWjTwUvPQ==}
    engines: {node: '>=8'}
    dev: true

  /is-plain-obj@1.1.0:
    resolution: {integrity: sha512-yvkRyxmFKEOQ4pNXCmJG5AEQNlXJS5LaONXo5/cLdTZdWvsZ1ioJEonLGAosKlMWE8lwUy/bJzMjcw8az73+Fg==}
    engines: {node: '>=0.10.0'}

  /is-plain-obj@4.1.0:
    resolution: {integrity: sha512-+Pgi+vMuUNkJyExiMBt5IlFoMyKnr5zhJ4Uspz58WOhBF5QoIZkFyNHIbBAtHwzVAgk5RtndVNsDRN61/mmDqg==}
    engines: {node: '>=12'}

  /is-plain-object@5.0.0:
    resolution: {integrity: sha512-VRSzKkbMm5jMDoKLbltAkFQ5Qr7VDiTFGXxYFXXowVj387GeGNOCsOH6Msy00SGZ3Fp84b1Naa1psqgcCIEP5Q==}
    engines: {node: '>=0.10.0'}
    dev: true

  /is-potential-custom-element-name@1.0.1:
    resolution: {integrity: sha512-bCYeRA2rVibKZd+s2625gGnGF/t7DSqDs4dP7CrLA1m7jKWz6pps0LpYLJN8Q64HtmPKJ1hrN3nzPNKFEKOUiQ==}
    dev: false

  /is-reference@3.0.1:
    resolution: {integrity: sha512-baJJdQLiYaJdvFbJqXrcGv3WU3QCzBlUcI5QhbesIm6/xPsvmO+2CDoi/GMOFBQEQm+PXkwOPrp9KK5ozZsp2w==}
    dependencies:
      '@types/estree': 1.0.1

  /is-regex@1.1.4:
    resolution: {integrity: sha512-kvRdxDsxZjhzUX07ZnLydzS1TU/TJlTUHHY4YLL87e37oUA49DfkLqgy+VjFocowy29cKvcSiu+kIv728jTTVg==}
    engines: {node: '>= 0.4'}
    dependencies:
      call-bind: 1.0.2
      has-tostringtag: 1.0.0
    dev: true

  /is-regexp@1.0.0:
    resolution: {integrity: sha512-7zjFAPO4/gwyQAAgRRmqeEeyIICSdmCqa3tsVHMdBzaXXRiqopZL4Cyghg/XulGWrtABTpbnYYzzIRffLkP4oA==}
    engines: {node: '>=0.10.0'}
    dev: true

  /is-shared-array-buffer@1.0.2:
    resolution: {integrity: sha512-sqN2UDu1/0y6uvXyStCOzyhAjCSlHceFoMKJW8W9EU9cvic/QdsZ0kEU93HEy3IUEFZIiH/3w+AH/UQbPHNdhA==}
    dependencies:
      call-bind: 1.0.2
    dev: true

  /is-stream@2.0.1:
    resolution: {integrity: sha512-hFoiJiTl63nn+kstHGBtewWSKnQLpyb155KHheA1l39uvtO9nWIop1p3udqPcUd/xbF1VLMO4n7OI6p7RbngDg==}
    engines: {node: '>=8'}
    dev: true

  /is-stream@3.0.0:
    resolution: {integrity: sha512-LnQR4bZ9IADDRSkvpqMGvt/tEJWclzklNgSw48V5EAaAeDd6qGvN8ei6k5p0tvxSR171VmGyHuTiAOfxAbr8kA==}
    engines: {node: ^12.20.0 || ^14.13.1 || >=16.0.0}

  /is-string@1.0.7:
    resolution: {integrity: sha512-tE2UXzivje6ofPW7l23cjDOMa09gb7xlAqG6jG5ej6uPV32TlWP3NKPigtaGeHNu9fohccRYvIiZMfOOnOYUtg==}
    engines: {node: '>= 0.4'}
    dependencies:
      has-tostringtag: 1.0.0
    dev: true

  /is-subdir@1.2.0:
    resolution: {integrity: sha512-2AT6j+gXe/1ueqbW6fLZJiIw3F8iXGJtt0yDrZaBhAZEG1raiTxKWU+IPqMCzQAXOUCKdA4UDMgacKH25XG2Cw==}
    engines: {node: '>=4'}
    dependencies:
      better-path-resolve: 1.0.0
    dev: true

  /is-symbol@1.0.4:
    resolution: {integrity: sha512-C/CPBqKWnvdcxqIARxyOh4v1UUEOCHpgDa0WYgpKDFMszcrPcffg5uhwSgPCLD2WWxmq6isisz87tzT01tuGhg==}
    engines: {node: '>= 0.4'}
    dependencies:
      has-symbols: 1.0.3
    dev: true

  /is-typedarray@1.0.0:
    resolution: {integrity: sha512-cyA56iCMHAh5CdzjJIa4aohJyeO1YbwLi3Jc35MmRU6poroFjIGZzUzupGiRPOjgHg9TLu43xbpwXk523fMxKA==}
    dev: false

  /is-unicode-supported@0.1.0:
    resolution: {integrity: sha512-knxG2q4UC3u8stRGyAVJCOdxFmv5DZiRcdlIaAQXAbSfJya+OhopNotLQrstBhququ4ZpuKbDc/8S6mgXgPFPw==}
    engines: {node: '>=10'}
    dev: true

  /is-unicode-supported@1.3.0:
    resolution: {integrity: sha512-43r2mRvz+8JRIKnWJ+3j8JtjRKZ6GmjzfaE/qiBJnikNnYv/6bagRJ1kUhNk8R5EX/GkobD+r+sfxCPJsiKBLQ==}
    engines: {node: '>=12'}

  /is-weakref@1.0.2:
    resolution: {integrity: sha512-qctsuLZmIQ0+vSSMfoVvyFe2+GSEvnmZ2ezTup1SBse9+twCCeial6EEi3Nc2KFcf6+qz2FBPnjXsk8xhKSaPQ==}
    dependencies:
      call-bind: 1.0.2
    dev: true

  /is-windows@1.0.2:
    resolution: {integrity: sha512-eXK1UInq2bPmjyX6e3VHIzMLobc4J94i4AWn+Hpq3OU5KkrRC96OAcR3PRJ/pGu6m8TRnBHP9dkXQVsT/COVIA==}
    engines: {node: '>=0.10.0'}
    dev: true

  /is-wsl@2.2.0:
    resolution: {integrity: sha512-fKzAra0rGJUUBwGBgNkHZuToZcn+TtXHpeCgmkMJMMYx1sQDYaCSyjJBSCa2nH1DGm7s3n1oBnohoVTBaN7Lww==}
    engines: {node: '>=8'}
    dependencies:
      is-docker: 2.2.1
    dev: true

  /is-wsl@3.0.0:
    resolution: {integrity: sha512-TQ7xXW/fTBaz/HhGSV779AC99ocpvb9qJPuPwyIea+F+Z+htcQ1wouAA0xEQaa4saVqyP8mwkoYp5efeM/4Gbg==}
    engines: {node: '>=16'}
    dependencies:
      is-docker: 3.0.0

  /isarray@0.0.1:
    resolution: {integrity: sha512-D2S+3GLxWH+uhrNEcoh/fnmYeP8E8/zHl644d/jdA0g2uyXvy3sb0qxotE+ne0LtccHknQzWwZEzhak7oJ0COQ==}

  /isexe@2.0.0:
    resolution: {integrity: sha512-RHxMLp9lnKHGHRng9QFhRCMbYAcVpn69smSGcq3f36xjgVVWThj4qqLbTLlq7Ssj8B+fIQ1EuCEGI2lKsyQeIw==}

  /isstream@0.1.2:
    resolution: {integrity: sha512-Yljz7ffyPbrLpLngrMtZ7NduUgVvi6wG9RJ9IUcyCd59YQ911PBJphODUcbOVbqYfxe1wuYf/LJ8PauMRwsM/g==}
    dev: false

  /jackspeak@2.2.1:
    resolution: {integrity: sha512-MXbxovZ/Pm42f6cDIDkl3xpwv1AGwObKwfmjs2nQePiy85tP3fatofl3FC1aBsOtP/6fq5SbtgHwWcMsLP+bDw==}
    engines: {node: '>=14'}
    dependencies:
      '@isaacs/cliui': 8.0.2
    optionalDependencies:
      '@pkgjs/parseargs': 0.11.0
    dev: true

  /jpeg-js@0.4.4:
    resolution: {integrity: sha512-WZzeDOEtTOBK4Mdsar0IqEU5sMr3vSV2RqkAIzUEV2BHnUfKGyswWFPFwK5EeDo93K3FohSHbLAjj0s1Wzd+dg==}
    dev: false

  /js-sdsl@4.4.1:
    resolution: {integrity: sha512-6Gsx8R0RucyePbWqPssR8DyfuXmLBooYN5cZFZKjHGnQuaf7pEzhtpceagJxVu4LqhYY5EYA7nko3FmeHZ1KbA==}
    dev: true

  /js-tokens@4.0.0:
    resolution: {integrity: sha512-RdJUflcE3cUzKiMqQgsCu06FPu9UdIJO0beYbPhHN4k6apgJtifcoCtT9bcxOpYBtpD2kCM6Sbzg4CausW/PKQ==}

  /js-yaml@3.14.1:
    resolution: {integrity: sha512-okMH7OXXJ7YrN9Ok3/SXrnu4iX9yOk+25nqX4imS2npuvTYDmo/QEZoqwZkYaIDk3jVvBOTOIEgEhaLOynBS9g==}
    hasBin: true
    dependencies:
      argparse: 1.0.10
      esprima: 4.0.1

  /js-yaml@4.1.0:
    resolution: {integrity: sha512-wpxZs9NoxZaJESJGIZTyDEaYpl0FKSA+FB9aJiyemKhMwkxQg63h4T1KJgUGHpTqPDNRcmmYLugrRjJlBtWvRA==}
    hasBin: true
    dependencies:
      argparse: 2.0.1

  /jsbn@0.1.1:
    resolution: {integrity: sha512-UVU9dibq2JcFWxQPA6KCqj5O42VOmAY3zQUfEKxU0KpTGXwNoCjkX1e13eHNvw/xPynt6pU0rZ1htjWTNTSXsg==}
    dev: false

  /jsdom-global@3.0.2(jsdom@20.0.3):
    resolution: {integrity: sha512-t1KMcBkz/pT5JrvcJbpUR2u/w1kO9jXctaaGJ0vZDzwFnIvGWw9IDSRciT83kIs8Bnw4qpOl8bQK08V01YgMPg==}
    peerDependencies:
      jsdom: '>=10.0.0'
    dependencies:
      jsdom: 20.0.3
    dev: false

  /jsdom@20.0.3:
    resolution: {integrity: sha512-SYhBvTh89tTfCD/CRdSOm13mOBa42iTaTyfyEWBdKcGdPxPtLFBXuHR8XHb33YNYaP+lLbmSvBTsnoesCNJEsQ==}
    engines: {node: '>=14'}
    peerDependencies:
      canvas: ^2.5.0
    peerDependenciesMeta:
      canvas:
        optional: true
    dependencies:
      abab: 2.0.6
      acorn: 8.8.2
      acorn-globals: 7.0.1
      cssom: 0.5.0
      cssstyle: 2.3.0
      data-urls: 3.0.2
      decimal.js: 10.4.3
      domexception: 4.0.0
      escodegen: 2.0.0
      form-data: 4.0.0
      html-encoding-sniffer: 3.0.0
      http-proxy-agent: 5.0.0
      https-proxy-agent: 5.0.1
      is-potential-custom-element-name: 1.0.1
      nwsapi: 2.2.2
      parse5: 7.1.2
      saxes: 6.0.0
      symbol-tree: 3.2.4
      tough-cookie: 4.1.2
      w3c-xmlserializer: 4.0.0
      webidl-conversions: 7.0.0
      whatwg-encoding: 2.0.0
      whatwg-mimetype: 3.0.0
      whatwg-url: 11.0.0
      ws: 8.12.0
      xml-name-validator: 4.0.0
    transitivePeerDependencies:
      - bufferutil
      - supports-color
      - utf-8-validate
    dev: false

  /jsesc@2.5.2:
    resolution: {integrity: sha512-OYu7XEzjkCQ3C5Ps3QIZsQfNpqoJyZZA99wd9aWd05NCtC5pWOkShK2mkL6HXQR6/Cy2lbNdPlZBpuQHXE63gA==}
    engines: {node: '>=4'}
    hasBin: true

  /json-merger@1.1.10:
    resolution: {integrity: sha512-S2fLqKZKmCtJ87GQDcAM0gkw0Ep4a8KAXFTqGb2JOsduPj8mYzVwLFI5z8ZXtY7vJ8cjVXaUKNUh5wekoXjCUQ==}
    hasBin: true
    dependencies:
      commander: 9.5.0
      fs-extra: 10.1.0
      js-yaml: 4.1.0
      json-ptr: 3.1.1
      jsonpath: 1.1.1
      lodash.range: 3.2.0
      vm2: 3.9.19
    dev: false

  /json-parse-even-better-errors@2.3.1:
    resolution: {integrity: sha512-xyFwyhro/JEof6Ghe2iz2NcXoj2sloNsWr/XsERDK/oiPCfaNhl5ONfp+jQdAZRQQ0IJWNzH9zIZF7li91kh2w==}

  /json-ptr@3.1.1:
    resolution: {integrity: sha512-SiSJQ805W1sDUCD1+/t1/1BIrveq2Fe9HJqENxZmMCILmrPI7WhS/pePpIOx85v6/H2z1Vy7AI08GV2TzfXocg==}
    dev: false

  /json-schema-traverse@0.4.1:
    resolution: {integrity: sha512-xbbCH5dCYU5T8LcEhhuh7HJ88HXuW3qsI3Y0zOZFKfZEHcpWiHU/Jxzk629Brsab/mMiHQti9wMP+845RPe3Vg==}

  /json-schema@0.4.0:
    resolution: {integrity: sha512-es94M3nTIfsEPisRafak+HDLfHXnKBhV3vU5eqPcS3flIWqcxJWgXHXiey3YrpaNsanY5ei1VoYEbOzijuq9BA==}
    dev: false

  /json-stable-stringify-without-jsonify@1.0.1:
    resolution: {integrity: sha512-Bdboy+l7tA3OGW6FjyFHWkP5LuByj1Tk33Ljyq0axyzdk9//JSi2u3fP1QSmd1KNwq6VOKYGlAu87CisVir6Pw==}
    dev: true

  /json-stringify-safe@5.0.1:
    resolution: {integrity: sha512-ZClg6AaYvamvYEE82d3Iyd3vSSIjQ+odgjaTzRuO3s7toCdFKczob2i0zCh7JE8kWn17yvAWhUVxvqGwUalsRA==}
    dev: false

  /json5@1.0.2:
    resolution: {integrity: sha512-g1MWMLBiz8FKi1e4w0UyVL3w+iJceWAFBAaBnnGKOpNa5f8TLktkbre1+s6oICydWAm+HRUGTmI+//xv2hvXYA==}
    hasBin: true
    dependencies:
      minimist: 1.2.6
    dev: true

  /json5@2.2.3:
    resolution: {integrity: sha512-XmOWe7eyHYH14cLdVPoyg+GOH3rYX++KpzrylJwSW98t3Nk+U8XOl8FWKOgwtzdb8lXGf6zYwDUzeHMWfxasyg==}
    engines: {node: '>=6'}
    hasBin: true

  /jsonc-parser@3.2.0:
    resolution: {integrity: sha512-gfFQZrcTc8CnKXp6Y4/CBT3fTc0OVuDofpre4aEeEpSBPV5X5v4+Vmx+8snU7RLPrNHPKSgLxGo9YuQzz20o+w==}

  /jsonfile@4.0.0:
    resolution: {integrity: sha512-m6F1R3z8jjlf2imQHS2Qez5sjKWQzbuuhuJ/FKYFRZvPE3PuHcSMVZzfsLhGVOkfd20obL5SWEBew5ShlquNxg==}
    optionalDependencies:
      graceful-fs: 4.2.11
    dev: true

  /jsonfile@6.1.0:
    resolution: {integrity: sha512-5dgndWOriYSm5cnYaJNhalLNDKOqFwyDB/rr1E9ZsGciGvKPs8R2xYGCacuf3z6K1YKDz182fd+fY3cn3pMqXQ==}
    dependencies:
      universalify: 2.0.0
    optionalDependencies:
      graceful-fs: 4.2.11

  /jsonpath@1.1.1:
    resolution: {integrity: sha512-l6Cg7jRpixfbgoWgkrl77dgEj8RPvND0wMH6TwQmi9Qs4TFfS9u5cUFnbeKTwj5ga5Y3BTGGNI28k117LJ009w==}
    dependencies:
      esprima: 1.2.2
      static-eval: 2.0.2
      underscore: 1.12.1
    dev: false

  /jsprim@1.4.2:
    resolution: {integrity: sha512-P2bSOMAc/ciLz6DzgjVlGJP9+BrJWu5UDGK70C2iweC5QBIeFf0ZXRvGjEj2uYgrY2MkAAhsSWHDWlFtEroZWw==}
    engines: {node: '>=0.6.0'}
    dependencies:
      assert-plus: 1.0.0
      extsprintf: 1.3.0
      json-schema: 0.4.0
      verror: 1.10.0
    dev: false

  /jsx-ast-utils@3.3.2:
    resolution: {integrity: sha512-4ZCADZHRkno244xlNnn4AOG6sRQ7iBZ5BbgZ4vW4y5IZw7cVUD1PPeblm1xx/nfmMxPdt/LHsXZW8z/j58+l9Q==}
    engines: {node: '>=4.0'}
    dependencies:
      array-includes: 3.1.5
      object.assign: 4.1.2
    dev: true

  /junk@4.0.1:
    resolution: {integrity: sha512-Qush0uP+G8ZScpGMZvHUiRfI0YBWuB3gVBYlI0v0vvOJt5FLicco+IkP0a50LqTTQhmts/m6tP5SWE+USyIvcQ==}
    engines: {node: '>=12.20'}
    dev: true

  /kind-of@6.0.3:
    resolution: {integrity: sha512-dcS1ul+9tmeD95T+x28/ehLgd9mENa3LsvDTtzm3vyBEO7RPptvAD+t44WVXaUjTBRcrpFeFlC8WCruUR456hw==}
    engines: {node: '>=0.10.0'}

  /kleur@3.0.3:
    resolution: {integrity: sha512-eTIzlVOSUR+JxdDFepEYcBMtZ9Qqdef+rnzWdRZuMbOywu5tO2w2N7rqjoANZ5k9vywhL6Br1VRjUIgTQx4E8w==}
    engines: {node: '>=6'}

  /kleur@4.1.5:
    resolution: {integrity: sha512-o+NO+8WrRiQEE4/7nwRJhN1HWpVmJm511pBHUxPLtp0BUISzlBplORYSmTclCnJvQq2tKu/sgl3xVpkc7ZWuQQ==}
    engines: {node: '>=6'}

  /known-css-properties@0.27.0:
    resolution: {integrity: sha512-uMCj6+hZYDoffuvAJjFAPz56E9uoowFHmTkqRtRq5WyC5Q6Cu/fTZKNQpX/RbzChBYLLl3lo8CjFZBAZXq9qFg==}
    dev: true

  /known-css-properties@0.28.0:
    resolution: {integrity: sha512-9pSL5XB4J+ifHP0e0jmmC98OGC1nL8/JjS+fi6mnTlIf//yt/MfVLtKg7S6nCtj/8KTcWX7nRlY0XywoYY1ISQ==}
    dev: true

  /kolorist@1.8.0:
    resolution: {integrity: sha512-Y+60/zizpJ3HRH8DCss+q95yr6145JXZo46OTpFvDZWLfRCE4qChOyk1b26nMaNpfHHgxagk9dXT5OP0Tfe+dQ==}
    dev: false

  /ktx-parse@0.4.5:
    resolution: {integrity: sha512-MK3FOody4TXbFf8Yqv7EBbySw7aPvEcPX++Ipt6Sox+/YMFvR5xaTyhfNSk1AEmMy+RYIw81ctN4IMxCB8OAlg==}
    dev: false

  /ktx-parse@0.5.0:
    resolution: {integrity: sha512-5IZrv5s1byUeDTIee1jjJQBiD5LPDB0w9pJJ0oT9BCKKJf16Tuj123vm1Ps0GOHSHmeWPgKM0zuViCVuTRpqaA==}
    dev: false

  /language-subtag-registry@0.3.22:
    resolution: {integrity: sha512-tN0MCzyWnoz/4nHS6uxdlFWoUZT7ABptwKPQ52Ea7URk6vll88bWBVhodtnlfEuCcKWNGoc+uGbw1cwa9IKh/w==}
    dev: true

  /language-tags@1.0.5:
    resolution: {integrity: sha512-qJhlO9cGXi6hBGKoxEG/sKZDAHD5Hnu9Hs4WbOY3pCWXDhw0N8x1NenNzm2EnNLkLkk7J2SdxAkDSbb6ftT+UQ==}
    dependencies:
      language-subtag-registry: 0.3.22
    dev: true

  /launch-editor@2.6.1:
    resolution: {integrity: sha512-eB/uXmFVpY4zezmGp5XtU21kwo7GBbKB+EQ+UZeWtGb9yAM5xt/Evk+lYH3eRNAtId+ej4u7TYPFZ07w4s7rRw==}
    dependencies:
      picocolors: 1.0.0
      shell-quote: 1.8.1
    dev: true

  /levn@0.3.0:
    resolution: {integrity: sha512-0OO4y2iOHix2W6ujICbKIaEQXvFQHue65vUG3pb5EUomzPI90z9hsA1VsO/dbIIpC53J8gxM9Q4Oho0jrCM/yA==}
    engines: {node: '>= 0.8.0'}
    dependencies:
      prelude-ls: 1.1.2
      type-check: 0.3.2
    dev: false

  /levn@0.4.1:
    resolution: {integrity: sha512-+bT2uH4E5LGE7h/n3evcS/sQlJXCpIp6ym8OWJ5eV6+67Dsql/LaaT7qJBAt2rzfoa/5QBGBhxDix1dMt2kQKQ==}
    engines: {node: '>= 0.8.0'}
    dependencies:
      prelude-ls: 1.2.1
      type-check: 0.4.0
    dev: true

  /lilconfig@2.1.0:
    resolution: {integrity: sha512-utWOt/GHzuUxnLKxB6dk81RoOeoNeHgbrXiuGk4yyF5qlRz+iIVWu56E2fqGHFrXz0QNUhLB/8nKqvRH66JKGQ==}
    engines: {node: '>=10'}

  /lines-and-columns@1.2.4:
    resolution: {integrity: sha512-7ylylesZQ/PV29jhEDl3Ufjo6ZX7gCqJr5F7PKrqc93v7fzSymt1BpwEU8nAUXs8qzzvqhbjhK5QZg6Mt/HkBg==}

  /lint-staged@10.5.4:
    resolution: {integrity: sha512-EechC3DdFic/TdOPgj/RB3FicqE6932LTHCUm0Y2fsD9KGlLB+RwJl2q1IYBIvEsKzDOgn0D4gll+YxG5RsrKg==}
    hasBin: true
    dependencies:
      chalk: 4.1.2
      cli-truncate: 2.1.0
      commander: 6.2.1
      cosmiconfig: 7.1.0
      debug: 4.3.4
      dedent: 0.7.0
      enquirer: 2.3.6
      execa: 4.1.0
      listr2: 3.14.0(enquirer@2.3.6)
      log-symbols: 4.1.0
      micromatch: 4.0.5
      normalize-path: 3.0.0
      please-upgrade-node: 3.2.0
      string-argv: 0.3.1
      stringify-object: 3.3.0
    transitivePeerDependencies:
      - supports-color
    dev: true

  /listr2@3.14.0(enquirer@2.3.6):
    resolution: {integrity: sha512-TyWI8G99GX9GjE54cJ+RrNMcIFBfwMPxc3XTFiAYGN4s10hWROGtOg7+O6u6LE3mNkyld7RSLE6nrKBvTfcs3g==}
    engines: {node: '>=10.0.0'}
    peerDependencies:
      enquirer: '>= 2.3.0 < 3'
    peerDependenciesMeta:
      enquirer:
        optional: true
    dependencies:
      cli-truncate: 2.1.0
      colorette: 2.0.19
      enquirer: 2.3.6
      log-update: 4.0.0
      p-map: 4.0.0
      rfdc: 1.3.0
      rxjs: 7.8.0
      through: 2.3.8
      wrap-ansi: 7.0.0
    dev: true

  /load-yaml-file@0.2.0:
    resolution: {integrity: sha512-OfCBkGEw4nN6JLtgRidPX6QxjBQGQf72q3si2uvqyFEMbycSFFHwAZeXx6cJgFM9wmLrf9zBwCP3Ivqa+LLZPw==}
    engines: {node: '>=6'}
    dependencies:
      graceful-fs: 4.2.11
      js-yaml: 3.14.1
      pify: 4.0.1
      strip-bom: 3.0.0

  /locate-character@3.0.0:
    resolution: {integrity: sha512-SW13ws7BjaeJ6p7Q6CO2nchbYEc3X3J6WrmTTDto7yMPqVSZTUyY5Tjbid+Ab8gLnATtygYtiDIJGQRRn2ZOiA==}

  /locate-path@2.0.0:
    resolution: {integrity: sha512-NCI2kiDkyR7VeEKm27Kda/iQHyKJe1Bu0FlTbYp3CqJu+9IFe9bLyAjMxf5ZDDbEg+iMPzB5zYyUTSm8wVTKmA==}
    engines: {node: '>=4'}
    dependencies:
      p-locate: 2.0.0
      path-exists: 3.0.0
    dev: true

  /locate-path@5.0.0:
    resolution: {integrity: sha512-t7hw9pI+WvuwNJXwk5zVHpyhIqzg2qTlklJOf0mVxGSbe3Fp2VieZcduNYjaLDoy6p9uGpQEGWG87WpMKlNq8g==}
    engines: {node: '>=8'}
    dependencies:
      p-locate: 4.1.0

  /locate-path@6.0.0:
    resolution: {integrity: sha512-iPZK6eYjbxRu3uB4/WZ3EsEIMJFMqAoopl3R+zuq0UjcAm/MO6KCweDgPfP3elTztoKP3KtnVHxTn2NHBSDVUw==}
    engines: {node: '>=10'}
    dependencies:
      p-locate: 5.0.0

  /locate-path@7.1.1:
    resolution: {integrity: sha512-vJXaRMJgRVD3+cUZs3Mncj2mxpt5mP0EmNOsxRSZRMlbqjvxzDEOIUWXGmavo0ZC9+tNZCBLQ66reA11nbpHZg==}
    engines: {node: ^12.20.0 || ^14.13.1 || >=16.0.0}
    dependencies:
      p-locate: 6.0.0

  /lodash-es@4.17.21:
    resolution: {integrity: sha512-mKnC+QJ9pWVzv+C4/U3rRsHapFfHvQFoFB92e52xeyGMcX6/OlIl78je1u8vePzYZSkkogMPJ2yjxxsb89cxyw==}

  /lodash.castarray@4.4.0:
    resolution: {integrity: sha512-aVx8ztPv7/2ULbArGJ2Y42bG1mEQ5mGjpdvrbJcJFU3TbYybe+QlLS4pst9zV52ymy2in1KpFPiZnAOATxD4+Q==}
    dev: true

  /lodash.isplainobject@4.0.6:
    resolution: {integrity: sha512-oSXzaWypCMHkPC3NvBEaPHf0KsA5mvPrOPgQWDsbg8n7orZ290M0BmC/jgRZ4vcJ6DTAhjrsSYgdsW/F+MFOBA==}
    dev: true

  /lodash.merge@4.6.2:
    resolution: {integrity: sha512-0KpjqXRVvrYyCsX1swR/XTK0va6VQkQM6MNo7PqW77ByjAhoARA8EfrP1N4+KlKj8YS0ZUCtRT/YUuhyYDujIQ==}
    dev: true

  /lodash.range@3.2.0:
    resolution: {integrity: sha512-Fgkb7SinmuzqgIhNhAElo0BL/R1rHCnhwSZf78omqSwvWqD0kD2ssOAutQonDKH/ldS8BxA72ORYI09qAY9CYg==}
    dev: false

  /lodash.startcase@4.4.0:
    resolution: {integrity: sha512-+WKqsK294HMSc2jEbNgpHpd0JfIBhp7rEV4aqXWqFr6AlXov+SlcgB1Fv01y2kGe3Gc8nMW7VA0SrGuSkRfIEg==}
    dev: true

  /lodash@4.17.21:
    resolution: {integrity: sha512-v2kDEe57lecTulaDIuNTPy3Ry4gLGJ6Z1O3vE1krgXZNrsQ+LFTGHVxVjcXPs17LhbZVGedAJv8XZ1tvj5FvSg==}
    dev: false

  /log-symbols@4.1.0:
    resolution: {integrity: sha512-8XPvpAA8uyhfteu8pIvQxpJZ7SYYdpUivZpGy6sFsBuKRY/7rQGavedeB8aK+Zkyq6upMFVL/9AW6vOYzfRyLg==}
    engines: {node: '>=10'}
    dependencies:
      chalk: 4.1.2
      is-unicode-supported: 0.1.0
    dev: true

  /log-symbols@5.1.0:
    resolution: {integrity: sha512-l0x2DvrW294C9uDCoQe1VSU4gf529FkSZ6leBl4TiqZH/e+0R7hSfHQBNut2mNygDgHwvYHfFLn6Oxb3VWj2rA==}
    engines: {node: '>=12'}
    dependencies:
      chalk: 5.3.0
      is-unicode-supported: 1.3.0

  /log-update@4.0.0:
    resolution: {integrity: sha512-9fkkDevMefjg0mmzWFBW8YkFP91OrizzkW3diF7CpG+S2EYdy4+TVfGwz1zeF8x7hCx1ovSPTOE9Ngib74qqUg==}
    engines: {node: '>=10'}
    dependencies:
      ansi-escapes: 4.3.2
      cli-cursor: 3.1.0
      slice-ansi: 4.0.0
      wrap-ansi: 6.2.0
    dev: true

  /longest-streak@3.1.0:
    resolution: {integrity: sha512-9Ri+o0JYgehTaVBBDoMqIl8GXtbWg711O3srftcHhZ0dqnETqLaoIK0x17fUw9rFSlK/0NlsKe0Ahhyl5pXE2g==}

  /loose-envify@1.4.0:
    resolution: {integrity: sha512-lyuxPGr/Wfhrlem2CL/UcnUc1zcqKAImBDzukY7Y5F/yQiNdko6+fRLevlw1HgMySw7f611UIY408EtxRSoK3Q==}
    hasBin: true
    dependencies:
      js-tokens: 4.0.0

  /lower-case@2.0.2:
    resolution: {integrity: sha512-7fm3l3NAF9WfN6W3JOmf5drwpVqX78JtoGJ3A6W0a6ZnldM41w2fV5D490psKFTpMds8TJse/eHLFFsNHHjHgg==}
    dependencies:
      tslib: 2.6.1

  /lru-cache@4.1.5:
    resolution: {integrity: sha512-sWZlbEP2OsHNkXrMl5GYk/jKk70MBng6UU4YI/qGDYbgf6YbP4EvmqISbXCoJiRKs+1bSpFHVgQxvJ17F2li5g==}
    dependencies:
      pseudomap: 1.0.2
      yallist: 2.1.2
    dev: true

  /lru-cache@5.1.1:
    resolution: {integrity: sha512-KpNARQA3Iwv+jTA0utUVVbrh+Jlrr1Fv0e56GGzAFOXN7dk/FviaDW8LHmK52DlcH4WP2n6gI8vN1aesBFgo9w==}
    dependencies:
      yallist: 3.1.1

  /lru-cache@6.0.0:
    resolution: {integrity: sha512-Jo6dJ04CmSjuznwJSS3pUeWmd/H0ffTlkXXgwZi+eq1UCmqQwCh+eLsYOYCwY991i2Fah4h1BEMCx4qThGbsiA==}
    engines: {node: '>=10'}
    dependencies:
      yallist: 4.0.0

  /lru-cache@7.18.3:
    resolution: {integrity: sha512-jumlc0BIUrS3qJGgIkWZsyfAM7NCWiBcCDhnd+3NNM5KbBmLTgHVfWBcg6W+rLUsIpzpERPsvwUP7CckAQSOoA==}
    engines: {node: '>=12'}
    dev: false

  /lru-cache@9.1.2:
    resolution: {integrity: sha512-ERJq3FOzJTxBbFjZ7iDs+NiK4VI9Wz+RdrrAB8dio1oV+YvdPzUEE4QNiT2VD51DkIbCYRUUzCRkssXCHqSnKQ==}
    engines: {node: 14 || >=16.14}
    dev: true

  /lucide-react@0.263.1(react@18.2.0):
    resolution: {integrity: sha512-keqxAx97PlaEN89PXZ6ki1N8nRjGWtDa4021GFYLNj0RgruM5odbpl8GHTExj0hhPq3sF6Up0gnxt6TSHu+ovw==}
    peerDependencies:
      react: ^16.5.1 || ^17.0.0 || ^18.0.0
    dependencies:
      react: 18.2.0
    dev: false

  /magic-string@0.25.9:
    resolution: {integrity: sha512-RmF0AsMzgt25qzqqLc1+MbHmhdx0ojF2Fvs4XnOqz2ZOBXzzkEwc/dJQZCYHAn7v1jbVOjAZfK8msRn4BxO4VQ==}
    dependencies:
      sourcemap-codec: 1.4.8
    dev: true

  /magic-string@0.27.0:
    resolution: {integrity: sha512-8UnnX2PeRAPZuN12svgR9j7M1uWMovg/CEnIwIG0LFkXSJJe4PdfUGiTGl8V9bsBHFUtfVINcSyYxd7q+kx9fA==}
    engines: {node: '>=12'}
    dependencies:
      '@jridgewell/sourcemap-codec': 1.4.15
    dev: true

  /magic-string@0.30.0:
    resolution: {integrity: sha512-LA+31JYDJLs82r2ScLrlz1GjSgu66ZV518eyWT+S8VhyQn/JL0u9MeBOvQMGYiPk1DBiSN9DDMOcXvigJZaViQ==}
    engines: {node: '>=12'}
    dependencies:
      '@jridgewell/sourcemap-codec': 1.4.15
    dev: true

  /magic-string@0.30.2:
    resolution: {integrity: sha512-lNZdu7pewtq/ZvWUp9Wpf/x7WzMTsR26TWV03BRZrXFsv+BI6dy8RAiKgm1uM/kyR0rCfUcqvOlXKG66KhIGug==}
    engines: {node: '>=12'}
    dependencies:
      '@jridgewell/sourcemap-codec': 1.4.15

  /magic-string@0.30.3:
    resolution: {integrity: sha512-B7xGbll2fG/VjP+SWg4sX3JynwIU0mjoTc6MPpKNuIvftk6u6vqhDnk1R80b8C2GBR6ywqy+1DcKBrevBg+bmw==}
    engines: {node: '>=12'}
    dependencies:
      '@jridgewell/sourcemap-codec': 1.4.15

  /make-dir@3.1.0:
    resolution: {integrity: sha512-g3FeP20LNwhALb/6Cz6Dd4F2ngze0jz7tbzrD2wAV+o9FeNHe4rL+yK2md0J/fiSf1sa1ADhXqi5+oVwOM/eGw==}
    engines: {node: '>=8'}
    dependencies:
      semver: 6.3.1
    dev: true

  /make-error@1.3.6:
    resolution: {integrity: sha512-s8UhlNe7vPKomQhC1qFelMokr/Sc3AgNbso3n74mVPA5LTZwkB9NlXf4XPamLxJE8h0gh73rM94xvwRT2CVInw==}
    dev: true

  /map-obj@1.0.1:
    resolution: {integrity: sha512-7N/q3lyZ+LVCp7PzuxrJr4KMbBE2hW7BT7YNia330OFxIf4d3r5zVpicP2650l7CPN6RM9zOJRl3NGpqSiw3Eg==}
    engines: {node: '>=0.10.0'}

  /map-obj@4.3.0:
    resolution: {integrity: sha512-hdN1wVrZbb29eBGiGjJbeP8JbKjq1urkHJ/LIP/NY48MZ1QVXUsQBV1G1zvYFHn1XE06cwjBsOI2K3Ulnj1YXQ==}
    engines: {node: '>=8'}

  /markdown-extensions@1.1.1:
    resolution: {integrity: sha512-WWC0ZuMzCyDHYCasEGs4IPvLyTGftYwh6wIEOULOF0HXcqZlhwRzrK0w2VUlxWA98xnvb/jszw4ZSkJ6ADpM6Q==}
    engines: {node: '>=0.10.0'}
    dev: false

  /markdown-table@3.0.3:
    resolution: {integrity: sha512-Z1NL3Tb1M9wH4XESsCDEksWoKTdlUafKc4pt0GRwjUyXaCFZ+dc3g2erqB6zm3szA2IUSi7VnPI+o/9jnxh9hw==}

  /mdast-util-definitions@5.1.2:
    resolution: {integrity: sha512-8SVPMuHqlPME/z3gqVwWY4zVXn8lqKv/pAhC57FuJ40ImXyBpmO5ukh98zB2v7Blql2FiHjHv9LVztSIqjY+MA==}
    dependencies:
      '@types/mdast': 3.0.12
      '@types/unist': 2.0.7
      unist-util-visit: 4.1.2

  /mdast-util-find-and-replace@2.2.2:
    resolution: {integrity: sha512-MTtdFRz/eMDHXzeK6W3dO7mXUlF82Gom4y0oOgvHhh/HXZAGvIQDUvQ0SuUx+j2tv44b8xTHOm8K/9OoRFnXKw==}
    dependencies:
      '@types/mdast': 3.0.12
      escape-string-regexp: 5.0.0
      unist-util-is: 5.2.1
      unist-util-visit-parents: 5.1.3

  /mdast-util-from-markdown@1.3.1:
    resolution: {integrity: sha512-4xTO/M8c82qBcnQc1tgpNtubGUW/Y1tBQ1B0i5CtSoelOLKFYlElIr3bvgREYYO5iRqbMY1YuqZng0GVOI8Qww==}
    dependencies:
      '@types/mdast': 3.0.12
      '@types/unist': 2.0.7
      decode-named-character-reference: 1.0.2
      mdast-util-to-string: 3.2.0
      micromark: 3.2.0
      micromark-util-decode-numeric-character-reference: 1.1.0
      micromark-util-decode-string: 1.1.0
      micromark-util-normalize-identifier: 1.1.0
      micromark-util-symbol: 1.1.0
      micromark-util-types: 1.1.0
      unist-util-stringify-position: 3.0.3
      uvu: 0.5.6
    transitivePeerDependencies:
      - supports-color

  /mdast-util-frontmatter@1.0.1:
    resolution: {integrity: sha512-JjA2OjxRqAa8wEG8hloD0uTU0kdn8kbtOWpPP94NBkfAlbxn4S8gCGf/9DwFtEeGPXrDcNXdiDjVaRdUFqYokw==}
    dependencies:
      '@types/mdast': 3.0.12
      mdast-util-to-markdown: 1.5.0
      micromark-extension-frontmatter: 1.1.1
    dev: false

  /mdast-util-gfm-autolink-literal@1.0.3:
    resolution: {integrity: sha512-My8KJ57FYEy2W2LyNom4n3E7hKTuQk/0SES0u16tjA9Z3oFkF4RrC/hPAPgjlSpezsOvI8ObcXcElo92wn5IGA==}
    dependencies:
      '@types/mdast': 3.0.12
      ccount: 2.0.1
      mdast-util-find-and-replace: 2.2.2
      micromark-util-character: 1.2.0

  /mdast-util-gfm-footnote@1.0.2:
    resolution: {integrity: sha512-56D19KOGbE00uKVj3sgIykpwKL179QsVFwx/DCW0u/0+URsryacI4MAdNJl0dh+u2PSsD9FtxPFbHCzJ78qJFQ==}
    dependencies:
      '@types/mdast': 3.0.12
      mdast-util-to-markdown: 1.5.0
      micromark-util-normalize-identifier: 1.1.0

  /mdast-util-gfm-strikethrough@1.0.3:
    resolution: {integrity: sha512-DAPhYzTYrRcXdMjUtUjKvW9z/FNAMTdU0ORyMcbmkwYNbKocDpdk+PX1L1dQgOID/+vVs1uBQ7ElrBQfZ0cuiQ==}
    dependencies:
      '@types/mdast': 3.0.12
      mdast-util-to-markdown: 1.5.0

  /mdast-util-gfm-table@1.0.7:
    resolution: {integrity: sha512-jjcpmNnQvrmN5Vx7y7lEc2iIOEytYv7rTvu+MeyAsSHTASGCCRA79Igg2uKssgOs1i1po8s3plW0sTu1wkkLGg==}
    dependencies:
      '@types/mdast': 3.0.12
      markdown-table: 3.0.3
      mdast-util-from-markdown: 1.3.1
      mdast-util-to-markdown: 1.5.0
    transitivePeerDependencies:
      - supports-color

  /mdast-util-gfm-task-list-item@1.0.2:
    resolution: {integrity: sha512-PFTA1gzfp1B1UaiJVyhJZA1rm0+Tzn690frc/L8vNX1Jop4STZgOE6bxUhnzdVSB+vm2GU1tIsuQcA9bxTQpMQ==}
    dependencies:
      '@types/mdast': 3.0.12
      mdast-util-to-markdown: 1.5.0

  /mdast-util-gfm@2.0.2:
    resolution: {integrity: sha512-qvZ608nBppZ4icQlhQQIAdc6S3Ffj9RGmzwUKUWuEICFnd1LVkN3EktF7ZHAgfcEdvZB5owU9tQgt99e2TlLjg==}
    dependencies:
      mdast-util-from-markdown: 1.3.1
      mdast-util-gfm-autolink-literal: 1.0.3
      mdast-util-gfm-footnote: 1.0.2
      mdast-util-gfm-strikethrough: 1.0.3
      mdast-util-gfm-table: 1.0.7
      mdast-util-gfm-task-list-item: 1.0.2
      mdast-util-to-markdown: 1.5.0
    transitivePeerDependencies:
      - supports-color

  /mdast-util-mdx-expression@1.3.2:
    resolution: {integrity: sha512-xIPmR5ReJDu/DHH1OoIT1HkuybIfRGYRywC+gJtI7qHjCJp/M9jrmBEJW22O8lskDWm562BX2W8TiAwRTb0rKA==}
    dependencies:
      '@types/estree-jsx': 1.0.0
      '@types/hast': 2.3.5
      '@types/mdast': 3.0.12
      mdast-util-from-markdown: 1.3.1
      mdast-util-to-markdown: 1.5.0
    transitivePeerDependencies:
      - supports-color
    dev: false

  /mdast-util-mdx-jsx@2.1.4:
    resolution: {integrity: sha512-DtMn9CmVhVzZx3f+optVDF8yFgQVt7FghCRNdlIaS3X5Bnym3hZwPbg/XW86vdpKjlc1PVj26SpnLGeJBXD3JA==}
    dependencies:
      '@types/estree-jsx': 1.0.0
      '@types/hast': 2.3.5
      '@types/mdast': 3.0.12
      '@types/unist': 2.0.7
      ccount: 2.0.1
      mdast-util-from-markdown: 1.3.1
      mdast-util-to-markdown: 1.5.0
      parse-entities: 4.0.1
      stringify-entities: 4.0.3
      unist-util-remove-position: 4.0.2
      unist-util-stringify-position: 3.0.3
      vfile-message: 3.1.4
    transitivePeerDependencies:
      - supports-color
    dev: false

  /mdast-util-mdx@2.0.1:
    resolution: {integrity: sha512-38w5y+r8nyKlGvNjSEqWrhG0w5PmnRA+wnBvm+ulYCct7nsGYhFVb0lljS9bQav4psDAS1eGkP2LMVcZBi/aqw==}
    dependencies:
      mdast-util-from-markdown: 1.3.1
      mdast-util-mdx-expression: 1.3.2
      mdast-util-mdx-jsx: 2.1.4
      mdast-util-mdxjs-esm: 1.3.1
      mdast-util-to-markdown: 1.5.0
    transitivePeerDependencies:
      - supports-color
    dev: false

  /mdast-util-mdxjs-esm@1.3.1:
    resolution: {integrity: sha512-SXqglS0HrEvSdUEfoXFtcg7DRl7S2cwOXc7jkuusG472Mmjag34DUDeOJUZtl+BVnyeO1frIgVpHlNRWc2gk/w==}
    dependencies:
      '@types/estree-jsx': 1.0.0
      '@types/hast': 2.3.5
      '@types/mdast': 3.0.12
      mdast-util-from-markdown: 1.3.1
      mdast-util-to-markdown: 1.5.0
    transitivePeerDependencies:
      - supports-color
    dev: false

  /mdast-util-phrasing@3.0.1:
    resolution: {integrity: sha512-WmI1gTXUBJo4/ZmSk79Wcb2HcjPJBzM1nlI/OUWA8yk2X9ik3ffNbBGsU+09BFmXaL1IBb9fiuvq6/KMiNycSg==}
    dependencies:
      '@types/mdast': 3.0.10
      unist-util-is: 5.2.1

  /mdast-util-to-hast@12.3.0:
    resolution: {integrity: sha512-pits93r8PhnIoU4Vy9bjW39M2jJ6/tdHyja9rrot9uujkN7UTU9SDnE6WNJz/IGyQk3XHX6yNNtrBH6cQzm8Hw==}
    dependencies:
      '@types/hast': 2.3.5
      '@types/mdast': 3.0.12
      mdast-util-definitions: 5.1.2
      micromark-util-sanitize-uri: 1.2.0
      trim-lines: 3.0.1
      unist-util-generated: 2.0.1
      unist-util-position: 4.0.4
      unist-util-visit: 4.1.2

  /mdast-util-to-markdown@1.5.0:
    resolution: {integrity: sha512-bbv7TPv/WC49thZPg3jXuqzuvI45IL2EVAr/KxF0BSdHsU0ceFHOmwQn6evxAh1GaoK/6GQ1wp4R4oW2+LFL/A==}
    dependencies:
      '@types/mdast': 3.0.10
      '@types/unist': 2.0.7
      longest-streak: 3.1.0
      mdast-util-phrasing: 3.0.1
      mdast-util-to-string: 3.2.0
      micromark-util-decode-string: 1.1.0
      unist-util-visit: 4.1.2
      zwitch: 2.0.4

  /mdast-util-to-string@3.2.0:
    resolution: {integrity: sha512-V4Zn/ncyN1QNSqSBxTrMOLpjr+IKdHl2v3KVLoWmDPscP4r9GcCi71gjgvUV1SFSKh92AjAG4peFuBl2/YgCJg==}
    dependencies:
      '@types/mdast': 3.0.10

  /mdn-data@2.0.30:
    resolution: {integrity: sha512-GaqWWShW4kv/G9IEucWScBx9G1/vsFZZJUO+tD26M8J8z3Kw5RDQjaoZe03YAClgeS/SWPOcb4nkFBTEi5DUEA==}

  /meow@10.1.5:
    resolution: {integrity: sha512-/d+PQ4GKmGvM9Bee/DPa8z3mXs/pkvJE2KEThngVNOqtmljC6K7NMPxtc2JeZYTmpWb9k/TmxjeL18ez3h7vCw==}
    engines: {node: ^12.20.0 || ^14.13.1 || >=16.0.0}
    dependencies:
      '@types/minimist': 1.2.2
      camelcase-keys: 7.0.2
      decamelize: 5.0.1
      decamelize-keys: 1.1.0
      hard-rejection: 2.1.0
      minimist-options: 4.1.0
      normalize-package-data: 3.0.3
      read-pkg-up: 8.0.0
      redent: 4.0.0
      trim-newlines: 4.0.2
      type-fest: 1.4.0
      yargs-parser: 20.2.9
    dev: true

  /meow@11.0.0:
    resolution: {integrity: sha512-Cl0yeeIrko6d94KpUo1M+0X1sB14ikoaqlIGuTH1fW4I+E3+YljL54/hb/BWmVfrV9tTV9zU04+xjw08Fh2WkA==}
    engines: {node: '>=14.16'}
    dependencies:
      '@types/minimist': 1.2.2
      camelcase-keys: 8.0.2
      decamelize: 6.0.0
      decamelize-keys: 1.1.0
      hard-rejection: 2.1.0
      minimist-options: 4.1.0
      normalize-package-data: 4.0.1
      read-pkg-up: 9.1.0
      redent: 4.0.0
      trim-newlines: 4.0.2
      type-fest: 3.5.5
      yargs-parser: 21.1.1
    dev: false

  /meow@6.1.1:
    resolution: {integrity: sha512-3YffViIt2QWgTy6Pale5QpopX/IvU3LPL03jOTqp6pGj3VjesdO/U8CuHMKpnQr4shCNCM5fd5XFFvIIl6JBHg==}
    engines: {node: '>=8'}
    dependencies:
      '@types/minimist': 1.2.2
      camelcase-keys: 6.2.2
      decamelize-keys: 1.1.0
      hard-rejection: 2.1.0
      minimist-options: 4.1.0
      normalize-package-data: 2.5.0
      read-pkg-up: 7.0.1
      redent: 3.0.0
      trim-newlines: 3.0.1
      type-fest: 0.13.1
      yargs-parser: 18.1.3
    dev: true

  /merge-stream@2.0.0:
    resolution: {integrity: sha512-abv/qOcuPfk3URPfDzmZU1LKmuw8kT+0nIHvKrKgFrwifol/doWcdA4ZqsWQ8ENrFKkd67Mfpo/LovbIUsbt3w==}

  /merge2@1.4.1:
    resolution: {integrity: sha512-8q7VEgMJW4J8tcfVPy8g09NcQwZdbwFEqhe/WZkoIzjn/3TGDwtOCYtXGxA3O8tPzpczCCDgv+P2P5y00ZJOOg==}
    engines: {node: '>= 8'}

  /meshoptimizer@0.18.1:
    resolution: {integrity: sha512-ZhoIoL7TNV4s5B6+rx5mC//fw8/POGyNxS/DZyCJeiZ12ScLfVwRE/GfsxwiTkMYYD5DmK2/JXnEVXqL4rF+Sw==}

  /micromark-core-commonmark@1.1.0:
    resolution: {integrity: sha512-BgHO1aRbolh2hcrzL2d1La37V0Aoz73ymF8rAcKnohLy93titmv62E0gP8Hrx9PKcKrqCZ1BbLGbP3bEhoXYlw==}
    dependencies:
      decode-named-character-reference: 1.0.2
      micromark-factory-destination: 1.1.0
      micromark-factory-label: 1.1.0
      micromark-factory-space: 1.1.0
      micromark-factory-title: 1.1.0
      micromark-factory-whitespace: 1.1.0
      micromark-util-character: 1.2.0
      micromark-util-chunked: 1.1.0
      micromark-util-classify-character: 1.1.0
      micromark-util-html-tag-name: 1.2.0
      micromark-util-normalize-identifier: 1.1.0
      micromark-util-resolve-all: 1.1.0
      micromark-util-subtokenize: 1.1.0
      micromark-util-symbol: 1.1.0
      micromark-util-types: 1.1.0
      uvu: 0.5.6

  /micromark-extension-frontmatter@1.1.1:
    resolution: {integrity: sha512-m2UH9a7n3W8VAH9JO9y01APpPKmNNNs71P0RbknEmYSaZU5Ghogv38BYO94AI5Xw6OYfxZRdHZZ2nYjs/Z+SZQ==}
    dependencies:
      fault: 2.0.1
      micromark-util-character: 1.2.0
      micromark-util-symbol: 1.1.0
      micromark-util-types: 1.1.0
    dev: false

  /micromark-extension-gfm-autolink-literal@1.0.3:
    resolution: {integrity: sha512-i3dmvU0htawfWED8aHMMAzAVp/F0Z+0bPh3YrbTPPL1v4YAlCZpy5rBO5p0LPYiZo0zFVkoYh7vDU7yQSiCMjg==}
    dependencies:
      micromark-util-character: 1.2.0
      micromark-util-sanitize-uri: 1.2.0
      micromark-util-symbol: 1.1.0
      micromark-util-types: 1.1.0
      uvu: 0.5.6

  /micromark-extension-gfm-footnote@1.0.4:
    resolution: {integrity: sha512-E/fmPmDqLiMUP8mLJ8NbJWJ4bTw6tS+FEQS8CcuDtZpILuOb2kjLqPEeAePF1djXROHXChM/wPJw0iS4kHCcIg==}
    dependencies:
      micromark-core-commonmark: 1.1.0
      micromark-factory-space: 1.1.0
      micromark-util-character: 1.2.0
      micromark-util-normalize-identifier: 1.1.0
      micromark-util-sanitize-uri: 1.2.0
      micromark-util-symbol: 1.1.0
      micromark-util-types: 1.1.0
      uvu: 0.5.6

  /micromark-extension-gfm-strikethrough@1.0.4:
    resolution: {integrity: sha512-/vjHU/lalmjZCT5xt7CcHVJGq8sYRm80z24qAKXzaHzem/xsDYb2yLL+NNVbYvmpLx3O7SYPuGL5pzusL9CLIQ==}
    dependencies:
      micromark-util-chunked: 1.1.0
      micromark-util-classify-character: 1.1.0
      micromark-util-resolve-all: 1.1.0
      micromark-util-symbol: 1.1.0
      micromark-util-types: 1.1.0
      uvu: 0.5.6

  /micromark-extension-gfm-table@1.0.5:
    resolution: {integrity: sha512-xAZ8J1X9W9K3JTJTUL7G6wSKhp2ZYHrFk5qJgY/4B33scJzE2kpfRL6oiw/veJTbt7jiM/1rngLlOKPWr1G+vg==}
    dependencies:
      micromark-factory-space: 1.1.0
      micromark-util-character: 1.2.0
      micromark-util-symbol: 1.1.0
      micromark-util-types: 1.1.0
      uvu: 0.5.6

  /micromark-extension-gfm-tagfilter@1.0.1:
    resolution: {integrity: sha512-Ty6psLAcAjboRa/UKUbbUcwjVAv5plxmpUTy2XC/3nJFL37eHej8jrHrRzkqcpipJliuBH30DTs7+3wqNcQUVA==}
    dependencies:
      micromark-util-types: 1.1.0

  /micromark-extension-gfm-task-list-item@1.0.3:
    resolution: {integrity: sha512-PpysK2S1Q/5VXi72IIapbi/jliaiOFzv7THH4amwXeYXLq3l1uo8/2Be0Ac1rEwK20MQEsGH2ltAZLNY2KI/0Q==}
    dependencies:
      micromark-factory-space: 1.1.0
      micromark-util-character: 1.2.0
      micromark-util-symbol: 1.1.0
      micromark-util-types: 1.1.0
      uvu: 0.5.6

  /micromark-extension-gfm@2.0.1:
    resolution: {integrity: sha512-p2sGjajLa0iYiGQdT0oelahRYtMWvLjy8J9LOCxzIQsllMCGLbsLW+Nc+N4vi02jcRJvedVJ68cjelKIO6bpDA==}
    dependencies:
      micromark-extension-gfm-autolink-literal: 1.0.3
      micromark-extension-gfm-footnote: 1.0.4
      micromark-extension-gfm-strikethrough: 1.0.4
      micromark-extension-gfm-table: 1.0.5
      micromark-extension-gfm-tagfilter: 1.0.1
      micromark-extension-gfm-task-list-item: 1.0.3
      micromark-util-combine-extensions: 1.1.0
      micromark-util-types: 1.1.0

  /micromark-extension-mdx-expression@1.0.8:
    resolution: {integrity: sha512-zZpeQtc5wfWKdzDsHRBY003H2Smg+PUi2REhqgIhdzAa5xonhP03FcXxqFSerFiNUr5AWmHpaNPQTBVOS4lrXw==}
    dependencies:
      '@types/estree': 1.0.1
      micromark-factory-mdx-expression: 1.0.9
      micromark-factory-space: 1.1.0
      micromark-util-character: 1.2.0
      micromark-util-events-to-acorn: 1.2.3
      micromark-util-symbol: 1.1.0
      micromark-util-types: 1.1.0
      uvu: 0.5.6
    dev: false

  /micromark-extension-mdx-jsx@1.0.5:
    resolution: {integrity: sha512-gPH+9ZdmDflbu19Xkb8+gheqEDqkSpdCEubQyxuz/Hn8DOXiXvrXeikOoBA71+e8Pfi0/UYmU3wW3H58kr7akA==}
    dependencies:
      '@types/acorn': 4.0.6
      '@types/estree': 1.0.1
      estree-util-is-identifier-name: 2.1.0
      micromark-factory-mdx-expression: 1.0.9
      micromark-factory-space: 1.1.0
      micromark-util-character: 1.2.0
      micromark-util-symbol: 1.1.0
      micromark-util-types: 1.1.0
      uvu: 0.5.6
      vfile-message: 3.1.4
    dev: false

  /micromark-extension-mdx-md@1.0.1:
    resolution: {integrity: sha512-7MSuj2S7xjOQXAjjkbjBsHkMtb+mDGVW6uI2dBL9snOBCbZmoNgDAeZ0nSn9j3T42UE/g2xVNMn18PJxZvkBEA==}
    dependencies:
      micromark-util-types: 1.1.0
    dev: false

  /micromark-extension-mdxjs-esm@1.0.5:
    resolution: {integrity: sha512-xNRBw4aoURcyz/S69B19WnZAkWJMxHMT5hE36GtDAyhoyn/8TuAeqjFJQlwk+MKQsUD7b3l7kFX+vlfVWgcX1w==}
    dependencies:
      '@types/estree': 1.0.1
      micromark-core-commonmark: 1.1.0
      micromark-util-character: 1.2.0
      micromark-util-events-to-acorn: 1.2.3
      micromark-util-symbol: 1.1.0
      micromark-util-types: 1.1.0
      unist-util-position-from-estree: 1.1.2
      uvu: 0.5.6
      vfile-message: 3.1.4
    dev: false

  /micromark-extension-mdxjs@1.0.1:
    resolution: {integrity: sha512-7YA7hF6i5eKOfFUzZ+0z6avRG52GpWR8DL+kN47y3f2KhxbBZMhmxe7auOeaTBrW2DenbbZTf1ea9tA2hDpC2Q==}
    dependencies:
      acorn: 8.10.0
      acorn-jsx: 5.3.2(acorn@8.10.0)
      micromark-extension-mdx-expression: 1.0.8
      micromark-extension-mdx-jsx: 1.0.5
      micromark-extension-mdx-md: 1.0.1
      micromark-extension-mdxjs-esm: 1.0.5
      micromark-util-combine-extensions: 1.1.0
      micromark-util-types: 1.1.0
    dev: false

  /micromark-factory-destination@1.1.0:
    resolution: {integrity: sha512-XaNDROBgx9SgSChd69pjiGKbV+nfHGDPVYFs5dOoDd7ZnMAE+Cuu91BCpsY8RT2NP9vo/B8pds2VQNCLiu0zhg==}
    dependencies:
      micromark-util-character: 1.2.0
      micromark-util-symbol: 1.1.0
      micromark-util-types: 1.1.0

  /micromark-factory-label@1.1.0:
    resolution: {integrity: sha512-OLtyez4vZo/1NjxGhcpDSbHQ+m0IIGnT8BoPamh+7jVlzLJBH98zzuCoUeMxvM6WsNeh8wx8cKvqLiPHEACn0w==}
    dependencies:
      micromark-util-character: 1.2.0
      micromark-util-symbol: 1.1.0
      micromark-util-types: 1.1.0
      uvu: 0.5.6

  /micromark-factory-mdx-expression@1.0.9:
    resolution: {integrity: sha512-jGIWzSmNfdnkJq05c7b0+Wv0Kfz3NJ3N4cBjnbO4zjXIlxJr+f8lk+5ZmwFvqdAbUy2q6B5rCY//g0QAAaXDWA==}
    dependencies:
      '@types/estree': 1.0.1
      micromark-util-character: 1.2.0
      micromark-util-events-to-acorn: 1.2.3
      micromark-util-symbol: 1.1.0
      micromark-util-types: 1.1.0
      unist-util-position-from-estree: 1.1.2
      uvu: 0.5.6
      vfile-message: 3.1.4
    dev: false

  /micromark-factory-space@1.1.0:
    resolution: {integrity: sha512-cRzEj7c0OL4Mw2v6nwzttyOZe8XY/Z8G0rzmWQZTBi/jjwyw/U4uqKtUORXQrR5bAZZnbTI/feRV/R7hc4jQYQ==}
    dependencies:
      micromark-util-character: 1.2.0
      micromark-util-types: 1.1.0

  /micromark-factory-title@1.1.0:
    resolution: {integrity: sha512-J7n9R3vMmgjDOCY8NPw55jiyaQnH5kBdV2/UXCtZIpnHH3P6nHUKaH7XXEYuWwx/xUJcawa8plLBEjMPU24HzQ==}
    dependencies:
      micromark-factory-space: 1.1.0
      micromark-util-character: 1.2.0
      micromark-util-symbol: 1.1.0
      micromark-util-types: 1.1.0

  /micromark-factory-whitespace@1.1.0:
    resolution: {integrity: sha512-v2WlmiymVSp5oMg+1Q0N1Lxmt6pMhIHD457whWM7/GUlEks1hI9xj5w3zbc4uuMKXGisksZk8DzP2UyGbGqNsQ==}
    dependencies:
      micromark-factory-space: 1.1.0
      micromark-util-character: 1.2.0
      micromark-util-symbol: 1.1.0
      micromark-util-types: 1.1.0

  /micromark-util-character@1.2.0:
    resolution: {integrity: sha512-lXraTwcX3yH/vMDaFWCQJP1uIszLVebzUa3ZHdrgxr7KEU/9mL4mVgCpGbyhvNLNlauROiNUq7WN5u7ndbY6xg==}
    dependencies:
      micromark-util-symbol: 1.1.0
      micromark-util-types: 1.1.0

  /micromark-util-chunked@1.1.0:
    resolution: {integrity: sha512-Ye01HXpkZPNcV6FiyoW2fGZDUw4Yc7vT0E9Sad83+bEDiCJ1uXu0S3mr8WLpsz3HaG3x2q0HM6CTuPdcZcluFQ==}
    dependencies:
      micromark-util-symbol: 1.1.0

  /micromark-util-classify-character@1.1.0:
    resolution: {integrity: sha512-SL0wLxtKSnklKSUplok1WQFoGhUdWYKggKUiqhX+Swala+BtptGCu5iPRc+xvzJ4PXE/hwM3FNXsfEVgoZsWbw==}
    dependencies:
      micromark-util-character: 1.2.0
      micromark-util-symbol: 1.1.0
      micromark-util-types: 1.1.0

  /micromark-util-combine-extensions@1.1.0:
    resolution: {integrity: sha512-Q20sp4mfNf9yEqDL50WwuWZHUrCO4fEyeDCnMGmG5Pr0Cz15Uo7KBs6jq+dq0EgX4DPwwrh9m0X+zPV1ypFvUA==}
    dependencies:
      micromark-util-chunked: 1.1.0
      micromark-util-types: 1.1.0

  /micromark-util-decode-numeric-character-reference@1.1.0:
    resolution: {integrity: sha512-m9V0ExGv0jB1OT21mrWcuf4QhP46pH1KkfWy9ZEezqHKAxkj4mPCy3nIH1rkbdMlChLHX531eOrymlwyZIf2iw==}
    dependencies:
      micromark-util-symbol: 1.1.0

  /micromark-util-decode-string@1.1.0:
    resolution: {integrity: sha512-YphLGCK8gM1tG1bd54azwyrQRjCFcmgj2S2GoJDNnh4vYtnL38JS8M4gpxzOPNyHdNEpheyWXCTnnTDY3N+NVQ==}
    dependencies:
      decode-named-character-reference: 1.0.2
      micromark-util-character: 1.2.0
      micromark-util-decode-numeric-character-reference: 1.1.0
      micromark-util-symbol: 1.1.0

  /micromark-util-encode@1.1.0:
    resolution: {integrity: sha512-EuEzTWSTAj9PA5GOAs992GzNh2dGQO52UvAbtSOMvXTxv3Criqb6IOzJUBCmEqrrXSblJIJBbFFv6zPxpreiJw==}

  /micromark-util-events-to-acorn@1.2.3:
    resolution: {integrity: sha512-ij4X7Wuc4fED6UoLWkmo0xJQhsktfNh1J0m8g4PbIMPlx+ek/4YdW5mvbye8z/aZvAPUoxgXHrwVlXAPKMRp1w==}
    dependencies:
      '@types/acorn': 4.0.6
      '@types/estree': 1.0.1
      '@types/unist': 2.0.7
      estree-util-visit: 1.2.1
      micromark-util-symbol: 1.1.0
      micromark-util-types: 1.1.0
      uvu: 0.5.6
      vfile-message: 3.1.4
    dev: false

  /micromark-util-html-tag-name@1.2.0:
    resolution: {integrity: sha512-VTQzcuQgFUD7yYztuQFKXT49KghjtETQ+Wv/zUjGSGBioZnkA4P1XXZPT1FHeJA6RwRXSF47yvJ1tsJdoxwO+Q==}

  /micromark-util-normalize-identifier@1.1.0:
    resolution: {integrity: sha512-N+w5vhqrBihhjdpM8+5Xsxy71QWqGn7HYNUvch71iV2PM7+E3uWGox1Qp90loa1ephtCxG2ftRV/Conitc6P2Q==}
    dependencies:
      micromark-util-symbol: 1.1.0

  /micromark-util-resolve-all@1.1.0:
    resolution: {integrity: sha512-b/G6BTMSg+bX+xVCshPTPyAu2tmA0E4X98NSR7eIbeC6ycCqCeE7wjfDIgzEbkzdEVJXRtOG4FbEm/uGbCRouA==}
    dependencies:
      micromark-util-types: 1.1.0

  /micromark-util-sanitize-uri@1.2.0:
    resolution: {integrity: sha512-QO4GXv0XZfWey4pYFndLUKEAktKkG5kZTdUNaTAkzbuJxn2tNBOr+QtxR2XpWaMhbImT2dPzyLrPXLlPhph34A==}
    dependencies:
      micromark-util-character: 1.2.0
      micromark-util-encode: 1.1.0
      micromark-util-symbol: 1.1.0

  /micromark-util-subtokenize@1.1.0:
    resolution: {integrity: sha512-kUQHyzRoxvZO2PuLzMt2P/dwVsTiivCK8icYTeR+3WgbuPqfHgPPy7nFKbeqRivBvn/3N3GBiNC+JRTMSxEC7A==}
    dependencies:
      micromark-util-chunked: 1.1.0
      micromark-util-symbol: 1.1.0
      micromark-util-types: 1.1.0
      uvu: 0.5.6

  /micromark-util-symbol@1.1.0:
    resolution: {integrity: sha512-uEjpEYY6KMs1g7QfJ2eX1SQEV+ZT4rUD3UcF6l57acZvLNK7PBZL+ty82Z1qhK1/yXIY4bdx04FKMgR0g4IAag==}

  /micromark-util-types@1.1.0:
    resolution: {integrity: sha512-ukRBgie8TIAcacscVHSiddHjO4k/q3pnedmzMQ4iwDcK0FtFCohKOlFbaOL/mPgfnPsL3C1ZyxJa4sbWrBl3jg==}

  /micromark@3.2.0:
    resolution: {integrity: sha512-uD66tJj54JLYq0De10AhWycZWGQNUvDI55xPgk2sQM5kn1JYlhbCMTtEeT27+vAhW2FBQxLlOmS3pmA7/2z4aA==}
    dependencies:
      '@types/debug': 4.1.8
      debug: 4.3.4
      decode-named-character-reference: 1.0.2
      micromark-core-commonmark: 1.1.0
      micromark-factory-space: 1.1.0
      micromark-util-character: 1.2.0
      micromark-util-chunked: 1.1.0
      micromark-util-combine-extensions: 1.1.0
      micromark-util-decode-numeric-character-reference: 1.1.0
      micromark-util-encode: 1.1.0
      micromark-util-normalize-identifier: 1.1.0
      micromark-util-resolve-all: 1.1.0
      micromark-util-sanitize-uri: 1.2.0
      micromark-util-subtokenize: 1.1.0
      micromark-util-symbol: 1.1.0
      micromark-util-types: 1.1.0
      uvu: 0.5.6
    transitivePeerDependencies:
      - supports-color

  /micromatch@4.0.5:
    resolution: {integrity: sha512-DMy+ERcEW2q8Z2Po+WNXuw3c5YaUSFjAO5GsJqfEl7UjvtIuFKO6ZrKvcItdy98dwFI2N1tg3zNIdKaQT+aNdA==}
    engines: {node: '>=8.6'}
    dependencies:
      braces: 3.0.2
      picomatch: 2.3.1

  /mime-db@1.52.0:
    resolution: {integrity: sha512-sPU4uV7dYlvtWJxwwxHD0PuihVNiE7TyAbQ5SWxDCB9mUYvOgroQOwYQQOKPJ8CIbE+1ETVlOoK1UC2nU3gYvg==}
    engines: {node: '>= 0.6'}

  /mime-types@2.1.35:
    resolution: {integrity: sha512-ZDY+bPm5zTTF+YpCrAU9nK0UgICYPT0QtT1NZWFv4s++TNkcgVaT0g6+4R2uI4MjQjzysHB1zxuWL50hzaeXiw==}
    engines: {node: '>= 0.6'}
    dependencies:
      mime-db: 1.52.0

  /mime@3.0.0:
    resolution: {integrity: sha512-jSCU7/VB1loIWBZe14aEYHU/+1UMEHoaO7qxCOVJOw9GgH72VAWppxNcjU+x9a2k3GSIBXNKxXQFqRvvZ7vr3A==}
    engines: {node: '>=10.0.0'}
    hasBin: true

  /mimic-fn@2.1.0:
    resolution: {integrity: sha512-OqbOk5oEQeAZ8WXWydlu9HJjz9WVdEIvamMCcXmuqUYjTknH/sqsWvhQ3vgwKFRR1HpjvNBKQ37nbJgYzGqGcg==}
    engines: {node: '>=6'}

  /mimic-fn@4.0.0:
    resolution: {integrity: sha512-vqiC06CuhBTUdZH+RYl8sFrL096vA45Ok5ISO6sE/Mr1jRbGH4Csnhi8f3wKVl7x8mO4Au7Ir9D3Oyv1VYMFJw==}
    engines: {node: '>=12'}

  /mimic-response@3.1.0:
    resolution: {integrity: sha512-z0yWI+4FDrrweS8Zmt4Ej5HdJmky15+L2e6Wgn3+iK5fWzb6T3fhNFq2+MeTRb064c6Wr4N/wv0DzQTjNzHNGQ==}
    engines: {node: '>=10'}

  /min-indent@1.0.1:
    resolution: {integrity: sha512-I9jwMn07Sy/IwOj3zVkVik2JTvgpaykDZEigL6Rx6N9LbMywwUSMtxET+7lVoDLLd3O3IXwJwvuuns8UB/HeAg==}
    engines: {node: '>=4'}

  /minimatch@3.1.2:
    resolution: {integrity: sha512-J7p63hRiAjw1NDEww1W7i37+ByIrOWO5XQQAzZ3VOcL0PNybwpfmV/N05zFAzwQ9USyEcX6t3UO+K5aqBQOIHw==}
    dependencies:
      brace-expansion: 1.1.11
    dev: true

  /minimatch@5.1.6:
    resolution: {integrity: sha512-lKwV/1brpG6mBUFHtb7NUmtABCb2WZZmm2wNiOA5hAb8VdCS4B3dtMWyvcoViccwAW/COERjXLt0zP1zXUN26g==}
    engines: {node: '>=10'}
    dependencies:
      brace-expansion: 2.0.1
    dev: true

  /minimatch@9.0.1:
    resolution: {integrity: sha512-0jWhJpD/MdhPXwPuiRkCbfYfSKp2qnn2eOc279qI7f+osl/l+prKSrvhg157zSYvx/1nmgn2NqdT6k2Z7zSH9w==}
    engines: {node: '>=16 || 14 >=14.17'}
    dependencies:
      brace-expansion: 2.0.1
    dev: true

  /minimist-options@4.1.0:
    resolution: {integrity: sha512-Q4r8ghd80yhO/0j1O3B2BjweX3fiHg9cdOwjJd2J76Q135c+NDxGCqdYKQ1SKBuFfgWbAUzBfvYjPUEeNgqN1A==}
    engines: {node: '>= 6'}
    dependencies:
      arrify: 1.0.1
      is-plain-obj: 1.1.0
      kind-of: 6.0.3

  /minimist@1.2.6:
    resolution: {integrity: sha512-Jsjnk4bw3YJqYzbdyBiNsPWHPfO++UGG749Cxs6peCu5Xg4nrena6OVxOYxrQTqww0Jmwt+Ref8rggumkTLz9Q==}

  /minipass@6.0.2:
    resolution: {integrity: sha512-MzWSV5nYVT7mVyWCwn2o7JH13w2TBRmmSqSRCKzTw+lmft9X4z+3wjvs06Tzijo5z4W/kahUCDpRXTF+ZrmF/w==}
    engines: {node: '>=16 || 14 >=14.17'}
    dev: true

  /mitt@3.0.1:
    resolution: {integrity: sha512-vKivATfr97l2/QBCYAkXYDbrIWPM2IIKEl7YPhjCvKlG3kE2gm+uBo6nEXK3M5/Ffh/FLpKExzOQ3JJoJGFKBw==}
    dev: false

  /mixme@0.5.4:
    resolution: {integrity: sha512-3KYa4m4Vlqx98GPdOHghxSdNtTvcP8E0kkaJ5Dlh+h2DRzF7zpuVVcA8B0QpKd11YJeP9QQ7ASkKzOeu195Wzw==}
    engines: {node: '>= 8.0.0'}
    dev: true

  /mkdirp-classic@0.5.3:
    resolution: {integrity: sha512-gKLcREMhtuZRwRAfqP3RFW+TK4JqApVBtOIftVgjuABpAtpxhPGaDcfvbhNvD0B8iD1oUr/txX35NjcaY6Ns/A==}

  /mkdirp@0.5.6:
    resolution: {integrity: sha512-FP+p8RB8OWpF3YZBCrP5gtADmtXApB5AMLn+vdyA+PyxCjrCs00mjyUozssO33cwDeT3wNGdLxJ5M//YqtHAJw==}
    hasBin: true
    dependencies:
      minimist: 1.2.6
    dev: true

  /mmd-parser@1.0.4:
    resolution: {integrity: sha512-Qi0VCU46t2IwfGv5KF0+D/t9cizcDug7qnNoy9Ggk7aucp0tssV8IwTMkBlDbm+VqAf3cdQHTCARKSsuS2MYFg==}
    dev: false

  /mri@1.2.0:
    resolution: {integrity: sha512-tzzskb3bG8LvYGFF/mDTpq3jpI6Q9wc3LEmBaghu+DdCssd1FakN7Bc0hVNmEyGq1bq3RgfkCb3cmQLpNPOroA==}
    engines: {node: '>=4'}

  /mrmime@1.0.1:
    resolution: {integrity: sha512-hzzEagAgDyoU1Q6yg5uI+AorQgdvMCur3FcKf7NhMKWsaYg+RnbTyHRa/9IlLF9rf455MOCtcqqrQQ83pPP7Uw==}
    engines: {node: '>=10'}
    dev: true

  /ms@2.0.0:
    resolution: {integrity: sha512-Tpp60P6IUJDTuOq/5Z8cdskzJujfwqfOTkrwIwj7IRISpnkJnT6SyJ4PCPnGMoFjC9ddhal5KVIYtAt97ix05A==}
    dev: true

  /ms@2.1.2:
    resolution: {integrity: sha512-sGkPx+VjMtmA6MX27oA4FBFELFCZZ4S4XqeGOXCv68tT+jb3vk/RyaKWP0PTKyWtmLSM0b+adUTEvbs1PEaH2w==}

  /ms@2.1.3:
    resolution: {integrity: sha512-6FlzubTLZG3J2a/NVCAleEhjzq5oxgHyaCU9yYXvcLsvoVaHJq/s5xXI6/XXP6tz7R9xAOtHnSO/tXtF3WRTlA==}
    dev: true

  /mute-stream@1.0.0:
    resolution: {integrity: sha512-avsJQhyd+680gKXyG/sQc0nXaC6rBkPOfyHYcFb9+hdkqQkR9bdnkJ0AMZhke0oesPqIO+mFFJ+IdBc7mst4IA==}
    engines: {node: ^14.17.0 || ^16.13.0 || >=18.0.0}
    dev: true

  /nanoid@3.3.6:
    resolution: {integrity: sha512-BGcqMMJuToF7i1rt+2PWSNVnWIkGCU78jBG3RxO/bZlnZPK2Cmi2QaffxGO/2RvWi9sL+FAiRiXMgsyxQ1DIDA==}
    engines: {node: ^10 || ^12 || ^13.7 || ^14 || >=15.0.1}
    hasBin: true

  /napi-build-utils@1.0.2:
    resolution: {integrity: sha512-ONmRUqK7zj7DWX0D9ADe03wbwOBZxNAfF20PlGfCWQcD3+/MakShIHrMqx9YwPTfxDdF1zLeL+RGZiR9kGMLdg==}

  /natural-compare-lite@1.4.0:
    resolution: {integrity: sha512-Tj+HTDSJJKaZnfiuw+iaF9skdPpTo2GtEly5JHnWV/hfv2Qj/9RKsGISQtLh2ox3l5EAGw487hnBee0sIJ6v2g==}
    dev: true

  /natural-compare@1.4.0:
    resolution: {integrity: sha512-OWND8ei3VtNC9h7V60qff3SVobHr996CTwgxubgyQYEpg290h9J0buyECNNJexkFm5sOajh5G116RYA1c8ZMSw==}
    dev: true

  /ndarray-lanczos@0.3.0:
    resolution: {integrity: sha512-5kBmmG3Zvyj77qxIAC4QFLKuYdDIBJwCG+DukT6jQHNa1Ft74/hPH1z5mbQXeHBt8yvGPBGVrr3wEOdJPYYZYg==}
    dependencies:
      '@types/ndarray': 1.0.11
      ndarray: 1.0.19
    dev: false

  /ndarray-ops@1.2.2:
    resolution: {integrity: sha512-BppWAFRjMYF7N/r6Ie51q6D4fs0iiGmeXIACKY66fLpnwIui3Wc3CXiD/30mgLbDjPpSLrsqcp3Z62+IcHZsDw==}
    dependencies:
      cwise-compiler: 1.1.3
    dev: false

  /ndarray-pack@1.2.1:
    resolution: {integrity: sha512-51cECUJMT0rUZNQa09EoKsnFeDL4x2dHRT0VR5U2H5ZgEcm95ZDWcMA5JShroXjHOejmAD/fg8+H+OvUnVXz2g==}
    dependencies:
      cwise-compiler: 1.1.3
      ndarray: 1.0.19
    dev: false

  /ndarray-pixels@2.0.1:
    resolution: {integrity: sha512-xeXHL/V6HZ/wkJl5bJ42ReL+6gCd4GTyp0cIaU0gTnwzoxnJw8djljiqLAdbb1aYeIyXVnW5jreel/gS0Me5ow==}
    dependencies:
      '@types/ndarray': 1.0.11
      get-pixels: 3.3.3
      ndarray: 1.0.19
      ndarray-ops: 1.2.2
      save-pixels: 2.3.6
    dev: false

  /ndarray@1.0.19:
    resolution: {integrity: sha512-B4JHA4vdyZU30ELBw3g7/p9bZupyew5a7tX1Y/gGeF2hafrPaQZhgrGQfsvgfYbgdFZjYwuEcnaobeM/WMW+HQ==}
    dependencies:
      iota-array: 1.0.0
      is-buffer: 1.1.6
    dev: false

  /nested-error-stacks@2.1.1:
    resolution: {integrity: sha512-9iN1ka/9zmX1ZvLV9ewJYEk9h7RyRRtqdK0woXcqohu8EWIerfPUjYJPg0ULy0UqP7cslmdGc8xKDJcojlKiaw==}
    dev: true

  /nlcst-to-string@3.1.1:
    resolution: {integrity: sha512-63mVyqaqt0cmn2VcI2aH6kxe1rLAmSROqHMA0i4qqg1tidkfExgpb0FGMikMCn86mw5dFtBtEANfmSSK7TjNHw==}
    dependencies:
      '@types/nlcst': 1.0.0

  /no-case@3.0.4:
    resolution: {integrity: sha512-fgAN3jGAh+RoxUGZHTSOLJIqUc2wmoBwGR4tbpNAKmmovFoWq0OdRkb0VkldReO2a2iBT/OEulG9XSUc10r3zg==}
    dependencies:
      lower-case: 2.0.2
      tslib: 2.6.1

  /node-abi@3.31.0:
    resolution: {integrity: sha512-eSKV6s+APenqVh8ubJyiu/YhZgxQpGP66ntzUb3lY1xB9ukSRaGnx0AIxI+IM+1+IVYC1oWobgG5L3Lt9ARykQ==}
    engines: {node: '>=10'}
    dependencies:
      semver: 7.5.4

  /node-addon-api@5.1.0:
    resolution: {integrity: sha512-eh0GgfEkpnoWDq+VY8OyvYhFEzBk6jIYbRKdIlyTiAXIVJ8PyBaKb0rp7oDtoddbdoHWhq8wwr+XZ81F1rpNdA==}

  /node-addon-api@6.1.0:
    resolution: {integrity: sha512-+eawOlIgy680F0kBzPUNFhMZGtJ1YmqM6l4+Crf4IkImjYrO/mqPwRMh352g23uIaQKFItcQ64I7KMaJxHgAVA==}

  /node-bitmap@0.0.1:
    resolution: {integrity: sha512-Jx5lPaaLdIaOsj2mVLWMWulXF6GQVdyLvNSxmiYCvZ8Ma2hfKX0POoR2kgKOqz+oFsRreq0yYZjQ2wjE9VNzCA==}
    engines: {node: '>=v0.6.5'}
    dev: false

  /node-fetch@2.6.7:
    resolution: {integrity: sha512-ZjMPFEfVx5j+y2yF35Kzx5sF7kDzxuDj6ziH4FFbOp87zKDZNx8yExJIb05OGF4Nlt9IHFIMBkRl41VdvcNdbQ==}
    engines: {node: 4.x || >=6.0.0}
    peerDependencies:
      encoding: ^0.1.0
    peerDependenciesMeta:
      encoding:
        optional: true
    dependencies:
      whatwg-url: 5.0.0
    dev: true

  /node-html-parser@6.1.4:
    resolution: {integrity: sha512-3muP9Uy/Pz7bQa9TNYVQzWJhNZMqyCx7xJle8kz2/y1UgzAUyXXShc1IcPaJy6u07CE3K5rQcRwlvHzmlySRjg==}
    dependencies:
      css-select: 5.1.0
      he: 1.2.0
    dev: true

  /node-releases@2.0.13:
    resolution: {integrity: sha512-uYr7J37ae/ORWdZeQ1xxMJe3NtdmqMC/JZK+geofDrkLUApKRHPd18/TxtBOJ4A0/+uUIliorNrfYV6s1b02eQ==}

  /normalize-package-data@2.5.0:
    resolution: {integrity: sha512-/5CMN3T0R4XTj4DcGaexo+roZSdSFW/0AOOTROrjxzCG1wrWXEsGbRKevjlIL+ZDE4sZlJr5ED4YW0yqmkK+eA==}
    dependencies:
      hosted-git-info: 2.8.9
      resolve: 1.22.2
      semver: 5.7.2
      validate-npm-package-license: 3.0.4
    dev: true

  /normalize-package-data@3.0.3:
    resolution: {integrity: sha512-p2W1sgqij3zMMyRC067Dg16bfzVH+w7hyegmpIvZ4JNjqtGOVAIvLmjBx3yP7YTe9vKJgkoNOPjwQGogDoMXFA==}
    engines: {node: '>=10'}
    dependencies:
      hosted-git-info: 4.1.0
      is-core-module: 2.12.1
      semver: 7.5.4
      validate-npm-package-license: 3.0.4

  /normalize-package-data@4.0.1:
    resolution: {integrity: sha512-EBk5QKKuocMJhB3BILuKhmaPjI8vNRSpIfO9woLC6NyHVkKKdVEdAO1mrT0ZfxNR1lKwCcTkuZfmGIFdizZ8Pg==}
    engines: {node: ^12.13.0 || ^14.15.0 || >=16.0.0}
    dependencies:
      hosted-git-info: 5.2.1
      is-core-module: 2.9.0
      semver: 7.5.4
      validate-npm-package-license: 3.0.4
    dev: false

  /normalize-path@3.0.0:
    resolution: {integrity: sha512-6eZs5Ls3WtCisHWp9S2GUy8dqkpGi4BVSz3GaqiE6ezub0512ESztXUwUB6C6IKbQkY2Pnb/mD4WYojCRwcwLA==}
    engines: {node: '>=0.10.0'}

  /normalize-range@0.1.2:
    resolution: {integrity: sha512-bdok/XvKII3nUpklnV6P2hxtMNrCboOjAcyBuQnWEhO665FwrSNRxU+AqpsyvO6LgGYPspN+lu5CLtw4jPRKNA==}
    engines: {node: '>=0.10.0'}
    dev: false

  /npm-bundled@2.0.1:
    resolution: {integrity: sha512-gZLxXdjEzE/+mOstGDqR6b0EkhJ+kM6fxM6vUuckuctuVPh80Q6pw/rSZj9s4Gex9GxWtIicO1pc8DB9KZWudw==}
    engines: {node: ^12.13.0 || ^14.15.0 || >=16.0.0}
    dependencies:
      npm-normalize-package-bin: 2.0.0
    dev: true

  /npm-normalize-package-bin@2.0.0:
    resolution: {integrity: sha512-awzfKUO7v0FscrSpRoogyNm0sajikhBWpU0QMrW09AMi9n1PoKU6WaIqUzuJSQnpciZZmJ/jMZ2Egfmb/9LiWQ==}
    engines: {node: ^12.13.0 || ^14.15.0 || >=16.0.0}
    dev: true

  /npm-packlist@5.1.3:
    resolution: {integrity: sha512-263/0NGrn32YFYi4J533qzrQ/krmmrWwhKkzwTuM4f/07ug51odoaNjUexxO4vxlzURHcmYMH1QjvHjsNDKLVg==}
    engines: {node: ^12.13.0 || ^14.15.0 || >=16.0.0}
    hasBin: true
    dependencies:
      glob: 8.1.0
      ignore-walk: 5.0.1
      npm-bundled: 2.0.1
      npm-normalize-package-bin: 2.0.0
    dev: true

  /npm-run-path@4.0.1:
    resolution: {integrity: sha512-S48WzZW777zhNIrn7gxOlISNAqi9ZC/uQFnRdbeIHhZhCA6UqpkOT8T1G7BvfdgP4Er8gF4sUbaS0i7QvIfCWw==}
    engines: {node: '>=8'}
    dependencies:
      path-key: 3.1.1
    dev: true

  /npm-run-path@5.1.0:
    resolution: {integrity: sha512-sJOdmRGrY2sjNTRMbSvluQqg+8X7ZK61yvzBEIDhz4f8z1TZFYABsqjjCBd/0PUNE9M6QDgHJXQkGUEm7Q+l9Q==}
    engines: {node: ^12.20.0 || ^14.13.1 || >=16.0.0}
    dependencies:
      path-key: 4.0.0

  /npm@9.8.1:
    resolution: {integrity: sha512-AfDvThQzsIXhYgk9zhbk5R+lh811lKkLAeQMMhSypf1BM7zUafeIIBzMzespeuVEJ0+LvY36oRQYf7IKLzU3rw==}
    engines: {node: ^14.17.0 || ^16.13.0 || >=18.0.0}
    hasBin: true
    dev: false
    bundledDependencies:
      - '@isaacs/string-locale-compare'
      - '@npmcli/arborist'
      - '@npmcli/config'
      - '@npmcli/fs'
      - '@npmcli/map-workspaces'
      - '@npmcli/package-json'
      - '@npmcli/promise-spawn'
      - '@npmcli/run-script'
      - abbrev
      - archy
      - cacache
      - chalk
      - ci-info
      - cli-columns
      - cli-table3
      - columnify
      - fastest-levenshtein
      - fs-minipass
      - glob
      - graceful-fs
      - hosted-git-info
      - ini
      - init-package-json
      - is-cidr
      - json-parse-even-better-errors
      - libnpmaccess
      - libnpmdiff
      - libnpmexec
      - libnpmfund
      - libnpmhook
      - libnpmorg
      - libnpmpack
      - libnpmpublish
      - libnpmsearch
      - libnpmteam
      - libnpmversion
      - make-fetch-happen
      - minimatch
      - minipass
      - minipass-pipeline
      - ms
      - node-gyp
      - nopt
      - npm-audit-report
      - npm-install-checks
      - npm-package-arg
      - npm-pick-manifest
      - npm-profile
      - npm-registry-fetch
      - npm-user-validate
      - npmlog
      - p-map
      - pacote
      - parse-conflict-json
      - proc-log
      - qrcode-terminal
      - read
      - semver
      - sigstore
      - ssri
      - supports-color
      - tar
      - text-table
      - tiny-relative-date
      - treeverse
      - validate-npm-package-name
      - which
      - write-file-atomic

  /nth-check@2.1.1:
    resolution: {integrity: sha512-lqjrjmaOoAnWfMmBPL+XNnynZh2+swxiX3WUE0s4yEHI6m+AwrK2UZOimIRl3X/4QctVqS8AiZjFqyOGrMXb/w==}
    dependencies:
      boolbase: 1.0.0
    dev: true

  /nwsapi@2.2.2:
    resolution: {integrity: sha512-90yv+6538zuvUMnN+zCr8LuV6bPFdq50304114vJYJ8RDyK8D5O9Phpbd6SZWgI7PwzmmfN1upeOJlvybDSgCw==}
    dev: false

  /oauth-sign@0.9.0:
    resolution: {integrity: sha512-fexhUFFPTGV8ybAtSIGbV6gOkSv8UtRbDBnAyLQw4QPKkgNlsH2ByPGtMUqdWkos6YCRmAqViwgZrJc/mRDzZQ==}
    dev: false

  /object-assign@4.1.1:
    resolution: {integrity: sha512-rJgTQnkUnH1sFw8yT6VSU3zD3sWmu6sZhIseY8VX+GRu3P6F7Fu+JNDoXfklElbLJSnc3FUQHVe4cU5hj+BcUg==}
    engines: {node: '>=0.10.0'}

  /object-hash@3.0.0:
    resolution: {integrity: sha512-RSn9F68PjH9HqtltsSnqYC1XXoWe9Bju5+213R98cNGttag9q9yAOTzdbsqvIa7aNm5WffBZFpWYr2aWrklWAw==}
    engines: {node: '>= 6'}

  /object-inspect@1.12.2:
    resolution: {integrity: sha512-z+cPxW0QGUp0mcqcsgQyLVRDoXFQbXOwBaqyF7VIgI4TWNQsDHrBpUQslRmIfAoYWdYzs6UlKJtB2XJpTaNSpQ==}
    dev: true

  /object-keys@1.1.1:
    resolution: {integrity: sha512-NuAESUOUMrlIXOfHKzD6bpPu3tYt3xvjNdRIQ+FeT0lNb4K8WR70CaDxhuNguS2XG+GjkyMwOzsN5ZktImfhLA==}
    engines: {node: '>= 0.4'}
    dev: true

  /object.assign@4.1.2:
    resolution: {integrity: sha512-ixT2L5THXsApyiUPYKmW+2EHpXXe5Ii3M+f4e+aJFAHao5amFRW6J0OO6c/LU8Be47utCx2GL89hxGB6XSmKuQ==}
    engines: {node: '>= 0.4'}
    dependencies:
      call-bind: 1.0.2
      define-properties: 1.1.4
      has-symbols: 1.0.3
      object-keys: 1.1.1
    dev: true

  /object.entries@1.1.5:
    resolution: {integrity: sha512-TyxmjUoZggd4OrrU1W66FMDG6CuqJxsFvymeyXI51+vQLN67zYfZseptRge703kKQdo4uccgAKebXFcRCzk4+g==}
    engines: {node: '>= 0.4'}
    dependencies:
      call-bind: 1.0.2
      define-properties: 1.1.4
      es-abstract: 1.20.1
    dev: true

  /object.fromentries@2.0.5:
    resolution: {integrity: sha512-CAyG5mWQRRiBU57Re4FKoTBjXfDoNwdFVH2Y1tS9PqCsfUTymAohOkEMSG3aRNKmv4lV3O7p1et7c187q6bynw==}
    engines: {node: '>= 0.4'}
    dependencies:
      call-bind: 1.0.2
      define-properties: 1.1.4
      es-abstract: 1.20.1
    dev: true

  /object.hasown@1.1.1:
    resolution: {integrity: sha512-LYLe4tivNQzq4JdaWW6WO3HMZZJWzkkH8fnI6EebWl0VZth2wL2Lovm74ep2/gZzlaTdV62JZHEqHQ2yVn8Q/A==}
    dependencies:
      define-properties: 1.1.4
      es-abstract: 1.20.1
    dev: true

  /object.values@1.1.5:
    resolution: {integrity: sha512-QUZRW0ilQ3PnPpbNtgdNV1PDbEqLIiSFB3l+EnGtBQ/8SUTLj1PZwtQHABZtLgwpJZTSZhuGLOGk57Drx2IvYg==}
    engines: {node: '>= 0.4'}
    dependencies:
      call-bind: 1.0.2
      define-properties: 1.1.4
      es-abstract: 1.20.1
    dev: true

  /omggif@1.0.10:
    resolution: {integrity: sha512-LMJTtvgc/nugXj0Vcrrs68Mn2D1r0zf630VNtqtpI1FEO7e+O9FP4gqs9AcnBaSEeoHIPm28u6qgPR0oyEpGSw==}
    dev: false

  /once@1.4.0:
    resolution: {integrity: sha512-lNaJgI+2Q5URQBkccEKHTQOPaXdUxnZZElQTZY0MFUAuaEqe1E+Nyvgdz/aIyNi6Z9MzO5dv1H8n58/GELp3+w==}
    dependencies:
      wrappy: 1.0.2

  /onetime@5.1.2:
    resolution: {integrity: sha512-kbpaSSGJTWdAY5KPVeMOKXSrPtr8C8C7wodJbcsd51jRnmD+GZu8Y0VoU6Dm5Z4vWr0Ig/1NKuWRKf7j5aaYSg==}
    engines: {node: '>=6'}
    dependencies:
      mimic-fn: 2.1.0

  /onetime@6.0.0:
    resolution: {integrity: sha512-1FlR+gjXK7X+AsAHso35MnyN5KqGwJRi/31ft6x0M194ht7S+rWAvd7PHss9xSKMzE0asv1pyIHaJYq+BbacAQ==}
    engines: {node: '>=12'}
    dependencies:
      mimic-fn: 4.0.0

  /open@8.4.2:
    resolution: {integrity: sha512-7x81NCL719oNbsq/3mh+hVrAWmFuEYUqrq/Iw3kUzH8ReypT9QQ0BLoJS7/G9k6N81XjW4qHWtjWwe/9eLy1EQ==}
    engines: {node: '>=12'}
    dependencies:
      define-lazy-prop: 2.0.0
      is-docker: 2.2.1
      is-wsl: 2.2.0
    dev: true

  /open@9.1.0:
    resolution: {integrity: sha512-OS+QTnw1/4vrf+9hh1jc1jnYjzSG4ttTBB8UxOwAnInG3Uo4ssetzC1ihqaIHjLJnA5GGlRl6QlZXOTQhRBUvg==}
    engines: {node: '>=14.16'}
    dependencies:
      default-browser: 4.0.0
      define-lazy-prop: 3.0.0
      is-inside-container: 1.0.0
      is-wsl: 2.2.0
    dev: true

  /opencollective-postinstall@2.0.3:
    resolution: {integrity: sha512-8AV/sCtuzUeTo8gQK5qDZzARrulB3egtLzFgteqB2tcT4Mw7B8Kt7JcDHmltjz6FOAHsvTevk70gZEbhM4ZS9Q==}
    hasBin: true
    dev: true

  /opentype.js@1.3.4:
    resolution: {integrity: sha512-d2JE9RP/6uagpQAVtJoF0pJJA/fgai89Cc50Yp0EJHk+eLp6QQ7gBoblsnubRULNY132I0J1QKMJ+JTbMqz4sw==}
    engines: {node: '>= 8.0.0'}
    hasBin: true
    dependencies:
      string.prototype.codepointat: 0.2.1
      tiny-inflate: 1.0.3
    dev: false

  /optionator@0.8.3:
    resolution: {integrity: sha512-+IW9pACdk3XWmmTXG8m3upGUJst5XRGzxMRjXzAuJ1XnIFNvfhjjIuYkDvysnPQ7qzqVzLt78BCruntqRhWQbA==}
    engines: {node: '>= 0.8.0'}
    dependencies:
      deep-is: 0.1.4
      fast-levenshtein: 2.0.6
      levn: 0.3.0
      prelude-ls: 1.1.2
      type-check: 0.3.2
      word-wrap: 1.2.3
    dev: false

  /optionator@0.9.3:
    resolution: {integrity: sha512-JjCoypp+jKn1ttEFExxhetCKeJt9zhAgAve5FXHixTvFDW/5aEktX9bufBKLRRMdU7bNtpLfcGu94B3cdEJgjg==}
    engines: {node: '>= 0.8.0'}
    dependencies:
      '@aashutoshrathi/word-wrap': 1.2.6
      deep-is: 0.1.4
      fast-levenshtein: 2.0.6
      levn: 0.4.1
      prelude-ls: 1.2.1
      type-check: 0.4.0
    dev: true

  /ora@7.0.1:
    resolution: {integrity: sha512-0TUxTiFJWv+JnjWm4o9yvuskpEJLXTcng8MJuKd+SzAzp2o+OP3HWqNhB4OdJRt1Vsd9/mR0oyaEYlOnL7XIRw==}
    engines: {node: '>=16'}
    dependencies:
      chalk: 5.3.0
      cli-cursor: 4.0.0
      cli-spinners: 2.9.0
      is-interactive: 2.0.0
      is-unicode-supported: 1.3.0
      log-symbols: 5.1.0
      stdin-discarder: 0.1.0
      string-width: 6.1.0
      strip-ansi: 7.1.0

  /os-tmpdir@1.0.2:
    resolution: {integrity: sha512-D2FR03Vir7FIu45XBY20mTb+/ZSWB00sjU9jdQXt83gDrI4Ztz5Fs7/yy74g2N5SVQY4xY1qDr4rNddwYRVX0g==}
    engines: {node: '>=0.10.0'}
    dev: true

  /outdent@0.5.0:
    resolution: {integrity: sha512-/jHxFIzoMXdqPzTaCpFzAAWhpkSjZPF4Vsn6jAfNpmbH/ymsmd7Qc6VE9BGn0L6YMj6uwpQLxCECpus4ukKS9Q==}
    dev: true

  /p-debounce@4.0.0:
    resolution: {integrity: sha512-4Ispi9I9qYGO4lueiLDhe4q4iK5ERK8reLsuzH6BPaXn53EGaua8H66PXIFGrW897hwjXp+pVLrm/DLxN0RF0A==}
    engines: {node: '>=12'}
    dev: false

  /p-event@4.2.0:
    resolution: {integrity: sha512-KXatOjCRXXkSePPb1Nbi0p0m+gQAwdlbhi4wQKJPI1HsMQS9g+Sqp2o+QHziPr7eYJyOZet836KoHEVM1mwOrQ==}
    engines: {node: '>=8'}
    dependencies:
      p-timeout: 3.2.0
    dev: true

  /p-filter@2.1.0:
    resolution: {integrity: sha512-ZBxxZ5sL2HghephhpGAQdoskxplTwr7ICaehZwLIlfL6acuVgZPm8yBNuRAFBGEqtD/hmUeq9eqLg2ys9Xr/yw==}
    engines: {node: '>=8'}
    dependencies:
      p-map: 2.1.0
    dev: true

  /p-filter@3.0.0:
    resolution: {integrity: sha512-QtoWLjXAW++uTX67HZQz1dbTpqBfiidsB6VtQUC9iR85S120+s0T5sO6s+B5MLzFcZkrEd/DGMmCjR+f2Qpxwg==}
    engines: {node: ^12.20.0 || ^14.13.1 || >=16.0.0}
    dependencies:
      p-map: 5.5.0
    dev: true

  /p-finally@1.0.0:
    resolution: {integrity: sha512-LICb2p9CB7FS+0eR1oqWnHhp0FljGLZCWBE9aix0Uye9W8LTQPwMTYVGWQWIw9RdQiDg4+epXQODwIYJtSJaow==}
    engines: {node: '>=4'}
    dev: true

  /p-limit@1.3.0:
    resolution: {integrity: sha512-vvcXsLAJ9Dr5rQOPk7toZQZJApBl2K4J6dANSsEuh6QI41JYcsS/qhTGa9ErIUUgK3WNQoJYvylxvjqmiqEA9Q==}
    engines: {node: '>=4'}
    dependencies:
      p-try: 1.0.0
    dev: true

  /p-limit@2.3.0:
    resolution: {integrity: sha512-//88mFWSJx8lxCzwdAABTJL2MyWB12+eIY7MDL2SqLmAkeKU9qxRvWuSyTjm3FUmpBEMuFfckAIqEaVGUDxb6w==}
    engines: {node: '>=6'}
    dependencies:
      p-try: 2.2.0

  /p-limit@3.1.0:
    resolution: {integrity: sha512-TYOanM3wGwNGsZN2cVTYPArw454xnXj5qmWF1bEoAc4+cU/ol7GVh7odevjp1FNHduHc3KZMcFduxU5Xc6uJRQ==}
    engines: {node: '>=10'}
    dependencies:
      yocto-queue: 0.1.0

  /p-limit@4.0.0:
    resolution: {integrity: sha512-5b0R4txpzjPWVw/cXXUResoD4hb6U/x9BH08L7nw+GN1sezDzPdxeRvpc9c433fZhBan/wusjbCsqwqm4EIBIQ==}
    engines: {node: ^12.20.0 || ^14.13.1 || >=16.0.0}
    dependencies:
      yocto-queue: 1.0.0

  /p-locate@2.0.0:
    resolution: {integrity: sha512-nQja7m7gSKuewoVRen45CtVfODR3crN3goVQ0DDZ9N3yHxgpkuBhZqsaiotSQRrADUrne346peY7kT3TSACykg==}
    engines: {node: '>=4'}
    dependencies:
      p-limit: 1.3.0
    dev: true

  /p-locate@4.1.0:
    resolution: {integrity: sha512-R79ZZ/0wAxKGu3oYMlz8jy/kbhsNrS7SKZ7PxEHBgJ5+F2mtFW2fK2cOtBh1cHYkQsbzFV7I+EoRKe6Yt0oK7A==}
    engines: {node: '>=8'}
    dependencies:
      p-limit: 2.3.0

  /p-locate@5.0.0:
    resolution: {integrity: sha512-LaNjtRWUBY++zB5nE/NwcaoMylSPk+S+ZHNB1TzdbMJMny6dynpAGt7X/tl/QYq3TIeE6nxHppbo2LGymrG5Pw==}
    engines: {node: '>=10'}
    dependencies:
      p-limit: 3.1.0

  /p-locate@6.0.0:
    resolution: {integrity: sha512-wPrq66Llhl7/4AGC6I+cqxT07LhXvWL08LNXz1fENOw0Ap4sRZZ/gZpTTJ5jpurzzzfS2W/Ge9BY3LgLjCShcw==}
    engines: {node: ^12.20.0 || ^14.13.1 || >=16.0.0}
    dependencies:
      p-limit: 4.0.0

  /p-map@2.1.0:
    resolution: {integrity: sha512-y3b8Kpd8OAN444hxfBbFfj1FY/RjtTd8tzYwhUqNYXx0fXx2iX4maP4Qr6qhIKbQXI02wTLAda4fYUbDagTUFw==}
    engines: {node: '>=6'}
    dev: true

  /p-map@4.0.0:
    resolution: {integrity: sha512-/bjOqmgETBYB5BoEeGVea8dmvHb2m9GLy1E9W43yeyfP6QQCZGFNa+XRceJEuDB6zqr+gKpIAmlLebMpykw/MQ==}
    engines: {node: '>=10'}
    dependencies:
      aggregate-error: 3.1.0
    dev: true

  /p-map@5.5.0:
    resolution: {integrity: sha512-VFqfGDHlx87K66yZrNdI4YGtD70IRyd+zSvgks6mzHPRNkoKy+9EKP4SFC77/vTTQYmRmti7dvqC+m5jBrBAcg==}
    engines: {node: '>=12'}
    dependencies:
      aggregate-error: 4.0.1
    dev: true

  /p-timeout@3.2.0:
    resolution: {integrity: sha512-rhIwUycgwwKcP9yTOOFK/AKsAopjjCakVqLHePO3CC6Mir1Z99xT+R63jZxAT5lFZLa2inS5h+ZS2GvR99/FBg==}
    engines: {node: '>=8'}
    dependencies:
      p-finally: 1.0.0
    dev: true

  /p-try@1.0.0:
    resolution: {integrity: sha512-U1etNYuMJoIz3ZXSrrySFjsXQTWOx2/jdi86L+2pRvph/qMKL6sbcCYdH23fqsbm8TH2Gn0OybpT4eSFlCVHww==}
    engines: {node: '>=4'}
    dev: true

  /p-try@2.2.0:
    resolution: {integrity: sha512-R4nPAVTAU0B9D35/Gk3uJf/7XYbQcyohSKdvAxIRSNghFl4e71hVoGnBNQz9cWaXxO2I10KTC+3jMdvvoKw6dQ==}
    engines: {node: '>=6'}

  /parent-module@1.0.1:
    resolution: {integrity: sha512-GQ2EWRpQV8/o+Aw8YqtfZZPfNRWZYkbidE9k5rpl/hC3vtHHBfGm2Ifi6qWV+coDGkrUKZAxE3Lot5kcsRlh+g==}
    engines: {node: '>=6'}
    dependencies:
      callsites: 3.1.0
    dev: true

  /parse-data-uri@0.2.0:
    resolution: {integrity: sha512-uOtts8NqDcaCt1rIsO3VFDRsAfgE4c6osG4d9z3l4dCBlxYFzni6Di/oNU270SDrjkfZuUvLZx1rxMyqh46Y9w==}
    dependencies:
      data-uri-to-buffer: 0.0.3
    dev: false

  /parse-entities@4.0.1:
    resolution: {integrity: sha512-SWzvYcSJh4d/SGLIOQfZ/CoNv6BTlI6YEQ7Nj82oDVnRpwe/Z/F1EMx42x3JAOwGBlCjeCH0BRJQbQ/opHL17w==}
    dependencies:
      '@types/unist': 2.0.7
      character-entities: 2.0.2
      character-entities-legacy: 3.0.0
      character-reference-invalid: 2.0.1
      decode-named-character-reference: 1.0.2
      is-alphanumerical: 2.0.1
      is-decimal: 2.0.1
      is-hexadecimal: 2.0.1
    dev: false

  /parse-json@5.2.0:
    resolution: {integrity: sha512-ayCKvm/phCGxOkYRSCM82iDwct8/EonSEgCSxWxD7ve6jHggsFl4fZVQBPRNgQoKiuV/odhFrGzQXZwbifC8Rg==}
    engines: {node: '>=8'}
    dependencies:
      '@babel/code-frame': 7.22.5
      error-ex: 1.3.2
      json-parse-even-better-errors: 2.3.1
      lines-and-columns: 1.2.4

  /parse-latin@5.0.1:
    resolution: {integrity: sha512-b/K8ExXaWC9t34kKeDV8kGXBkXZ1HCSAZRYE7HR14eA1GlXX5L8iWhs8USJNhQU9q5ci413jCKF0gOyovvyRBg==}
    dependencies:
      nlcst-to-string: 3.1.1
      unist-util-modify-children: 3.1.1
      unist-util-visit-children: 2.0.2

  /parse-numeric-range@1.3.0:
    resolution: {integrity: sha512-twN+njEipszzlMJd4ONUYgSfZPDxgHhT9Ahed5uTigpQn90FggW4SA/AIPq/6a149fTbE9qBEcSwE3FAEp6wQQ==}
    dev: true

  /parse5@6.0.1:
    resolution: {integrity: sha512-Ofn/CTFzRGTTxwpNEs9PP93gXShHcTq255nzRYSKe8AkVpZY7e1fpmTfOyoIvjP5HG7Z2ZM7VS9PPhQGW2pOpw==}

  /parse5@7.1.2:
    resolution: {integrity: sha512-Czj1WaSVpaoj0wbhMzLmWD69anp2WH7FXMB9n1Sy8/ZFF9jolSQVMu1Ij5WIyGmcBmhk7EOndpO4mIpihVqAXw==}
    dependencies:
      entities: 4.4.0
    dev: false

  /pascal-case@3.1.2:
    resolution: {integrity: sha512-uWlGT3YSnK9x3BQJaOdcZwrnV6hPpd8jFH1/ucpiLRPh/2zCVJKS19E4GvYHvaCcACn3foXZ0cLB9Wrx1KGe5g==}
    dependencies:
      no-case: 3.0.4
      tslib: 2.6.1

  /path-exists@3.0.0:
    resolution: {integrity: sha512-bpC7GYwiDYQ4wYLe+FA8lhRjhQCMcQGuSgGGqDkg/QerRWw9CmGRT0iSOVRSZJ29NMLZgIzqaljJ63oaL4NIJQ==}
    engines: {node: '>=4'}
    dev: true

  /path-exists@4.0.0:
    resolution: {integrity: sha512-ak9Qy5Q7jYb2Wwcey5Fpvg2KoAc/ZIhLSLOSBmRmygPsGwkVVt0fZa0qrtMz+m6tJTAHfZQ8FnmB4MG4LWy7/w==}
    engines: {node: '>=8'}

  /path-exists@5.0.0:
    resolution: {integrity: sha512-RjhtfwJOxzcFmNOi6ltcbcu4Iu+FL3zEj83dk4kAS+fVpTxXLO1b38RvJgT/0QwvV/L3aY9TAnyv0EOqW4GoMQ==}
    engines: {node: ^12.20.0 || ^14.13.1 || >=16.0.0}

  /path-is-absolute@1.0.1:
    resolution: {integrity: sha512-AVbw3UJ2e9bq64vSaS9Am0fje1Pa8pbGqTTsmXfaIiMpnr5DlDhfJOuLj9Sf95ZPVDAUerDfEk88MPmPe7UCQg==}
    engines: {node: '>=0.10.0'}
    dev: true

  /path-key@3.1.1:
    resolution: {integrity: sha512-ojmeN0qd+y0jszEtoY48r0Peq5dwMEkIlCOu6Q5f41lfkswXuKtYrhgoTpLnyIcHm24Uhqx+5Tqm2InSwLhE6Q==}
    engines: {node: '>=8'}

  /path-key@4.0.0:
    resolution: {integrity: sha512-haREypq7xkM7ErfgIyA0z+Bj4AGKlMSdlQE2jvJo6huWD1EdkKYV+G/T4nq0YEF2vgTT8kqMFKo1uHn950r4SQ==}
    engines: {node: '>=12'}

  /path-parse@1.0.7:
    resolution: {integrity: sha512-LDJzPVEEEPR+y48z93A0Ed0yXb8pAByGWo/k5YYdYgpY2/2EsOsksJrq7lOHxryrVOn1ejG6oAp8ahvOIQD8sw==}

  /path-scurry@1.9.2:
    resolution: {integrity: sha512-qSDLy2aGFPm8i4rsbHd4MNyTcrzHFsLQykrtbuGRknZZCBBVXSv2tSCDN2Cg6Rt/GFRw8GoW9y9Ecw5rIPG1sg==}
    engines: {node: '>=16 || 14 >=14.17'}
    dependencies:
      lru-cache: 9.1.2
      minipass: 6.0.2
    dev: true

  /path-to-regexp@6.2.1:
    resolution: {integrity: sha512-JLyh7xT1kizaEvcaXOQwOc2/Yhw6KZOvPf1S8401UyLk86CU79LN3vl7ztXGm/pZ+YjoyAJ4rxmHwbkBXJX+yw==}

  /path-type@4.0.0:
    resolution: {integrity: sha512-gDKb8aZMDeD/tZWs9P6+q0J9Mwkdl6xMV8TjnGP3qJVJ06bdMgkbBlLU8IdfOsIsFz2BW1rNVT3XuNEl8zPAvw==}
    engines: {node: '>=8'}
    dev: true

  /performance-now@2.1.0:
    resolution: {integrity: sha512-7EAHlyLHI56VEIdK57uwHdHKIaAGbnXPiw0yWbarQZOKaKpvUIgW0jWRVLiatnM+XXlSwsanIBH/hzGMJulMow==}
    dev: false

  /periscopic@3.1.0:
    resolution: {integrity: sha512-vKiQ8RRtkl9P+r/+oefh25C3fhybptkHKCZSPlcXiJux2tJF55GnEj3BVn4A5gKfq9NWWXXrxkHBwVPUfH0opw==}
    dependencies:
      '@types/estree': 1.0.1
      estree-walker: 3.0.3
      is-reference: 3.0.1

  /picocolors@0.2.1:
    resolution: {integrity: sha512-cMlDqaLEqfSaW8Z7N5Jw+lyIW869EzT73/F5lhtY9cLGoVxSXznfgfXMO0Z5K0o0Q2TkTXq+0KFsdnSe3jDViA==}
    dev: true

  /picocolors@1.0.0:
    resolution: {integrity: sha512-1fygroTLlHu66zi26VoTDv8yRgm0Fccecssto+MhsZ0D/DGW2sm8E8AjW7NU5VVTRt5GxbeZ5qBuJr+HyLYkjQ==}

  /picomatch@2.3.1:
    resolution: {integrity: sha512-JU3teHTNjmE2VCGFzuY8EXzCDVwEqB2a8fsIvwaStHhAWJEeVd1o1QD80CU6+ZdEXXSLbSsuLwJjkCBWqRQUVA==}
    engines: {node: '>=8.6'}

  /pify@2.3.0:
    resolution: {integrity: sha512-udgsAY+fTnvv7kI7aaxbqwWNb0AHiB0qBO89PZKPkoTmGOgdbrHDKD+0B2X4uTfJ/FT1R09r9gTsjUjNJotuog==}
    engines: {node: '>=0.10.0'}

  /pify@4.0.1:
    resolution: {integrity: sha512-uB80kBFb/tfd68bVleG9T5GGsGPjJrLAUpR5PZIrhBnIaRTQRjqdJSsIKkOP6OAIFbj7GOrcudc5pNjZ+geV2g==}
    engines: {node: '>=6'}

  /pkg-dir@4.2.0:
    resolution: {integrity: sha512-HRDzbaKjC+AOWVXxAU/x54COGeIv9eb+6CkDSQoNTt4XyWoIJvuPsXizxu/Fr23EiekbtZwmh1IcIG/l/a10GQ==}
    engines: {node: '>=8'}
    dependencies:
      find-up: 4.1.0

  /pkg-dir@5.0.0:
    resolution: {integrity: sha512-NPE8TDbzl/3YQYY7CSS228s3g2ollTFnc+Qi3tqmqJp9Vg2ovUpixcJEo2HJScN2Ez+kEaal6y70c0ehqJBJeA==}
    engines: {node: '>=10'}
    dependencies:
      find-up: 5.0.0
    dev: true

  /please-upgrade-node@3.2.0:
    resolution: {integrity: sha512-gQR3WpIgNIKwBMVLkpMUeR3e1/E1y42bqDQZfql+kDeXd8COYfM8PQA4X6y7a8u9Ua9FHmsrrmirW2vHs45hWg==}
    dependencies:
      semver-compare: 1.0.0
    dev: true

  /pngjs-nozlib@1.0.0:
    resolution: {integrity: sha512-N1PggqLp9xDqwAoKvGohmZ3m4/N9xpY0nDZivFqQLcpLHmliHnCp9BuNCsOeqHWMuEEgFjpEaq9dZq6RZyy0fA==}
    engines: {iojs: '>= 1.0.0', node: '>=0.10.0'}
    dev: false

  /pngjs@3.4.0:
    resolution: {integrity: sha512-NCrCHhWmnQklfH4MtJMRjZ2a8c80qXeMlQMv2uVp9ISJMTt562SbGd6n2oq0PaPgKm7Z6pL9E2UlLIhC+SHL3w==}
    engines: {node: '>=4.0.0'}
    dev: false

  /postcss-easing-gradients@3.0.1:
    resolution: {integrity: sha512-UrOKb4cenjGmMmrheETw7Cjnn/IKn3xgTvHs92b0sSwMhKgeZKxJpduGRjYZ8wgpu3zOzzgQpRwOLhhtMofayA==}
    engines: {node: '>=6.0.0'}
    dependencies:
      chroma-js: 1.4.1
      easing-coordinates: 2.0.2
      postcss: 7.0.39
      postcss-value-parser: 3.3.1
    dev: true

  /postcss-import@14.1.0(postcss@8.4.31):
    resolution: {integrity: sha512-flwI+Vgm4SElObFVPpTIT7SU7R3qk2L7PyduMcokiaVKuWv9d/U+Gm/QAd8NDLuykTWTkcrjOeD2Pp1rMeBTGw==}
    engines: {node: '>=10.0.0'}
    peerDependencies:
      postcss: ^8.0.0
    dependencies:
      postcss: 8.4.31
      postcss-value-parser: 4.2.0
      read-cache: 1.0.0
      resolve: 1.22.1

  /postcss-js@4.0.0(postcss@8.4.31):
    resolution: {integrity: sha512-77QESFBwgX4irogGVPgQ5s07vLvFqWr228qZY+w6lW599cRlK/HmnlivnnVUxkjHnCu4J16PDMHcH+e+2HbvTQ==}
    engines: {node: ^12 || ^14 || >= 16}
    peerDependencies:
      postcss: ^8.3.3
    dependencies:
      camelcase-css: 2.0.1
      postcss: 8.4.31

  /postcss-load-config@3.1.4(postcss@8.4.27):
    resolution: {integrity: sha512-6DiM4E7v4coTE4uzA8U//WhtPwyhiim3eyjEMFCnUpzbrkK9wJHgKDT2mR+HbtSrd/NubVaYTOpSpjUl8NQeRg==}
    engines: {node: '>= 10'}
    peerDependencies:
      postcss: '>=8.0.9'
      ts-node: '>=9.0.0'
    peerDependenciesMeta:
      postcss:
        optional: true
      ts-node:
        optional: true
    dependencies:
      lilconfig: 2.1.0
      postcss: 8.4.27
      yaml: 1.10.2
    dev: true

  /postcss-load-config@3.1.4(postcss@8.4.28):
    resolution: {integrity: sha512-6DiM4E7v4coTE4uzA8U//WhtPwyhiim3eyjEMFCnUpzbrkK9wJHgKDT2mR+HbtSrd/NubVaYTOpSpjUl8NQeRg==}
    engines: {node: '>= 10'}
    peerDependencies:
      postcss: '>=8.0.9'
      ts-node: '>=9.0.0'
    peerDependenciesMeta:
      postcss:
        optional: true
      ts-node:
        optional: true
    dependencies:
      lilconfig: 2.1.0
      postcss: 8.4.28
      yaml: 1.10.2
    dev: true

  /postcss-load-config@3.1.4(postcss@8.4.31):
    resolution: {integrity: sha512-6DiM4E7v4coTE4uzA8U//WhtPwyhiim3eyjEMFCnUpzbrkK9wJHgKDT2mR+HbtSrd/NubVaYTOpSpjUl8NQeRg==}
    engines: {node: '>= 10'}
    peerDependencies:
      postcss: '>=8.0.9'
      ts-node: '>=9.0.0'
    peerDependenciesMeta:
      postcss:
        optional: true
      ts-node:
        optional: true
    dependencies:
      lilconfig: 2.1.0
      postcss: 8.4.31
      yaml: 1.10.2

  /postcss-load-config@4.0.1(postcss@8.4.28):
    resolution: {integrity: sha512-vEJIc8RdiBRu3oRAI0ymerOn+7rPuMvRXslTvZUKZonDHFIczxztIyJ1urxM1x9JXEikvpWWTUUqal5j/8QgvA==}
    engines: {node: '>= 14'}
    peerDependencies:
      postcss: '>=8.0.9'
      ts-node: '>=9.0.0'
    peerDependenciesMeta:
      postcss:
        optional: true
      ts-node:
        optional: true
    dependencies:
      lilconfig: 2.1.0
      postcss: 8.4.28
      yaml: 2.3.1
    dev: false

  /postcss-nested@6.0.0(postcss@8.4.31):
    resolution: {integrity: sha512-0DkamqrPcmkBDsLn+vQDIrtkSbNkv5AD/M322ySo9kqFkCIYklym2xEmWkwo+Y3/qZo34tzEPNUw4y7yMCdv5w==}
    engines: {node: '>=12.0'}
    peerDependencies:
      postcss: ^8.2.14
    dependencies:
      postcss: 8.4.31
      postcss-selector-parser: 6.0.11

  /postcss-safe-parser@6.0.0(postcss@8.4.27):
    resolution: {integrity: sha512-FARHN8pwH+WiS2OPCxJI8FuRJpTVnn6ZNFiqAM2aeW2LwTHWWmWgIyKC6cUo0L8aeKiF/14MNvnpls6R2PBeMQ==}
    engines: {node: '>=12.0'}
    peerDependencies:
      postcss: ^8.3.3
    dependencies:
      postcss: 8.4.27
    dev: true

  /postcss-safe-parser@6.0.0(postcss@8.4.28):
    resolution: {integrity: sha512-FARHN8pwH+WiS2OPCxJI8FuRJpTVnn6ZNFiqAM2aeW2LwTHWWmWgIyKC6cUo0L8aeKiF/14MNvnpls6R2PBeMQ==}
    engines: {node: '>=12.0'}
    peerDependencies:
      postcss: ^8.3.3
    dependencies:
      postcss: 8.4.28
    dev: true

  /postcss-scss@4.0.9(postcss@8.4.31):
    resolution: {integrity: sha512-AjKOeiwAitL/MXxQW2DliT28EKukvvbEWx3LBmJIRN8KfBGZbRTxNYW0kSqi1COiTZ57nZ9NW06S6ux//N1c9A==}
    engines: {node: '>=12.0'}
    peerDependencies:
      postcss: ^8.4.29
    dependencies:
      postcss: 8.4.31
    dev: true

  /postcss-selector-parser@6.0.11:
    resolution: {integrity: sha512-zbARubNdogI9j7WY4nQJBiNqQf3sLS3wCP4WfOidu+p28LofJqDH1tcXypGrcmMHhDk2t9wGhCsYe/+szLTy1g==}
    engines: {node: '>=4'}
    dependencies:
      cssesc: 3.0.0
      util-deprecate: 1.0.2

  /postcss-value-parser@3.3.1:
    resolution: {integrity: sha512-pISE66AbVkp4fDQ7VHBwRNXzAAKJjw4Vw7nWI/+Q3vuly7SNfgYXvm6i5IgFylHGK5sP/xHAbB7N49OS4gWNyQ==}
    dev: true

  /postcss-value-parser@4.2.0:
    resolution: {integrity: sha512-1NNCs6uurfkVbeXG4S8JFT9t19m45ICnif8zWLd5oPSZ50QnwMfK+H3jv408d4jw/7Bttv5axS5IiHoLaVNHeQ==}

  /postcss@7.0.39:
    resolution: {integrity: sha512-yioayjNbHn6z1/Bywyb2Y4s3yvDAeXGOyxqD+LnVOinq6Mdmd++SW2wUNVzavyyHxd6+DxzWGIuosg6P1Rj8uA==}
    engines: {node: '>=6.0.0'}
    dependencies:
      picocolors: 0.2.1
      source-map: 0.6.1
    dev: true

  /postcss@8.4.24:
    resolution: {integrity: sha512-M0RzbcI0sO/XJNucsGjvWU9ERWxb/ytp1w6dKtxTKgixdtQDq4rmx/g8W1hnaheq9jgwL/oyEdH5Bc4WwJKMqg==}
    engines: {node: ^10 || ^12 || >=14}
    dependencies:
      nanoid: 3.3.6
      picocolors: 1.0.0
      source-map-js: 1.0.2
    dev: true

  /postcss@8.4.27:
    resolution: {integrity: sha512-gY/ACJtJPSmUFPDCHtX78+01fHa64FaU4zaaWfuh1MhGJISufJAH4cun6k/8fwsHYeK4UQmENQK+tRLCFJE8JQ==}
    engines: {node: ^10 || ^12 || >=14}
    dependencies:
      nanoid: 3.3.6
      picocolors: 1.0.0
      source-map-js: 1.0.2
    dev: true

  /postcss@8.4.28:
    resolution: {integrity: sha512-Z7V5j0cq8oEKyejIKfpD8b4eBy9cwW2JWPk0+fB1HOAMsfHbnAXLLS+PfVWlzMSLQaWttKDt607I0XHmpE67Vw==}
    engines: {node: ^10 || ^12 || >=14}
    dependencies:
      nanoid: 3.3.6
      picocolors: 1.0.0
      source-map-js: 1.0.2

<<<<<<< HEAD
  /postcss@8.4.31:
    resolution: {integrity: sha512-PS08Iboia9mts/2ygV3eLpY5ghnUcfLV/EXTOW1E2qYxJKGGBUtNjN76FYHnMs36RmARn41bC0AZmn+rR0OVpQ==}
    engines: {node: ^10 || ^12 || >=14}
    dependencies:
      nanoid: 3.3.6
      picocolors: 1.0.0
      source-map-js: 1.0.2

  /postprocessing@6.33.0(three@0.155.0):
=======
  /postprocessing@6.33.0(three@0.158.0):
>>>>>>> 34fd510e
    resolution: {integrity: sha512-W6KGnF8OVyPtB9f5o2z8abJOefDeT9aoOrI/HmMmJM6/gXTKRc66MrL+qNoGmeeA3moWWsTk0mc9M+shN3vXaA==}
    engines: {node: '>= 0.13.2'}
    peerDependencies:
      three: '>= 0.138.0 < 0.156.0'
    dependencies:
      three: 0.158.0
    dev: true

  /potpack@1.0.2:
    resolution: {integrity: sha512-choctRBIV9EMT9WGAZHn3V7t0Z2pMQyl0EZE6pFc/6ml3ssw7Dlf/oAOvFwjm1HVsqfQN8GfeFyJ+d8tRzqueQ==}
    dev: false

  /preact-render-to-string@6.2.1(preact@10.16.0):
    resolution: {integrity: sha512-5t7nFeMUextd53igL3GAakAAMaUD+dVWDHaRYaeh1tbPIjQIBtgJnMw6vf8VS/lviV0ggFtkgebatPxvtJsXyQ==}
    peerDependencies:
      preact: '>=10'
    dependencies:
      preact: 10.16.0
      pretty-format: 3.8.0
    dev: false

  /preact@10.16.0:
    resolution: {integrity: sha512-XTSj3dJ4roKIC93pald6rWuB2qQJO9gO2iLLyTe87MrjQN+HklueLsmskbywEWqCHlclgz3/M4YLL2iBr9UmMA==}
    dev: false

  /prebuild-install@7.1.1:
    resolution: {integrity: sha512-jAXscXWMcCK8GgCoHOfIr0ODh5ai8mj63L2nWrjuAgXE6tDyYGnx4/8o/rCgU+B4JSyZBKbeZqzhtwtC3ovxjw==}
    engines: {node: '>=10'}
    hasBin: true
    dependencies:
      detect-libc: 2.0.1
      expand-template: 2.0.3
      github-from-package: 0.0.0
      minimist: 1.2.6
      mkdirp-classic: 0.5.3
      napi-build-utils: 1.0.2
      node-abi: 3.31.0
      pump: 3.0.0
      rc: 1.2.8
      simple-get: 4.0.1
      tar-fs: 2.1.1
      tunnel-agent: 0.6.0

  /preferred-pm@3.0.3:
    resolution: {integrity: sha512-+wZgbxNES/KlJs9q40F/1sfOd/j7f1O9JaHcW5Dsn3aUUOZg3L2bjpVUcKV2jvtElYfoTuQiNeMfQJ4kwUAhCQ==}
    engines: {node: '>=10'}
    dependencies:
      find-up: 5.0.0
      find-yarn-workspace-root2: 1.2.16
      path-exists: 4.0.0
      which-pm: 2.0.0

  /prelude-ls@1.1.2:
    resolution: {integrity: sha512-ESF23V4SKG6lVSGZgYNpbsiaAkdab6ZgOxe52p7+Kid3W3u3bxR4Vfd/o21dmN7jSt0IwgZ4v5MUd26FEtXE9w==}
    engines: {node: '>= 0.8.0'}
    dev: false

  /prelude-ls@1.2.1:
    resolution: {integrity: sha512-vkcDPrRZo1QZLbn5RLGPpg/WmIQ65qoWWhcGKf/b5eplkkarX0m9z8ppCat4mlOqUsWpyNuYgO3VRyrYHSzX5g==}
    engines: {node: '>= 0.8.0'}
    dev: true

  /prettier-plugin-astro@0.8.0:
    resolution: {integrity: sha512-kt9wk33J7HvFGwFaHb8piwy4zbUmabC8Nu+qCw493jhe96YkpjscqGBPy4nJ9TPy9pd7+kEx1zM81rp+MIdrXg==}
    engines: {node: ^14.15.0 || >=16.0.0, pnpm: '>=7.14.0'}
    dependencies:
      '@astrojs/compiler': 1.0.1
      prettier: 2.8.8
      sass-formatter: 0.7.5
      synckit: 0.8.5
    dev: true

  /prettier-plugin-svelte@2.10.1(prettier@2.8.8)(svelte@4.1.1):
    resolution: {integrity: sha512-Wlq7Z5v2ueCubWo0TZzKc9XHcm7TDxqcuzRuGd0gcENfzfT4JZ9yDlCbEgxWgiPmLHkBjfOtpAWkcT28MCDpUQ==}
    peerDependencies:
      prettier: ^1.16.4 || ^2.0.0
      svelte: ^3.2.0 || ^4.0.0-next.0
    dependencies:
      prettier: 2.8.8
      svelte: 4.1.1
    dev: true

  /prettier-plugin-svelte@2.10.1(prettier@2.8.8)(svelte@4.2.0):
    resolution: {integrity: sha512-Wlq7Z5v2ueCubWo0TZzKc9XHcm7TDxqcuzRuGd0gcENfzfT4JZ9yDlCbEgxWgiPmLHkBjfOtpAWkcT28MCDpUQ==}
    peerDependencies:
      prettier: ^1.16.4 || ^2.0.0
      svelte: ^3.2.0 || ^4.0.0-next.0
    dependencies:
      prettier: 2.8.8
      svelte: 4.2.0
    dev: true

  /prettier-plugin-svelte@2.9.0(prettier@2.8.3)(svelte@3.55.1):
    resolution: {integrity: sha512-3doBi5NO4IVgaNPtwewvrgPpqAcvNv0NwJNflr76PIGgi9nf1oguQV1Hpdm9TI2ALIQVn/9iIwLpBO5UcD2Jiw==}
    peerDependencies:
      prettier: ^1.16.4 || ^2.0.0
      svelte: ^3.2.0
    dependencies:
      prettier: 2.8.3
      svelte: 3.55.1
    dev: false

  /prettier-plugin-svelte@2.9.0(prettier@2.8.8)(svelte@3.59.2):
    resolution: {integrity: sha512-3doBi5NO4IVgaNPtwewvrgPpqAcvNv0NwJNflr76PIGgi9nf1oguQV1Hpdm9TI2ALIQVn/9iIwLpBO5UcD2Jiw==}
    peerDependencies:
      prettier: ^1.16.4 || ^2.0.0
      svelte: ^3.2.0
    dependencies:
      prettier: 2.8.8
      svelte: 3.59.2
    dev: true

  /prettier-plugin-tailwindcss@0.2.3(prettier-plugin-astro@0.8.0)(prettier-plugin-svelte@2.9.0)(prettier@2.8.8):
    resolution: {integrity: sha512-s2N5Dh7Ao5KTV1mao5ZBnn8EKtUcDPJEkGViZIjI0Ij9TTI5zgTz4IHOxW33jOdjHKa8CSjM88scelUiC5TNRQ==}
    engines: {node: '>=12.17.0'}
    peerDependencies:
      '@ianvs/prettier-plugin-sort-imports': '*'
      '@prettier/plugin-php': '*'
      '@prettier/plugin-pug': '*'
      '@shopify/prettier-plugin-liquid': '*'
      '@shufo/prettier-plugin-blade': '*'
      '@trivago/prettier-plugin-sort-imports': '*'
      prettier: '>=2.2.0'
      prettier-plugin-astro: '*'
      prettier-plugin-css-order: '*'
      prettier-plugin-import-sort: '*'
      prettier-plugin-jsdoc: '*'
      prettier-plugin-organize-attributes: '*'
      prettier-plugin-organize-imports: '*'
      prettier-plugin-style-order: '*'
      prettier-plugin-svelte: '*'
      prettier-plugin-twig-melody: '*'
    peerDependenciesMeta:
      '@ianvs/prettier-plugin-sort-imports':
        optional: true
      '@prettier/plugin-php':
        optional: true
      '@prettier/plugin-pug':
        optional: true
      '@shopify/prettier-plugin-liquid':
        optional: true
      '@shufo/prettier-plugin-blade':
        optional: true
      '@trivago/prettier-plugin-sort-imports':
        optional: true
      prettier-plugin-astro:
        optional: true
      prettier-plugin-css-order:
        optional: true
      prettier-plugin-import-sort:
        optional: true
      prettier-plugin-jsdoc:
        optional: true
      prettier-plugin-organize-attributes:
        optional: true
      prettier-plugin-organize-imports:
        optional: true
      prettier-plugin-style-order:
        optional: true
      prettier-plugin-svelte:
        optional: true
      prettier-plugin-twig-melody:
        optional: true
    dependencies:
      prettier: 2.8.8
      prettier-plugin-astro: 0.8.0
      prettier-plugin-svelte: 2.9.0(prettier@2.8.8)(svelte@3.59.2)
    dev: true

  /prettier@2.8.3:
    resolution: {integrity: sha512-tJ/oJ4amDihPoufT5sM0Z1SKEuKay8LfVAMlbbhnnkvt6BUserZylqo2PN+p9KeljLr0OHa2rXHU1T8reeoTrw==}
    engines: {node: '>=10.13.0'}
    hasBin: true
    dev: false

  /prettier@2.8.8:
    resolution: {integrity: sha512-tdN8qQGvNjw4CHbY+XXk0JgCXn9QiF21a55rBe5LJAU+kDyC4WQn4+awm2Xfk2lQMk5fKup9XgzTZtGkjBdP9Q==}
    engines: {node: '>=10.13.0'}
    hasBin: true
    dev: true

  /pretty-format@3.8.0:
    resolution: {integrity: sha512-WuxUnVtlWL1OfZFQFuqvnvs6MiAGk9UNsBostyBOB0Is9wb5uRESevA6rnl/rkksXaGX3GzZhPup5d6Vp1nFew==}
    dev: false

  /prismjs@1.29.0:
    resolution: {integrity: sha512-Kx/1w86q/epKcmte75LNrEoT+lX8pBpavuAbvJWRXar7Hz8jrtF+e3vY751p0R8H9HdArwaCTNDDzHg/ScJK1Q==}
    engines: {node: '>=6'}

  /prompts@2.4.2:
    resolution: {integrity: sha512-NxNv/kLguCA7p3jE8oL2aEBsrJWgAakBpgmgK6lpPWV+WuOmY6r2/zbAVnP+T8bQlA0nzHXSJSJW0Hq7ylaD2Q==}
    engines: {node: '>= 6'}
    dependencies:
      kleur: 3.0.3
      sisteransi: 1.0.5

  /prop-types@15.8.1:
    resolution: {integrity: sha512-oj87CgZICdulUohogVAR7AjlC0327U4el4L6eAvOqCeudMDVU0NThNaV+b9Df4dXgSP1gXMTnPdhfe/2qDH5cg==}
    dependencies:
      loose-envify: 1.4.0
      object-assign: 4.1.1
      react-is: 16.13.1

  /property-graph@1.2.0:
    resolution: {integrity: sha512-dbJCp1F/uG0G9ZhkJ0GKDoz9MOAtJHvtWVK+9UNOJewkXZVebuaPAAxh27ROJDHGLdLw+DkCGNBk9Le5DRTFJQ==}
    dev: false

  /property-information@6.2.0:
    resolution: {integrity: sha512-kma4U7AFCTwpqq5twzC1YVIDXSqg6qQK6JN0smOw8fgRy1OkMi0CYSzFmsy6dnqSenamAtj0CyXMUJ1Mf6oROg==}

  /proxy-from-env@1.1.0:
    resolution: {integrity: sha512-D+zkORCbA9f1tdWRK0RaCR3GPv50cMxcrz4X8k5LTSUD1Dkw47mKJEZQNunItRTkWwgtaUSo1RVFRIG9ZXiFYg==}
    dev: true

  /pseudomap@1.0.2:
    resolution: {integrity: sha512-b/YwNhb8lk1Zz2+bXXpS/LK9OisiZZ1SNsSLxN1x2OXVEhW2Ckr/7mWE5vrC1ZTiJlD9g19jWszTmJsB+oEpFQ==}
    dev: true

  /psl@1.9.0:
    resolution: {integrity: sha512-E/ZsdU4HLs/68gYzgGTkMicWTLPdAftJLfJFlLUAAKZGkStNU72sZjT66SnMDVOfOWY/YAoiD7Jxa9iHvngcag==}
    dev: false

  /publint@0.1.12:
    resolution: {integrity: sha512-8LxkO430t/SOhUl0qXQWdXq34m6oyLcPhE4Kc8eXhOEnB82vCHcShPQ2kH53n/ksC7jWdRWDP7MPGxKJbntQfg==}
    engines: {node: '>=16'}
    hasBin: true
    dependencies:
      npm-packlist: 5.1.3
      picocolors: 1.0.0
      sade: 1.8.1
    dev: true

  /publint@0.1.16:
    resolution: {integrity: sha512-wJgk7HnXDT5Ap0DjFYbGz78kPkN44iQvDiaq8P63IEEyNU9mYXvaMd2cAyIM6OgqXM/IA3CK6XWIsRq+wjNpgw==}
    engines: {node: '>=16'}
    hasBin: true
    dependencies:
      npm-packlist: 5.1.3
      picocolors: 1.0.0
      sade: 1.8.1
    dev: true

  /pump@3.0.0:
    resolution: {integrity: sha512-LwZy+p3SFs1Pytd/jYct4wpv49HiYCqd9Rlc5ZVdk0V+8Yzv6jR5Blk3TRmPL1ft69TxP0IMZGJ+WPFU2BFhww==}
    dependencies:
      end-of-stream: 1.4.4
      once: 1.4.0

  /punycode@2.1.1:
    resolution: {integrity: sha512-XRsRjdf+j5ml+y/6GKHPZbrF/8p2Yga0JPtdqTIY2Xe5ohJPD9saDJJLPvp9+NSBprVvevdXZybnj2cv8OEd0A==}
    engines: {node: '>=6'}

  /qs@6.5.3:
    resolution: {integrity: sha512-qxXIEh4pCGfHICj1mAJQ2/2XVZkjCDTcEgfoSQxc/fYivUZxTkk7L3bDBJSoNrEzXI17oUO5Dp07ktqE5KzczA==}
    engines: {node: '>=0.6'}
    dev: false

  /querystringify@2.2.0:
    resolution: {integrity: sha512-FIqgj2EUvTa7R50u0rGsyTftzjYmv/a3hO345bZNrqabNqjtgiDMgmo4mkUjd+nzU5oF3dClKqFIPUKybUyqoQ==}
    dev: false

  /queue-microtask@1.2.3:
    resolution: {integrity: sha512-NuaNSa6flKT5JaSYQzJok04JzTL1CA6aGhv5rfLW3PgqA+M2ChpZQnAC8h8i4ZFkBS8X5RqkDBHA7r4hej3K9A==}

  /queue-tick@1.0.1:
    resolution: {integrity: sha512-kJt5qhMxoszgU/62PLP1CJytzd2NKetjSRnyuj31fDd3Rlcz3fzlFdFLD1SItunPwyqEOkca6GbV612BWfaBag==}

  /quick-lru@4.0.1:
    resolution: {integrity: sha512-ARhCpm70fzdcvNQfPoy49IaanKkTlRWF2JMzqhcJbhSFRZv7nPTvZJdcY7301IPmvW+/p0RgIWnQDLJxifsQ7g==}
    engines: {node: '>=8'}
    dev: true

  /quick-lru@5.1.1:
    resolution: {integrity: sha512-WuyALRjWPDGtt/wzJiadO5AXY+8hZ80hVpe6MyivgraREW751X3SbhRvG3eLKOYN+8VEvqLcf3wdnt44Z4S4SA==}
    engines: {node: '>=10'}

  /quick-lru@6.1.1:
    resolution: {integrity: sha512-S27GBT+F0NTRiehtbrgaSE1idUAJ5bX8dPAQTdylEyNlrdcH5X4Lz7Edz3DYzecbsCluD5zO8ZNEe04z3D3u6Q==}
    engines: {node: '>=12'}
    dev: false

  /rc@1.2.8:
    resolution: {integrity: sha512-y3bGgqKj3QBdxLbLkomlohkvsA8gdAiUQlSBJnBhfn+BPxg4bc62d8TcBW15wavDfgexCgccckhcZvywyQYPOw==}
    hasBin: true
    dependencies:
      deep-extend: 0.6.0
      ini: 1.3.8
      minimist: 1.2.6
      strip-json-comments: 2.0.1

  /react-dom@18.2.0(react@18.2.0):
    resolution: {integrity: sha512-6IMTriUmvsjHUjNtEDudZfuDQUoWXVxKHhlEGSk81n4YFS+r/Kl99wXiwlVXtPBtJenozv2P+hxDsw9eA7Xo6g==}
    peerDependencies:
      react: ^18.2.0
    dependencies:
      loose-envify: 1.4.0
      react: 18.2.0
      scheduler: 0.23.0
    dev: false

  /react-is@16.13.1:
    resolution: {integrity: sha512-24e6ynE2H+OKt4kqsOvNd8kBpV65zoxbA4BVsEOB3ARVWQki/DHzaUoC5KuON/BiccDaCCTZBuOcfZs70kR8bQ==}

  /react-is@18.2.0:
    resolution: {integrity: sha512-xWGDIW6x921xtzPkhiULtthJHoJvBbF3q26fzloPCK0hsvxtPVelvftw3zjbHWSkR2km9Z+4uxbDDK/6Zw9B8w==}
    dev: false

  /react-markdown@8.0.7(@types/react@18.2.21)(react@18.2.0):
    resolution: {integrity: sha512-bvWbzG4MtOU62XqBx3Xx+zB2raaFFsq4mYiAzfjXJMEz2sixgeAfraA3tvzULF02ZdOMUOKTBFFaZJDDrq+BJQ==}
    peerDependencies:
      '@types/react': '>=16'
      react: '>=16'
    dependencies:
      '@types/hast': 2.3.5
      '@types/prop-types': 15.7.5
      '@types/react': 18.2.21
      '@types/unist': 2.0.7
      comma-separated-tokens: 2.0.3
      hast-util-whitespace: 2.0.1
      prop-types: 15.8.1
      property-information: 6.2.0
      react: 18.2.0
      react-is: 18.2.0
      remark-parse: 10.0.2
      remark-rehype: 10.1.0
      space-separated-tokens: 2.0.2
      style-to-object: 0.4.1
      unified: 10.1.2
      unist-util-visit: 4.1.2
      vfile: 5.3.7
    transitivePeerDependencies:
      - supports-color
    dev: false

  /react-merge-refs@2.0.2:
    resolution: {integrity: sha512-V5BGTwGa2r+/t0A/BZMS6L7VPXY0CU8xtAhkT3XUoI1WJJhhtvulvoiZkJ5Jt9YAW23m4xFWmhQ+C5HwjtTFhQ==}
    dev: false

  /react-remove-scroll-bar@2.3.4(@types/react@18.2.21)(react@18.2.0):
    resolution: {integrity: sha512-63C4YQBUt0m6ALadE9XV56hV8BgJWDmmTPY758iIJjfQKt2nYwoUrPk0LXRXcB/yIj82T1/Ixfdpdk68LwIB0A==}
    engines: {node: '>=10'}
    peerDependencies:
      '@types/react': ^16.8.0 || ^17.0.0 || ^18.0.0
      react: ^16.8.0 || ^17.0.0 || ^18.0.0
    peerDependenciesMeta:
      '@types/react':
        optional: true
    dependencies:
      '@types/react': 18.2.21
      react: 18.2.0
      react-style-singleton: 2.2.1(@types/react@18.2.21)(react@18.2.0)
      tslib: 2.6.1
    dev: false

  /react-remove-scroll@2.5.5(@types/react@18.2.21)(react@18.2.0):
    resolution: {integrity: sha512-ImKhrzJJsyXJfBZ4bzu8Bwpka14c/fQt0k+cyFp/PBhTfyDnU5hjOtM4AG/0AMyy8oKzOTR0lDgJIM7pYXI0kw==}
    engines: {node: '>=10'}
    peerDependencies:
      '@types/react': ^16.8.0 || ^17.0.0 || ^18.0.0
      react: ^16.8.0 || ^17.0.0 || ^18.0.0
    peerDependenciesMeta:
      '@types/react':
        optional: true
    dependencies:
      '@types/react': 18.2.21
      react: 18.2.0
      react-remove-scroll-bar: 2.3.4(@types/react@18.2.21)(react@18.2.0)
      react-style-singleton: 2.2.1(@types/react@18.2.21)(react@18.2.0)
      tslib: 2.6.1
      use-callback-ref: 1.3.0(@types/react@18.2.21)(react@18.2.0)
      use-sidecar: 1.1.2(@types/react@18.2.21)(react@18.2.0)
    dev: false

  /react-style-singleton@2.2.1(@types/react@18.2.21)(react@18.2.0):
    resolution: {integrity: sha512-ZWj0fHEMyWkHzKYUr2Bs/4zU6XLmq9HsgBURm7g5pAVfyn49DgUiNgY2d4lXRlYSiCif9YBGpQleewkcqddc7g==}
    engines: {node: '>=10'}
    peerDependencies:
      '@types/react': ^16.8.0 || ^17.0.0 || ^18.0.0
      react: ^16.8.0 || ^17.0.0 || ^18.0.0
    peerDependenciesMeta:
      '@types/react':
        optional: true
    dependencies:
      '@types/react': 18.2.21
      get-nonce: 1.0.1
      invariant: 2.2.4
      react: 18.2.0
      tslib: 2.6.1
    dev: false

  /react@18.2.0:
    resolution: {integrity: sha512-/3IjMdb2L9QbBdWiW5e3P2/npwMBaU9mHCSCUzNln0ZCYbcfTsGbTJrU/kGemdH2IWmB2ioZ+zkxtmq6g09fGQ==}
    engines: {node: '>=0.10.0'}
    dependencies:
      loose-envify: 1.4.0
    dev: false

  /read-cache@1.0.0:
    resolution: {integrity: sha512-Owdv/Ft7IjOgm/i0xvNDZ1LrRANRfew4b2prF3OWMQLxLfu3bS8FVhCsrSCMK4lR56Y9ya+AThoTpDCTxCmpRA==}
    dependencies:
      pify: 2.3.0

  /read-pkg-up@7.0.1:
    resolution: {integrity: sha512-zK0TB7Xd6JpCLmlLmufqykGE+/TlOePD6qKClNW7hHDKFh/J7/7gCWGR7joEQEW1bKq3a3yUZSObOoWLFQ4ohg==}
    engines: {node: '>=8'}
    dependencies:
      find-up: 4.1.0
      read-pkg: 5.2.0
      type-fest: 0.8.1
    dev: true

  /read-pkg-up@8.0.0:
    resolution: {integrity: sha512-snVCqPczksT0HS2EC+SxUndvSzn6LRCwpfSvLrIfR5BKDQQZMaI6jPRC9dYvYFDRAuFEAnkwww8kBBNE/3VvzQ==}
    engines: {node: '>=12'}
    dependencies:
      find-up: 5.0.0
      read-pkg: 6.0.0
      type-fest: 1.4.0
    dev: true

  /read-pkg-up@9.1.0:
    resolution: {integrity: sha512-vaMRR1AC1nrd5CQM0PhlRsO5oc2AAigqr7cCrZ/MW/Rsaflz4RlgzkpL4qoU/z1F6wrbd85iFv1OQj/y5RdGvg==}
    engines: {node: ^12.20.0 || ^14.13.1 || >=16.0.0}
    dependencies:
      find-up: 6.3.0
      read-pkg: 7.1.0
      type-fest: 2.19.0

  /read-pkg@5.2.0:
    resolution: {integrity: sha512-Ug69mNOpfvKDAc2Q8DRpMjjzdtrnv9HcSMX+4VsZxD1aZ6ZzrIE7rlzXBtWTyhULSMKg076AW6WR5iZpD0JiOg==}
    engines: {node: '>=8'}
    dependencies:
      '@types/normalize-package-data': 2.4.1
      normalize-package-data: 2.5.0
      parse-json: 5.2.0
      type-fest: 0.6.0
    dev: true

  /read-pkg@6.0.0:
    resolution: {integrity: sha512-X1Fu3dPuk/8ZLsMhEj5f4wFAF0DWoK7qhGJvgaijocXxBmSToKfbFtqbxMO7bVjNA1dmE5huAzjXj/ey86iw9Q==}
    engines: {node: '>=12'}
    dependencies:
      '@types/normalize-package-data': 2.4.1
      normalize-package-data: 3.0.3
      parse-json: 5.2.0
      type-fest: 1.4.0
    dev: true

  /read-pkg@7.1.0:
    resolution: {integrity: sha512-5iOehe+WF75IccPc30bWTbpdDQLOCc3Uu8bi3Dte3Eueij81yx1Mrufk8qBx/YAbR4uL1FdUr+7BKXDwEtisXg==}
    engines: {node: '>=12.20'}
    dependencies:
      '@types/normalize-package-data': 2.4.1
      normalize-package-data: 3.0.3
      parse-json: 5.2.0
      type-fest: 2.19.0

  /read-yaml-file@1.1.0:
    resolution: {integrity: sha512-VIMnQi/Z4HT2Fxuwg5KrY174U1VdUIASQVWXXyqtNRtxSr9IYkn1rsI6Tb6HsrHCmB7gVpNwX6JxPTHcH6IoTA==}
    engines: {node: '>=6'}
    dependencies:
      graceful-fs: 4.2.11
      js-yaml: 3.14.1
      pify: 4.0.1
      strip-bom: 3.0.0
    dev: true

  /readable-stream@1.0.34:
    resolution: {integrity: sha512-ok1qVCJuRkNmvebYikljxJA/UEsKwLl2nI1OmaqAu4/UE+h0wKCHok4XkL/gvi39OacXvw59RJUOFUkDib2rHg==}
    dependencies:
      core-util-is: 1.0.3
      inherits: 2.0.4
      isarray: 0.0.1
      string_decoder: 0.10.31

  /readable-stream@1.1.14:
    resolution: {integrity: sha512-+MeVjFf4L44XUkhM1eYbD8fyEsxcV81pqMSR5gblfcLCHfZvbrqy4/qYHE+/R5HoBUT11WV5O08Cr1n3YXkWVQ==}
    dependencies:
      core-util-is: 1.0.3
      inherits: 2.0.4
      isarray: 0.0.1
      string_decoder: 0.10.31
    dev: false

  /readable-stream@3.6.2:
    resolution: {integrity: sha512-9u/sniCrY3D5WdsERHzHE4G2YCXqoG5FTHUiCC4SIbr6XcLZBY05ya9EKjYek9O5xOAwjGq+1JdGBAS7Q9ScoA==}
    engines: {node: '>= 6'}
    dependencies:
      inherits: 2.0.4
      string_decoder: 1.3.0
      util-deprecate: 1.0.2

  /readdirp@3.6.0:
    resolution: {integrity: sha512-hOS089on8RduqdbhvQ5Z37A0ESjsqz6qnRcffsMU3495FuTdqSm+7bhJ29JvIOsBDEEnan5DPu9t3To9VRlMzA==}
    engines: {node: '>=8.10.0'}
    dependencies:
      picomatch: 2.3.1

  /redent@3.0.0:
    resolution: {integrity: sha512-6tDA8g98We0zd0GvVeMT9arEOnTw9qM03L9cJXaCjrip1OO764RDBLBfrB4cwzNGDj5OA5ioymC9GkizgWJDUg==}
    engines: {node: '>=8'}
    dependencies:
      indent-string: 4.0.0
      strip-indent: 3.0.0
    dev: true

  /redent@4.0.0:
    resolution: {integrity: sha512-tYkDkVVtYkSVhuQ4zBgfvciymHaeuel+zFKXShfDnFP5SyVEP7qo70Rf1jTOTCx3vGNAbnEi/xFkcfQVMIBWag==}
    engines: {node: '>=12'}
    dependencies:
      indent-string: 5.0.0
      strip-indent: 4.0.0

  /regenerator-runtime@0.13.11:
    resolution: {integrity: sha512-kY1AZVr2Ra+t+piVaJ4gxaFaReZVH40AKNo7UCX6W+dEwBo/2oZJzqfuN1qLq1oL45o56cPaTXELwrTh8Fpggg==}

  /regexp-to-ast@0.5.0:
    resolution: {integrity: sha512-tlbJqcMHnPKI9zSrystikWKwHkBqu2a/Sgw01h3zFjvYrMxEDYHzzoMZnUrbIfpTFEsoRnnviOXNCzFiSc54Qw==}
    dev: false

  /regexp.prototype.flags@1.4.3:
    resolution: {integrity: sha512-fjggEOO3slI6Wvgjwflkc4NFRCTZAu5CnNfBd5qOMYhWdn67nJBBu34/TkD++eeFmd8C9r9jfXJ27+nSiRkSUA==}
    engines: {node: '>= 0.4'}
    dependencies:
      call-bind: 1.0.2
      define-properties: 1.1.4
      functions-have-names: 1.2.3
    dev: true

  /regexpp@3.2.0:
    resolution: {integrity: sha512-pq2bWo9mVD43nbts2wGv17XLiNLya+GklZ8kaDLV2Z08gDCsGpnKn9BFMepvWuHCbyVvY7J5o5+BVvoQbmlJLg==}
    engines: {node: '>=8'}
    dev: true

  /rehype-autolink-headings@6.1.1:
    resolution: {integrity: sha512-NMYzZIsHM3sA14nC5rAFuUPIOfg+DFmf9EY1YMhaNlB7+3kK/ZlE6kqPfuxr1tsJ1XWkTrMtMoyHosU70d35mA==}
    dependencies:
      '@types/hast': 2.3.4
      extend: 3.0.2
      hast-util-has-property: 2.0.1
      hast-util-heading-rank: 2.1.1
      hast-util-is-element: 2.1.3
      unified: 10.1.2
      unist-util-visit: 4.1.2
    dev: true

  /rehype-parse@8.0.4:
    resolution: {integrity: sha512-MJJKONunHjoTh4kc3dsM1v3C9kGrrxvA3U8PxZlP2SjH8RNUSrb+lF7Y0KVaUDnGH2QZ5vAn7ulkiajM9ifuqg==}
    dependencies:
      '@types/hast': 2.3.5
      hast-util-from-parse5: 7.1.2
      parse5: 6.0.1
      unified: 10.1.2

  /rehype-pretty-code@0.9.3(shiki@0.14.3):
    resolution: {integrity: sha512-57i+ifrttqpeQxub0NZ2pRw0aiUPYeBpr234NLWfZ4BfbEaP+29+iCXB1rUMkzoPi6IBC4w4I93mUPgw36IajQ==}
    engines: {node: ^12.16.0 || >=13.2.0}
    peerDependencies:
      shiki: '*'
    dependencies:
      hash-obj: 4.0.0
      parse-numeric-range: 1.3.0
      shiki: 0.14.3
    dev: true

  /rehype-raw@6.1.1:
    resolution: {integrity: sha512-d6AKtisSRtDRX4aSPsJGTfnzrX2ZkHQLE5kiUuGOeEoLpbEulFF4hj0mLPbsa+7vmguDKOVVEQdHKDSwoaIDsQ==}
    dependencies:
      '@types/hast': 2.3.5
      hast-util-raw: 7.2.3
      unified: 10.1.2

  /rehype-slug@5.1.0:
    resolution: {integrity: sha512-Gf91dJoXneiorNEnn+Phx97CO7oRMrpi+6r155tTxzGuLtm+QrI4cTwCa9e1rtePdL4i9tSO58PeSS6HWfgsiw==}
    dependencies:
      '@types/hast': 2.3.5
      github-slugger: 2.0.0
      hast-util-has-property: 2.0.1
      hast-util-heading-rank: 2.1.1
      hast-util-to-string: 2.0.0
      unified: 10.1.2
      unist-util-visit: 4.1.2
    dev: true

  /rehype-stringify@9.0.3:
    resolution: {integrity: sha512-kWiZ1bgyWlgOxpqD5HnxShKAdXtb2IUljn3hQAhySeak6IOQPPt6DeGnsIh4ixm7yKJWzm8TXFuC/lPfcWHJqw==}
    dependencies:
      '@types/hast': 2.3.5
      hast-util-to-html: 8.0.4
      unified: 10.1.2

  /rehype-stringify@9.0.4:
    resolution: {integrity: sha512-Uk5xu1YKdqobe5XpSskwPvo1XeHUUucWEQSl8hTrXt5selvca1e8K1EZ37E6YoZ4BT8BCqCdVfQW7OfHfthtVQ==}
    dependencies:
      '@types/hast': 2.3.5
      hast-util-to-html: 8.0.4
      unified: 10.1.2

  /rehype@12.0.1:
    resolution: {integrity: sha512-ey6kAqwLM3X6QnMDILJthGvG1m1ULROS9NT4uG9IDCuv08SFyLlreSuvOa//DgEvbXx62DS6elGVqusWhRUbgw==}
    dependencies:
      '@types/hast': 2.3.5
      rehype-parse: 8.0.4
      rehype-stringify: 9.0.3
      unified: 10.1.2

  /remark-frontmatter@4.0.1:
    resolution: {integrity: sha512-38fJrB0KnmD3E33a5jZC/5+gGAC2WKNiPw1/fdXJvijBlhA7RCsvJklrYJakS0HedninvaCYW8lQGf9C918GfA==}
    dependencies:
      '@types/mdast': 3.0.12
      mdast-util-frontmatter: 1.0.1
      micromark-extension-frontmatter: 1.1.1
      unified: 10.1.2
    dev: false

  /remark-gfm@3.0.1:
    resolution: {integrity: sha512-lEFDoi2PICJyNrACFOfDD3JlLkuSbOa5Wd8EPt06HUdptv8Gn0bxYTdbU/XXQ3swAPkEaGxxPN9cbnMHvVu1Ig==}
    dependencies:
      '@types/mdast': 3.0.12
      mdast-util-gfm: 2.0.2
      micromark-extension-gfm: 2.0.1
      unified: 10.1.2
    transitivePeerDependencies:
      - supports-color

  /remark-mdx@2.3.0:
    resolution: {integrity: sha512-g53hMkpM0I98MU266IzDFMrTD980gNF3BJnkyFcmN+dD873mQeD5rdMO3Y2X+x8umQfbSE0PcoEDl7ledSA+2g==}
    dependencies:
      mdast-util-mdx: 2.0.1
      micromark-extension-mdxjs: 1.0.1
    transitivePeerDependencies:
      - supports-color
    dev: false

  /remark-parse@10.0.2:
    resolution: {integrity: sha512-3ydxgHa/ZQzG8LvC7jTXccARYDcRld3VfcgIIFs7bI6vbRSxJJmzgLEIIoYKyrfhaY+ujuWaf/PJiMZXoiCXgw==}
    dependencies:
      '@types/mdast': 3.0.12
      mdast-util-from-markdown: 1.3.1
      unified: 10.1.2
    transitivePeerDependencies:
      - supports-color

  /remark-rehype@10.1.0:
    resolution: {integrity: sha512-EFmR5zppdBp0WQeDVZ/b66CWJipB2q2VLNFMabzDSGR66Z2fQii83G5gTBbgGEnEEA0QRussvrFHxk1HWGJskw==}
    dependencies:
      '@types/hast': 2.3.5
      '@types/mdast': 3.0.12
      mdast-util-to-hast: 12.3.0
      unified: 10.1.2

  /remark-smartypants@2.0.0:
    resolution: {integrity: sha512-Rc0VDmr/yhnMQIz8n2ACYXlfw/P/XZev884QU1I5u+5DgJls32o97Vc1RbK3pfumLsJomS2yy8eT4Fxj/2MDVA==}
    engines: {node: ^12.20.0 || ^14.13.1 || >=16.0.0}
    dependencies:
      retext: 8.1.0
      retext-smartypants: 5.2.0
      unist-util-visit: 4.1.2

  /request@2.88.2:
    resolution: {integrity: sha512-MsvtOrfG9ZcrOwAW+Qi+F6HbD0CWXEh9ou77uOb7FM2WPhwT7smM833PzanhJLsgXjN89Ir6V2PczXNnMpwKhw==}
    engines: {node: '>= 6'}
    deprecated: request has been deprecated, see https://github.com/request/request/issues/3142
    dependencies:
      aws-sign2: 0.7.0
      aws4: 1.12.0
      caseless: 0.12.0
      combined-stream: 1.0.8
      extend: 3.0.2
      forever-agent: 0.6.1
      form-data: 2.3.3
      har-validator: 5.1.5
      http-signature: 1.2.0
      is-typedarray: 1.0.0
      isstream: 0.1.2
      json-stringify-safe: 5.0.1
      mime-types: 2.1.35
      oauth-sign: 0.9.0
      performance-now: 2.1.0
      qs: 6.5.3
      safe-buffer: 5.2.1
      tough-cookie: 2.5.0
      tunnel-agent: 0.6.0
      uuid: 3.4.0
    dev: false

  /require-directory@2.1.1:
    resolution: {integrity: sha512-fGxEI7+wsG9xrvdjsrlmL22OMTTiHRwAMroiEeMgq8gzoLC/PQr7RsRDSTLUg/bZAZtF+TVIkHc6/4RIKrui+Q==}
    engines: {node: '>=0.10.0'}
    dev: true

  /require-from-string@2.0.2:
    resolution: {integrity: sha512-Xf0nWe6RseziFMu+Ap9biiUbmplq6S9/p+7w7YXP/JBHhrUDDUhwa+vANyubuqfZWTveU//DYVGsDG7RKL/vEw==}
    engines: {node: '>=0.10.0'}
    dev: false

  /require-main-filename@2.0.0:
    resolution: {integrity: sha512-NKN5kMDylKuldxYLSUfrbo5Tuzh4hd+2E8NPPX02mZtn1VuREQToYe/ZdlJy+J3uCpfaiGF05e7B8W0iXbQHmg==}
    dev: true

  /requires-port@1.0.0:
    resolution: {integrity: sha512-KigOCHcocU3XODJxsu8i/j8T9tzT4adHiecwORRQ0ZZFcp7ahwXuRU1m+yuO90C5ZUyGeGfocHDI14M3L3yDAQ==}
    dev: false

  /resolve-from@4.0.0:
    resolution: {integrity: sha512-pb/MYmXstAkysRFx8piNI1tGFNQIFA3vkE3Gq4EuA1dF6gHp/+vgZqsCGJapvy8N3Q+4o7FwvquPJcnZ7RYy4g==}
    engines: {node: '>=4'}
    dev: true

  /resolve-from@5.0.0:
    resolution: {integrity: sha512-qYg9KP24dD5qka9J47d0aVky0N+b4fTU89LN9iDnjB5waksiC49rvMB0PrUJQGoTmH50XPiqOvAjDfaijGxYZw==}
    engines: {node: '>=8'}
    dev: true

  /resolve-pkg-maps@1.0.0:
    resolution: {integrity: sha512-seS2Tj26TBVOC2NIc2rOe2y2ZO7efxITtLZcGSOnHHNOQ7CkiUBfw0Iw2ck6xkIhPwLhKNLS8BO+hEpngQlqzw==}
    dev: true

  /resolve@1.22.1:
    resolution: {integrity: sha512-nBpuuYuY5jFsli/JIs1oldw6fOQCBioohqWZg/2hiaOybXOft4lonv85uDOKXdf8rhyK159cxU5cDcK/NKk8zw==}
    hasBin: true
    dependencies:
      is-core-module: 2.9.0
      path-parse: 1.0.7
      supports-preserve-symlinks-flag: 1.0.0

  /resolve@1.22.2:
    resolution: {integrity: sha512-Sb+mjNHOULsBv818T40qSPeRiuWLyaGMa5ewydRLFimneixmVy2zdivRl+AF6jaYPC8ERxGDmFSiqui6SfPd+g==}
    hasBin: true
    dependencies:
      is-core-module: 2.12.1
      path-parse: 1.0.7
      supports-preserve-symlinks-flag: 1.0.0

  /resolve@1.22.4:
    resolution: {integrity: sha512-PXNdCiPqDqeUou+w1C2eTQbNfxKSuMxqTCuvlmmMsk1NWHL5fRrhY6Pl0qEYYc6+QqGClco1Qj8XnjPego4wfg==}
    hasBin: true
    dependencies:
      is-core-module: 2.13.0
      path-parse: 1.0.7
      supports-preserve-symlinks-flag: 1.0.0

  /resolve@2.0.0-next.4:
    resolution: {integrity: sha512-iMDbmAWtfU+MHpxt/I5iWI7cY6YVEZUQ3MBgPQ++XD1PELuJHIl82xBmObyP2KyQmkNB2dsqF7seoQQiAn5yDQ==}
    hasBin: true
    dependencies:
      is-core-module: 2.12.1
      path-parse: 1.0.7
      supports-preserve-symlinks-flag: 1.0.0
    dev: true

  /restore-cursor@3.1.0:
    resolution: {integrity: sha512-l+sSefzHpj5qimhFSE5a8nufZYAM3sBSVMAPtYkmC+4EH2anSGaEMXSD0izRQbu9nfyQ9y5JrVmp7E8oZrUjvA==}
    engines: {node: '>=8'}
    dependencies:
      onetime: 5.1.2
      signal-exit: 3.0.7
    dev: true

  /restore-cursor@4.0.0:
    resolution: {integrity: sha512-I9fPXU9geO9bHOt9pHHOhOkYerIMsmVaWB0rA2AI9ERh/+x/i7MV5HKBNrg+ljO5eoPVgCcnFuRjJ9uH6I/3eg==}
    engines: {node: ^12.20.0 || ^14.13.1 || >=16.0.0}
    dependencies:
      onetime: 5.1.2
      signal-exit: 3.0.7

  /retext-latin@3.1.0:
    resolution: {integrity: sha512-5MrD1tuebzO8ppsja5eEu+ZbBeUNCjoEarn70tkXOS7Bdsdf6tNahsv2bY0Z8VooFF6cw7/6S+d3yI/TMlMVVQ==}
    dependencies:
      '@types/nlcst': 1.0.0
      parse-latin: 5.0.1
      unherit: 3.0.1
      unified: 10.1.2

  /retext-smartypants@5.2.0:
    resolution: {integrity: sha512-Do8oM+SsjrbzT2UNIKgheP0hgUQTDDQYyZaIY3kfq0pdFzoPk+ZClYJ+OERNXveog4xf1pZL4PfRxNoVL7a/jw==}
    dependencies:
      '@types/nlcst': 1.0.0
      nlcst-to-string: 3.1.1
      unified: 10.1.2
      unist-util-visit: 4.1.2

  /retext-stringify@3.1.0:
    resolution: {integrity: sha512-767TLOaoXFXyOnjx/EggXlb37ZD2u4P1n0GJqVdpipqACsQP+20W+BNpMYrlJkq7hxffnFk+jc6mAK9qrbuB8w==}
    dependencies:
      '@types/nlcst': 1.0.0
      nlcst-to-string: 3.1.1
      unified: 10.1.2

  /retext@8.1.0:
    resolution: {integrity: sha512-N9/Kq7YTn6ZpzfiGW45WfEGJqFf1IM1q8OsRa1CGzIebCJBNCANDRmOrholiDRGKo/We7ofKR4SEvcGAWEMD3Q==}
    dependencies:
      '@types/nlcst': 1.0.0
      retext-latin: 3.1.0
      retext-stringify: 3.1.0
      unified: 10.1.2

  /reusify@1.0.4:
    resolution: {integrity: sha512-U9nH88a3fc/ekCF1l0/UP1IosiuIjyTh7hBvXVMHYgVcfGvt897Xguj2UOLDeI5BG2m7/uwyaLVT6fbtCwTyzw==}
    engines: {iojs: '>=1.0.0', node: '>=0.10.0'}

  /rfdc@1.3.0:
    resolution: {integrity: sha512-V2hovdzFbOi77/WajaSMXk2OLm+xNIeQdMMuB7icj7bk6zi2F8GGAxigcnDFpJHbNyNcgyJDiP+8nOrY5cZGrA==}
    dev: true

  /rimraf@2.7.1:
    resolution: {integrity: sha512-uWjbaKIK3T1OSVptzX7Nl6PvQ3qAGtKEtVRjRuazjfL3Bx5eI409VZSqgND+4UNnmzLVdPj9FqFJNPqBZFve4w==}
    hasBin: true
    dependencies:
      glob: 7.2.3
    dev: true

  /rimraf@3.0.2:
    resolution: {integrity: sha512-JZkJMZkAGFFPP2YqXZXPbMlMBgsxzE8ILs4lMIX/2o0L9UBw9O/Y3o6wFw/i9YLapcUJWwqbi3kdxIPdC62TIA==}
    hasBin: true
    dependencies:
      glob: 7.2.3
    dev: true

  /rimraf@5.0.1:
    resolution: {integrity: sha512-OfFZdwtd3lZ+XZzYP/6gTACubwFcHdLRqS9UX3UwpU2dnGQYkPFISRwvM3w9IiB2w7bW5qGo/uAwE4SmXXSKvg==}
    engines: {node: '>=14'}
    hasBin: true
    dependencies:
      glob: 10.2.7
    dev: true

  /rollup@3.25.3:
    resolution: {integrity: sha512-ZT279hx8gszBj9uy5FfhoG4bZx8c+0A1sbqtr7Q3KNWIizpTdDEPZbV2xcbvHsnFp4MavCQYZyzApJ+virB8Yw==}
    engines: {node: '>=14.18.0', npm: '>=8.0.0'}
    hasBin: true
    optionalDependencies:
      fsevents: 2.3.3
    dev: true

  /rollup@3.27.1:
    resolution: {integrity: sha512-tXNDFwOkN6C2w5Blj1g6ForKeFw6c1mDu5jxoeDO3/pmYjgt+8yvIFjKzH5FQUq70OKZBkOt0zzv0THXL7vwzQ==}
    engines: {node: '>=14.18.0', npm: '>=8.0.0'}
    hasBin: true
    optionalDependencies:
      fsevents: 2.3.3
    dev: true

  /rollup@3.28.1:
    resolution: {integrity: sha512-R9OMQmIHJm9znrU3m3cpE8uhN0fGdXiawME7aZIpQqvpS/85+Vt1Hq1/yVIcYfOmaQiHjvXkQAoJukvLpau6Yw==}
    engines: {node: '>=14.18.0', npm: '>=8.0.0'}
    hasBin: true
    optionalDependencies:
      fsevents: 2.3.3

  /run-applescript@5.0.0:
    resolution: {integrity: sha512-XcT5rBksx1QdIhlFOCtgZkB99ZEouFZ1E2Kc2LHqNW13U3/74YGdkQRmThTwxy4QIyookibDKYZOPqX//6BlAg==}
    engines: {node: '>=12'}
    dependencies:
      execa: 5.1.1
    dev: true

  /run-async@3.0.0:
    resolution: {integrity: sha512-540WwVDOMxA6dN6We19EcT9sc3hkXPw5mzRNGM3FkdN/vtE9NFvj5lFAPNwUDmJjXidm3v7TC1cTE7t17Ulm1Q==}
    engines: {node: '>=0.12.0'}
    dev: true

  /run-parallel@1.2.0:
    resolution: {integrity: sha512-5l4VyZR86LZ/lDxZTR6jqL8AFE2S0IFLMP26AbjsLVADxHdhB/c0GUsH+y39UfCi3dzz8OlQuPmnaJOMoDHQBA==}
    dependencies:
      queue-microtask: 1.2.3

  /rxjs@7.8.0:
    resolution: {integrity: sha512-F2+gxDshqmIub1KdvZkaEfGDwLNpPvk9Fs6LD/MyQxNgMds/WH9OdDDXOmxUZpME+iSK3rQCctkL0DYyytUqMg==}
    dependencies:
      tslib: 2.6.1
    dev: true

  /s.color@0.0.15:
    resolution: {integrity: sha512-AUNrbEUHeKY8XsYr/DYpl+qk5+aM+DChopnWOPEzn8YKzOhv4l2zH6LzZms3tOZP3wwdOyc0RmTciyi46HLIuA==}
    dev: true

  /sade@1.8.1:
    resolution: {integrity: sha512-xal3CZX1Xlo/k4ApwCFrHVACi9fBqJ7V+mwhBsuf/1IOKbBy098Fex+Wa/5QMubw09pSZ/u8EY8PWgevJsXp1A==}
    engines: {node: '>=6'}
    dependencies:
      mri: 1.2.0

  /safari-14-idb-fix@1.0.6:
    resolution: {integrity: sha512-oTEQOdMwRX+uCtWCKT1nx2gAeSdpr8elg/2gcaKUH00SJU2xWESfkx11nmXwTRHy7xfQoj1o4TTQvdmuBosTnA==}
    dev: true

  /safe-buffer@5.2.1:
    resolution: {integrity: sha512-rp3So07KcdmmKbGvgaNxQSJr7bGVSVk5S9Eq1F+ppbRo70+YeaDxkw5Dd8NPN+GD6bjnYm2VuPuCXmpuYvmCXQ==}

  /safer-buffer@2.1.2:
    resolution: {integrity: sha512-YZo3K82SD7Riyi0E1EQPojLz7kpepnSQI9IyPbHHg1XXXevb5dJI7tpyN2ADxGcQbHG7vcyRHk0cbwqcQriUtg==}

  /sander@0.5.1:
    resolution: {integrity: sha512-3lVqBir7WuKDHGrKRDn/1Ye3kwpXaDOMsiRP1wd6wpZW56gJhsbp5RqQpA6JG/P+pkXizygnr1dKR8vzWaVsfA==}
    dependencies:
      es6-promise: 3.3.1
      graceful-fs: 4.2.11
      mkdirp: 0.5.6
      rimraf: 2.7.1
    dev: true

  /sass-formatter@0.7.5:
    resolution: {integrity: sha512-NKFP8ddjhUYi6A/iD1cEtzkEs91U61kzqe3lY9SVNuvX7LGc88xnEN0mmsWL7Ol//YTi2GL/ol7b9XZ2+hgXuA==}
    dependencies:
      suf-log: 2.5.3
    dev: true

  /save-pixels@2.3.6:
    resolution: {integrity: sha512-/ayfEWBxt0tFpf5lxSU1S0+/TBn7EiaTZD+6GL+mwizHm3BKCBysnzT6Js7BusDUVcNVLkeJJKLZcBgdpM2leQ==}
    dependencies:
      contentstream: 1.0.0
      gif-encoder: 0.4.3
      jpeg-js: 0.4.4
      ndarray: 1.0.19
      ndarray-ops: 1.2.2
      pngjs-nozlib: 1.0.0
      through: 2.3.8
    dev: false

  /saxes@6.0.0:
    resolution: {integrity: sha512-xAg7SOnEhrm5zI3puOOKyy1OMcMlIJZYNJY7xLBwSze0UjhPLnWfj2GF2EpT0jmzaJKIWKHLsaSSajf35bcYnA==}
    engines: {node: '>=v12.22.7'}
    dependencies:
      xmlchars: 2.2.0
    dev: false

  /scheduler@0.23.0:
    resolution: {integrity: sha512-CtuThmgHNg7zIZWAXi3AsyIzA3n4xx7aNyjwC2VJldO2LMVDhFK+63xGqq6CsJH4rTAt6/M+N4GhZiDYPx9eUw==}
    dependencies:
      loose-envify: 1.4.0
    dev: false

  /section-matter@1.0.0:
    resolution: {integrity: sha512-vfD3pmTzGpufjScBh50YHKzEu2lxBWhVEHsNGoEXmCmn2hKGfeNLYMzCJpe8cD7gqX7TJluOVpBkAequ6dgMmA==}
    engines: {node: '>=4'}
    dependencies:
      extend-shallow: 2.0.1
      kind-of: 6.0.3

  /semver-compare@1.0.0:
    resolution: {integrity: sha512-YM3/ITh2MJ5MtzaM429anh+x2jiLVjqILF4m4oyQB18W7Ggea7BfqdH/wGMK7dDiMghv/6WG7znWMwUDzJiXow==}
    dev: true

  /semver-regex@3.1.4:
    resolution: {integrity: sha512-6IiqeZNgq01qGf0TId0t3NvKzSvUsjcpdEO3AQNeIjR6A2+ckTnQlDpl4qu1bjRv0RzN3FP9hzFmws3lKqRWkA==}
    engines: {node: '>=8'}
    dev: true

  /semver@5.7.2:
    resolution: {integrity: sha512-cBznnQ9KjJqU67B52RMC65CMarK2600WFnbkcaiwWq3xy/5haFJlshgnpjovMVJ+Hff49d8GEn0b87C5pDQ10g==}
    hasBin: true
    dev: true

  /semver@6.3.1:
    resolution: {integrity: sha512-BR7VvDCVHO+q2xBEWskxS6DJE1qRnb7DxzUrogb71CWoSficBxYsiAGd+Kl0mmq/MprG9yArRkyrQxTO6XjMzA==}
    hasBin: true

  /semver@7.5.4:
    resolution: {integrity: sha512-1bCSESV6Pv+i21Hvpxp3Dx+pSD8lIPt8uVjRrxAUt/nbswYc+tK6Y2btiULjd4+fnq15PX+nqQDC7Oft7WkwcA==}
    engines: {node: '>=10'}
    hasBin: true
    dependencies:
      lru-cache: 6.0.0

  /server-destroy@1.0.1:
    resolution: {integrity: sha512-rb+9B5YBIEzYcD6x2VKidaa+cqYBJQKnU4oe4E3ANwRRN56yk/ua1YCJT1n21NTS8w6CcOclAKNP3PhdCXKYtQ==}

  /set-blocking@2.0.0:
    resolution: {integrity: sha512-KiKBS8AnWGEyLzofFfmvKwpdPzqiy16LvQfK3yv/fVH7Bj13/wl3JSR1J+rfgRE9q7xUJK4qvgS8raSOeLUehw==}
    dev: true

  /set-cookie-parser@2.6.0:
    resolution: {integrity: sha512-RVnVQxTXuerk653XfuliOxBP81Sf0+qfQE73LIYKcyMYHG94AuH0kgrQpRDuTZnSmjpysHmzxJXKNfa6PjFhyQ==}
    dev: true

  /sharp@0.31.3:
    resolution: {integrity: sha512-XcR4+FCLBFKw1bdB+GEhnUNXNXvnt0tDo4WsBsraKymuo/IAuPuCBVAL2wIkUw2r/dwFW5Q5+g66Kwl2dgDFVg==}
    engines: {node: '>=14.15.0'}
    requiresBuild: true
    dependencies:
      color: 4.2.3
      detect-libc: 2.0.1
      node-addon-api: 5.1.0
      prebuild-install: 7.1.1
      semver: 7.5.4
      simple-get: 4.0.1
      tar-fs: 2.1.1
      tunnel-agent: 0.6.0

  /sharp@0.32.5:
    resolution: {integrity: sha512-0dap3iysgDkNaPOaOL4X/0akdu0ma62GcdC2NBQ+93eqpePdDdr2/LM0sFdDSMmN7yS+odyZtPsb7tx/cYBKnQ==}
    engines: {node: '>=14.15.0'}
    requiresBuild: true
    dependencies:
      color: 4.2.3
      detect-libc: 2.0.2
      node-addon-api: 6.1.0
      prebuild-install: 7.1.1
      semver: 7.5.4
      simple-get: 4.0.1
      tar-fs: 3.0.4
      tunnel-agent: 0.6.0

  /shebang-command@1.2.0:
    resolution: {integrity: sha512-EV3L1+UQWGor21OmnvojK36mhg+TyIKDh3iFBKBohr5xeXIhNBcx8oWdgkTEEQ+BEFFYdLRuqMfd5L84N1V5Vg==}
    engines: {node: '>=0.10.0'}
    dependencies:
      shebang-regex: 1.0.0
    dev: true

  /shebang-command@2.0.0:
    resolution: {integrity: sha512-kHxr2zZpYtdmrN1qDjrrX/Z1rR1kG8Dx+gkpK1G4eXmvXswmcE1hTWBWYUzlraYw1/yZp6YuDY77YtvbN0dmDA==}
    engines: {node: '>=8'}
    dependencies:
      shebang-regex: 3.0.0

  /shebang-regex@1.0.0:
    resolution: {integrity: sha512-wpoSFAxys6b2a2wHZ1XpDSgD7N9iVjg29Ph9uV/uaP9Ex/KXlkTZTeddxDPSYQpgvzKLGJke2UU0AzoGCjNIvQ==}
    engines: {node: '>=0.10.0'}
    dev: true

  /shebang-regex@3.0.0:
    resolution: {integrity: sha512-7++dFhtcx3353uBaq8DDR4NuxBetBzC7ZQOhmTQInHEd6bSrXdiEyzCvG07Z44UYdLShWUyXt5M/yhz8ekcb1A==}
    engines: {node: '>=8'}

  /shell-quote@1.8.1:
    resolution: {integrity: sha512-6j1W9l1iAs/4xYBI1SYOVZyFcCis9b4KCLQ8fgAGG07QvzaRLVVRQvAy85yNmmZSjYjg4MWh4gNvlPujU/5LpA==}
    dev: true

  /shiki@0.14.3:
    resolution: {integrity: sha512-U3S/a+b0KS+UkTyMjoNojvTgrBHjgp7L6ovhFVZsXmBGnVdQ4K4U9oK0z63w538S91ATngv1vXigHCSWOwnr+g==}
    dependencies:
      ansi-sequence-parser: 1.1.1
      jsonc-parser: 3.2.0
      vscode-oniguruma: 1.7.0
      vscode-textmate: 8.0.0

  /side-channel@1.0.4:
    resolution: {integrity: sha512-q5XPytqFEIKHkGdiMIrY10mvLRvnQh42/+GoBlFW3b2LXLE2xxJpZFdm94we0BaoV3RwJyGqg5wS7epxTv0Zvw==}
    dependencies:
      call-bind: 1.0.2
      get-intrinsic: 1.1.2
      object-inspect: 1.12.2
    dev: true

  /signal-exit@3.0.7:
    resolution: {integrity: sha512-wnD2ZE+l+SPC/uoS0vXeE9L1+0wuaMqKlfz9AMUo38JsyLSBWSFcHR1Rri62LZc12vLr1gb3jl7iwQhgwpAbGQ==}

  /signal-exit@4.1.0:
    resolution: {integrity: sha512-bzyZ1e88w9O1iNJbKnOlvYTrWPDl46O1bG0D3XInv+9tkPrxrN8jUUTiFlDkkmKWgn1M6CfIA13SuGqOa9Korw==}
    engines: {node: '>=14'}

  /simple-concat@1.0.1:
    resolution: {integrity: sha512-cSFtAPtRhljv69IK0hTVZQ+OfE9nePi/rtJmw5UjHeVyVroEqJXP1sFztKUy1qU+xvz3u/sfYJLa947b7nAN2Q==}

  /simple-get@4.0.1:
    resolution: {integrity: sha512-brv7p5WgH0jmQJr1ZDDfKDOSeWWg+OVypG99A/5vYGPqJ6pxiaHLy8nxtFjBA7oMa01ebA9gfh1uMCFqOuXxvA==}
    dependencies:
      decompress-response: 6.0.0
      once: 1.4.0
      simple-concat: 1.0.1

  /simple-swizzle@0.2.2:
    resolution: {integrity: sha512-JA//kQgZtbuY83m+xT+tXJkmJncGMTFT+C+g2h2R9uxkYIrE2yy9sgmcLhCnw57/WSD+Eh3J97FPEDFnbXnDUg==}
    dependencies:
      is-arrayish: 0.3.2

  /simplex-noise@4.0.0:
    resolution: {integrity: sha512-ciRAxJnRdQhFhZ7+yZKxk8bQJoIq2J2UPO2pbzy1vcrWFq70P4hNCCmcCTkBKDCIeXZVd/yKjL8Fmh8Aeu5+6g==}
    dev: true

  /sirv@2.0.3:
    resolution: {integrity: sha512-O9jm9BsID1P+0HOi81VpXPoDxYP374pkOLzACAoyUQ/3OUVndNpsz6wMnY2z+yOxzbllCKZrM+9QrWsv4THnyA==}
    engines: {node: '>= 10'}
    dependencies:
      '@polka/url': 1.0.0-next.21
      mrmime: 1.0.1
      totalist: 3.0.1
    dev: true

  /sisteransi@1.0.5:
    resolution: {integrity: sha512-bLGGlR1QxBcynn2d5YmDX4MGjlZvy2MRBDRNHLJ8VI6l6+9FUiyTFNJ0IveOSP0bcXgVDPRcfGqA0pjaqUpfVg==}

  /sjcl-bit-array@1.0.0:
    resolution: {integrity: sha512-xoR134YJa7AHToLqCWuLYGpAdcBuLbSgwXe9c5HTIN4vr5TILXO/jVF8pLeXDhC7JTOvpmXUkiOupawVNTZVdQ==}
    dev: true

  /sjcl-codec-hex@1.0.0:
    resolution: {integrity: sha512-lBBjqky1BEH+WZdABR/iSl2Pu3HO8n8r2D7nkzYLZfcR9ke4kUGMvO0ztRkla5oi4Esbc9pOlBtyGeMjYOU0ng==}
    dependencies:
      sjcl-bit-array: 1.0.0
    dev: true

  /sjcl-es@2.0.0:
    resolution: {integrity: sha512-P8O+4pAt95XqmTlvvPdbmBggjAgSE0LQnhSEYUKYKepN176b/8K9zcVrrqhuLu5EUQyeCYy/56J9FzxvzvMavg==}
    engines: {node: ^12.20.0 || ^14.13.1 || >=16.0.0}
    dev: true

  /slash@3.0.0:
    resolution: {integrity: sha512-g9Q1haeby36OSStwb4ntCGGGaKsaVSjQ68fBxoQcutl5fS1vuY18H3wSt3jFyFtrkx+Kz0V1G85A4MyAdDMi2Q==}
    engines: {node: '>=8'}
    dev: true

  /slash@4.0.0:
    resolution: {integrity: sha512-3dOsAHXXUkQTpOYcoAxLIorMTp4gIQr5IW3iVb7A7lFIp0VHhnynm9izx6TssdrIcVIESAlVjtnO2K8bg+Coew==}
    engines: {node: '>=12'}
    dev: true

  /slice-ansi@3.0.0:
    resolution: {integrity: sha512-pSyv7bSTC7ig9Dcgbw9AuRNUb5k5V6oDudjZoMBSr13qpLBG7tB+zgCkARjq7xIUgdz5P1Qe8u+rSGdouOOIyQ==}
    engines: {node: '>=8'}
    dependencies:
      ansi-styles: 4.3.0
      astral-regex: 2.0.0
      is-fullwidth-code-point: 3.0.0
    dev: true

  /slice-ansi@4.0.0:
    resolution: {integrity: sha512-qMCMfhY040cVHT43K9BFygqYbUPFZKHOg7K73mtTWJRb8pyP3fzf4Ixd5SzdEJQ6MRUg/WBnOLxghZtKKurENQ==}
    engines: {node: '>=10'}
    dependencies:
      ansi-styles: 4.3.0
      astral-regex: 2.0.0
      is-fullwidth-code-point: 3.0.0
    dev: true

  /smartwrap@2.0.2:
    resolution: {integrity: sha512-vCsKNQxb7PnCNd2wY1WClWifAc2lwqsG8OaswpJkVJsvMGcnEntdTCDajZCkk93Ay1U3t/9puJmb525Rg5MZBA==}
    engines: {node: '>=6'}
    hasBin: true
    dependencies:
      array.prototype.flat: 1.3.0
      breakword: 1.0.5
      grapheme-splitter: 1.0.4
      strip-ansi: 6.0.1
      wcwidth: 1.0.1
      yargs: 15.4.1
    dev: true

  /sorcery@0.11.0:
    resolution: {integrity: sha512-J69LQ22xrQB1cIFJhPfgtLuI6BpWRiWu1Y3vSsIwK/eAScqJxd/+CJlUuHQRdX2C9NGFamq+KqNywGgaThwfHw==}
    hasBin: true
    dependencies:
      '@jridgewell/sourcemap-codec': 1.4.15
      buffer-crc32: 0.2.13
      minimist: 1.2.6
      sander: 0.5.1
    dev: true

  /sort-keys@5.0.0:
    resolution: {integrity: sha512-Pdz01AvCAottHTPQGzndktFNdbRA75BgOfeT1hH+AMnJFv8lynkPi42rfeEhpx1saTEI3YNMWxfqu0sFD1G8pw==}
    engines: {node: '>=12'}
    dependencies:
      is-plain-obj: 4.1.0
    dev: true

  /source-map-js@1.0.2:
    resolution: {integrity: sha512-R0XvVJ9WusLiqTCEiGCmICCMplcCkIwwR11mOSD9CR5u+IXYdiseeEuXCVAjS54zqwkLcPNnmU4OeJ6tUrWhDw==}
    engines: {node: '>=0.10.0'}

  /source-map-support@0.5.21:
    resolution: {integrity: sha512-uBHU3L3czsIyYXKX88fdrGovxdSCoTGDRZ6SYXtSRxLZUzHg5P/66Ht6uoUlHu9EZod+inXhKo3qQgwXUT/y1w==}
    dependencies:
      buffer-from: 1.1.2
      source-map: 0.6.1
    dev: true

  /source-map@0.6.1:
    resolution: {integrity: sha512-UjgapumWlbMhkBgzT7Ykc5YXUT46F0iKu8SGXq0bcwP5dz/h0Plj6enJqjz1Zbq2l5WaqYnrVbwWOWMyF3F47g==}
    engines: {node: '>=0.10.0'}
    requiresBuild: true

  /source-map@0.7.4:
    resolution: {integrity: sha512-l3BikUxvPOcn5E74dZiq5BGsTb5yEwhaTSzccU6t4sDOH8NWJCstKO5QT2CvtFoK6F0saL7p9xHAqHOlCPJygA==}
    engines: {node: '>= 8'}
    dev: false

  /sourcemap-codec@1.4.8:
    resolution: {integrity: sha512-9NykojV5Uih4lgo5So5dtw+f0JgJX30KCNI8gwhz2J9A15wD0Ml6tjHKwf6fTSa6fAdVBdZeNOs9eJ71qCk8vA==}
    deprecated: Please use @jridgewell/sourcemap-codec instead
    dev: true

  /space-separated-tokens@2.0.2:
    resolution: {integrity: sha512-PEGlAwrG8yXGXRjW32fGbg66JAlOAwbObuqVoJpv/mRgoWDQfgH1wDPvtzWyUSNAXBGSk8h755YDbbcEy3SH2Q==}

  /spawndamnit@2.0.0:
    resolution: {integrity: sha512-j4JKEcncSjFlqIwU5L/rp2N5SIPsdxaRsIv678+TZxZ0SRDJTm8JrxJMjE/XuiEZNEir3S8l0Fa3Ke339WI4qA==}
    dependencies:
      cross-spawn: 5.1.0
      signal-exit: 3.0.7
    dev: true

  /spdx-correct@3.1.1:
    resolution: {integrity: sha512-cOYcUWwhCuHCXi49RhFRCyJEK3iPj1Ziz9DpViV3tbZOwXD49QzIN3MpOLJNxh2qwq2lJJZaKMVw9qNi4jTC0w==}
    dependencies:
      spdx-expression-parse: 3.0.1
      spdx-license-ids: 3.0.11

  /spdx-exceptions@2.3.0:
    resolution: {integrity: sha512-/tTrYOC7PPI1nUAgx34hUpqXuyJG+DTHJTnIULG4rDygi4xu/tfgmq1e1cIRwRzwZgo4NLySi+ricLkZkw4i5A==}

  /spdx-expression-parse@3.0.1:
    resolution: {integrity: sha512-cbqHunsQWnJNE6KhVSMsMeH5H/L9EpymbzqTQ3uLwNCLZ1Q481oWaofqH7nO6V07xlXwY6PhQdQ2IedWx/ZK4Q==}
    dependencies:
      spdx-exceptions: 2.3.0
      spdx-license-ids: 3.0.11

  /spdx-license-ids@3.0.11:
    resolution: {integrity: sha512-Ctl2BrFiM0X3MANYgj3CkygxhRmr9mi6xhejbdO960nF6EDJApTYpn0BQnDKlnNBULKiCN1n3w9EBkHK8ZWg+g==}

  /sprintf-js@1.0.3:
    resolution: {integrity: sha512-D9cPgkvLlV3t3IzL0D0YLvGA9Ahk4PcvVwUbN0dSGr1aP0Nrt4AEnTUbuGvquEC0mA64Gqt1fzirlRs5ibXx8g==}

  /sshpk@1.17.0:
    resolution: {integrity: sha512-/9HIEs1ZXGhSPE8X6Ccm7Nam1z8KcoCqPdI7ecm1N33EzAetWahvQWVqLZtaZQ+IDKX4IyA2o0gBzqIMkAagHQ==}
    engines: {node: '>=0.10.0'}
    hasBin: true
    dependencies:
      asn1: 0.2.6
      assert-plus: 1.0.0
      bcrypt-pbkdf: 1.0.2
      dashdash: 1.14.1
      ecc-jsbn: 0.1.2
      getpass: 0.1.7
      jsbn: 0.1.1
      safer-buffer: 2.1.2
      tweetnacl: 0.14.5
    dev: false

  /static-eval@2.0.2:
    resolution: {integrity: sha512-N/D219Hcr2bPjLxPiV+TQE++Tsmrady7TqAJugLy7Xk1EumfDWS/f5dtBbkRCGE7wKKXuYockQoj8Rm2/pVKyg==}
    dependencies:
      escodegen: 1.14.3
    dev: false

  /stdin-discarder@0.1.0:
    resolution: {integrity: sha512-xhV7w8S+bUwlPTb4bAOUQhv8/cSS5offJuX8GQGq32ONF0ZtDWKfkdomM3HMRA+LhX6um/FZ0COqlwsjD53LeQ==}
    engines: {node: ^12.20.0 || ^14.13.1 || >=16.0.0}
    dependencies:
      bl: 5.1.0

  /stream-transform@2.1.3:
    resolution: {integrity: sha512-9GHUiM5hMiCi6Y03jD2ARC1ettBXkQBoQAe7nJsPknnI0ow10aXjTnew8QtYQmLjzn974BnmWEAJgCY6ZP1DeQ==}
    dependencies:
      mixme: 0.5.4
    dev: true

  /streamsearch@1.1.0:
    resolution: {integrity: sha512-Mcc5wHehp9aXz1ax6bZUyY5afg9u2rv5cqQI3mRrYkGC8rW2hM02jWuwjtL++LS5qinSyhj2QfLyNsuc+VsExg==}
    engines: {node: '>=10.0.0'}

  /streamx@2.15.1:
    resolution: {integrity: sha512-fQMzy2O/Q47rgwErk/eGeLu/roaFWV0jVsogDmrszM9uIw8L5OA+t+V93MgYlufNptfjmYR1tOMWhei/Eh7TQA==}
    dependencies:
      fast-fifo: 1.3.2
      queue-tick: 1.0.1

  /string-argv@0.3.1:
    resolution: {integrity: sha512-a1uQGz7IyVy9YwhqjZIZu1c8JO8dNIe20xBmSS6qu9kv++k3JGzCVmprbNN5Kn+BgzD5E7YYwg1CcjuJMRNsvg==}
    engines: {node: '>=0.6.19'}
    dev: true

  /string-width@4.2.3:
    resolution: {integrity: sha512-wKyQRQpjJ0sIp62ErSZdGsjMJWsap5oRNihHhu6G7JVO/9jIB6UyevL+tXuOqrng8j/cxKTWyWUwvSTriiZz/g==}
    engines: {node: '>=8'}
    dependencies:
      emoji-regex: 8.0.0
      is-fullwidth-code-point: 3.0.0
      strip-ansi: 6.0.1

  /string-width@5.1.2:
    resolution: {integrity: sha512-HnLOCR3vjcY8beoNLtcjZ5/nxn2afmME6lhrDrebokqMap+XbeW8n9TXpPDOqdGK5qcI3oT0GKTW6wC7EMiVqA==}
    engines: {node: '>=12'}
    dependencies:
      eastasianwidth: 0.2.0
      emoji-regex: 9.2.2
      strip-ansi: 7.1.0

  /string-width@6.1.0:
    resolution: {integrity: sha512-k01swCJAgQmuADB0YIc+7TuatfNvTBVOoaUWJjTB9R4VJzR5vNWzf5t42ESVZFPS8xTySF7CAdV4t/aaIm3UnQ==}
    engines: {node: '>=16'}
    dependencies:
      eastasianwidth: 0.2.0
      emoji-regex: 10.2.1
      strip-ansi: 7.1.0

  /string.prototype.codepointat@0.2.1:
    resolution: {integrity: sha512-2cBVCj6I4IOvEnjgO/hWqXjqBGsY+zwPmHl12Srk9IXSZ56Jwwmy+66XO5Iut/oQVR7t5ihYdLB0GMa4alEUcg==}
    dev: false

  /string.prototype.matchall@4.0.7:
    resolution: {integrity: sha512-f48okCX7JiwVi1NXCVWcFnZgADDC/n2vePlQ/KUCNqCikLLilQvwjMO8+BHVKvgzH0JB0J9LEPgxOGT02RoETg==}
    dependencies:
      call-bind: 1.0.2
      define-properties: 1.1.4
      es-abstract: 1.20.1
      get-intrinsic: 1.1.2
      has-symbols: 1.0.3
      internal-slot: 1.0.3
      regexp.prototype.flags: 1.4.3
      side-channel: 1.0.4
    dev: true

  /string.prototype.trimend@1.0.5:
    resolution: {integrity: sha512-I7RGvmjV4pJ7O3kdf+LXFpVfdNOxtCW/2C8f6jNiW4+PQchwxkCDzlk1/7p+Wl4bqFIZeF47qAHXLuHHWKAxog==}
    dependencies:
      call-bind: 1.0.2
      define-properties: 1.1.4
      es-abstract: 1.20.1
    dev: true

  /string.prototype.trimstart@1.0.5:
    resolution: {integrity: sha512-THx16TJCGlsN0o6dl2o6ncWUsdgnLRSA23rRE5pyGBw/mLr3Ej/R2LaqCtgP8VNMGZsvMWnf9ooZPyY2bHvUFg==}
    dependencies:
      call-bind: 1.0.2
      define-properties: 1.1.4
      es-abstract: 1.20.1
    dev: true

  /string_decoder@0.10.31:
    resolution: {integrity: sha512-ev2QzSzWPYmy9GuqfIVildA4OdcGLeFZQrq5ys6RtiuF+RQQiZWr8TZNyAcuVXyQRYfEO+MsoB/1BuQVhOJuoQ==}

  /string_decoder@1.3.0:
    resolution: {integrity: sha512-hkRX8U1WjJFd8LsDJ2yQ/wWWxaopEsABU1XfkM8A+j0+85JAGppt16cr1Whg6KIbb4okU6Mql6BOj+uup/wKeA==}
    dependencies:
      safe-buffer: 5.2.1

  /stringify-entities@4.0.3:
    resolution: {integrity: sha512-BP9nNHMhhfcMbiuQKCqMjhDP5yBCAxsPu4pHFFzJ6Alo9dZgY4VLDPutXqIjpRiMoKdp7Av85Gr73Q5uH9k7+g==}
    dependencies:
      character-entities-html4: 2.1.0
      character-entities-legacy: 3.0.0

  /stringify-object@3.3.0:
    resolution: {integrity: sha512-rHqiFh1elqCQ9WPLIC8I0Q/g/wj5J1eMkyoiD6eoQApWHP0FtlK7rqnhmabL5VUY9JQCcqwwvlOaSuutekgyrw==}
    engines: {node: '>=4'}
    dependencies:
      get-own-enumerable-property-symbols: 3.0.2
      is-obj: 1.0.1
      is-regexp: 1.0.0
    dev: true

  /strip-ansi@6.0.1:
    resolution: {integrity: sha512-Y38VPSHcqkFrCpFnQ9vuSXmquuv5oXOKpGeT6aGrr3o3Gc9AlVa6JBfUSOCnbxGGZF+/0ooI7KrPuUSztUdU5A==}
    engines: {node: '>=8'}
    dependencies:
      ansi-regex: 5.0.1

  /strip-ansi@7.1.0:
    resolution: {integrity: sha512-iq6eVVI64nQQTRYq2KtEg2d2uU7LElhTJwsH4YzIHZshxlgZms/wIc4VoDQTlG/IvVIrBKG06CrZnp0qv7hkcQ==}
    engines: {node: '>=12'}
    dependencies:
      ansi-regex: 6.0.1

  /strip-bom-string@1.0.0:
    resolution: {integrity: sha512-uCC2VHvQRYu+lMh4My/sFNmF2klFymLX1wHJeXnbEJERpV/ZsVuonzerjfrGpIGF7LBVa1O7i9kjiWvJiFck8g==}
    engines: {node: '>=0.10.0'}

  /strip-bom@3.0.0:
    resolution: {integrity: sha512-vavAMRXOgBVNF6nyEEmL3DBK19iRpDcoIwW+swQ+CbGiu7lju6t+JklA1MHweoWtadgt4ISVUsXLyDq34ddcwA==}
    engines: {node: '>=4'}

  /strip-bom@4.0.0:
    resolution: {integrity: sha512-3xurFv5tEgii33Zi8Jtp55wEIILR9eh34FAW00PZf+JnSsTmV/ioewSgQl97JHvgjoRGwPShsWm+IdrxB35d0w==}
    engines: {node: '>=8'}

  /strip-final-newline@2.0.0:
    resolution: {integrity: sha512-BrpvfNAE3dcvq7ll3xVumzjKjZQ5tI1sEUIKr3Uoks0XUl45St3FlatVqef9prk4jRDzhW6WZg+3bk93y6pLjA==}
    engines: {node: '>=6'}
    dev: true

  /strip-final-newline@3.0.0:
    resolution: {integrity: sha512-dOESqjYr96iWYylGObzd39EuNTa5VJxyvVAEm5Jnh7KGo75V43Hk1odPQkNDyXNmUR6k+gEiDVXnjB8HJ3crXw==}
    engines: {node: '>=12'}

  /strip-indent@3.0.0:
    resolution: {integrity: sha512-laJTa3Jb+VQpaC6DseHhF7dXVqHTfJPCRDaEbid/drOhgitgYku/letMUqOXFoWV0zIIUbjpdH2t+tYj4bQMRQ==}
    engines: {node: '>=8'}
    dependencies:
      min-indent: 1.0.1
    dev: true

  /strip-indent@4.0.0:
    resolution: {integrity: sha512-mnVSV2l+Zv6BLpSD/8V87CW/y9EmmbYzGCIavsnsI6/nwn26DwffM/yztm30Z/I2DY9wdS3vXVCMnHDgZaVNoA==}
    engines: {node: '>=12'}
    dependencies:
      min-indent: 1.0.1

  /strip-json-comments@2.0.1:
    resolution: {integrity: sha512-4gB8na07fecVVkOI6Rs4e7T6NOTki5EmL7TUduTs6bu3EdnSycntVJ4re8kgZA+wx9IueI2Y11bfbgwtzuE0KQ==}
    engines: {node: '>=0.10.0'}

  /strip-json-comments@3.1.1:
    resolution: {integrity: sha512-6fPc+R4ihwqP6N/aIv2f1gMH8lOVtWQHoqC4yK6oSDVVocumAsfCqjkXnqiYMhmMwS/mEHLp7Vehlt3ql6lEig==}
    engines: {node: '>=8'}
    dev: true

  /style-to-object@0.4.1:
    resolution: {integrity: sha512-HFpbb5gr2ypci7Qw+IOhnP2zOU7e77b+rzM+wTzXzfi1PrtBCX0E7Pk4wL4iTLnhzZ+JgEGAhX81ebTg/aYjQw==}
    dependencies:
      inline-style-parser: 0.1.1
    dev: false

  /suf-log@2.5.3:
    resolution: {integrity: sha512-KvC8OPjzdNOe+xQ4XWJV2whQA0aM1kGVczMQ8+dStAO6KfEB140JEVQ9dE76ONZ0/Ylf67ni4tILPJB41U0eow==}
    dependencies:
      s.color: 0.0.15
    dev: true

  /supports-color@5.5.0:
    resolution: {integrity: sha512-QjVjwdXIt408MIiAqCX4oUKsgU2EqAGzs2Ppkm4aQYbjm+ZEWEcW4SfFNTr4uMNZma0ey4f5lgLrkB0aX0QMow==}
    engines: {node: '>=4'}
    dependencies:
      has-flag: 3.0.0

  /supports-color@7.2.0:
    resolution: {integrity: sha512-qpCAvRl9stuOHveKsn7HncJRvv501qIacKzQlO/+Lwxc9+0q2wLyv4Dfvt80/DPn2pqOBsJdDiogXGR9+OvwRw==}
    engines: {node: '>=8'}
    dependencies:
      has-flag: 4.0.0
    dev: true

  /supports-preserve-symlinks-flag@1.0.0:
    resolution: {integrity: sha512-ot0WnXS9fgdkgIcePe6RHNk1WA8+muPa6cSjeR3V8K27q9BB1rTE3R1p7Hv0z1ZyAc8s6Vvv8DIyWf681MAt0w==}
    engines: {node: '>= 0.4'}

  /svelte-check@3.4.3(postcss@8.4.27)(svelte@4.1.1):
    resolution: {integrity: sha512-O07soQFY3X0VDt+bcGc6D5naz0cLtjwnmNP9JsEBPVyMemFEqUhL2OdLqvkl5H/u8Jwm50EiAU4BPRn5iin/kg==}
    hasBin: true
    peerDependencies:
      svelte: ^3.55.0 || ^4.0.0-next.0 || ^4.0.0
    dependencies:
      '@jridgewell/trace-mapping': 0.3.18
      chokidar: 3.5.3
      fast-glob: 3.3.1
      import-fresh: 3.3.0
      picocolors: 1.0.0
      sade: 1.8.1
      svelte: 4.1.1
      svelte-preprocess: 5.0.4(postcss@8.4.27)(svelte@4.1.1)(typescript@5.1.6)
      typescript: 5.1.6
    transitivePeerDependencies:
      - '@babel/core'
      - coffeescript
      - less
      - postcss
      - postcss-load-config
      - pug
      - sass
      - stylus
      - sugarss
    dev: true

  /svelte-check@3.4.6(postcss@8.4.27)(svelte@4.2.0):
    resolution: {integrity: sha512-OBlY8866Zh1zHQTkBMPS6psPi7o2umTUyj6JWm4SacnIHXpWFm658pG32m3dKvKFL49V4ntAkfFHKo4ztH07og==}
    hasBin: true
    peerDependencies:
      svelte: ^3.55.0 || ^4.0.0-next.0 || ^4.0.0
    dependencies:
      '@jridgewell/trace-mapping': 0.3.18
      chokidar: 3.5.3
      fast-glob: 3.3.1
      import-fresh: 3.3.0
      picocolors: 1.0.0
      sade: 1.8.1
      svelte: 4.2.0
      svelte-preprocess: 5.0.4(postcss@8.4.27)(svelte@4.2.0)(typescript@5.2.2)
      typescript: 5.2.2
    transitivePeerDependencies:
      - '@babel/core'
      - coffeescript
      - less
      - postcss
      - postcss-load-config
      - pug
      - sass
      - stylus
      - sugarss
    dev: true

  /svelte-check@3.5.2(postcss@8.4.27)(svelte@4.1.1):
    resolution: {integrity: sha512-5a/YWbiH4c+AqAUP+0VneiV5bP8YOk9JL3jwvN+k2PEPLgpu85bjQc5eE67+eIZBBwUEJzmO3I92OqKcqbp3fw==}
    hasBin: true
    peerDependencies:
      svelte: ^3.55.0 || ^4.0.0-next.0 || ^4.0.0
    dependencies:
      '@jridgewell/trace-mapping': 0.3.18
      chokidar: 3.5.3
      fast-glob: 3.3.1
      import-fresh: 3.3.0
      picocolors: 1.0.0
      sade: 1.8.1
      svelte: 4.1.1
      svelte-preprocess: 5.0.4(postcss@8.4.27)(svelte@4.1.1)(typescript@5.2.2)
      typescript: 5.2.2
    transitivePeerDependencies:
      - '@babel/core'
      - coffeescript
      - less
      - postcss
      - postcss-load-config
      - pug
      - sass
      - stylus
      - sugarss
    dev: true

  /svelte-eslint-parser@0.30.0(svelte@4.1.1):
    resolution: {integrity: sha512-H0Cn2TKr70DU9p/Gb04CfwtS7eK28MYumrHYPaDNkIFbfwGDLADpbERBn7u8G1Rcm2RMr2/mL6mq0J2e8iKFlA==}
    engines: {node: ^12.22.0 || ^14.17.0 || >=16.0.0}
    peerDependencies:
      svelte: ^3.37.0 || ^4.0.0-0
    peerDependenciesMeta:
      svelte:
        optional: true
    dependencies:
      eslint-scope: 7.2.2
      eslint-visitor-keys: 3.4.3
      espree: 9.6.1
      svelte: 4.1.1
    dev: true

  /svelte-eslint-parser@0.30.0(svelte@4.2.0):
    resolution: {integrity: sha512-H0Cn2TKr70DU9p/Gb04CfwtS7eK28MYumrHYPaDNkIFbfwGDLADpbERBn7u8G1Rcm2RMr2/mL6mq0J2e8iKFlA==}
    engines: {node: ^12.22.0 || ^14.17.0 || >=16.0.0}
    peerDependencies:
      svelte: ^3.37.0 || ^4.0.0-0
    peerDependenciesMeta:
      svelte:
        optional: true
    dependencies:
      eslint-scope: 7.2.2
      eslint-visitor-keys: 3.4.3
      espree: 9.6.1
      svelte: 4.2.0
    dev: true

  /svelte-eslint-parser@0.33.1(svelte@4.1.1):
    resolution: {integrity: sha512-vo7xPGTlKBGdLH8T5L64FipvTrqv3OQRx9d2z5X05KKZDlF4rQk8KViZO4flKERY+5BiVdOh7zZ7JGJWo5P0uA==}
    engines: {node: ^12.22.0 || ^14.17.0 || >=16.0.0}
    peerDependencies:
      svelte: ^3.37.0 || ^4.0.0
    peerDependenciesMeta:
      svelte:
        optional: true
    dependencies:
      eslint-scope: 7.2.2
      eslint-visitor-keys: 3.4.3
      espree: 9.6.1
      postcss: 8.4.31
      postcss-scss: 4.0.9(postcss@8.4.31)
      svelte: 4.1.1
    dev: true

  /svelte-hmr@0.15.2(svelte@4.1.1):
    resolution: {integrity: sha512-q/bAruCvFLwvNbeE1x3n37TYFb3mTBJ6TrCq6p2CoFbSTNhDE9oAtEfpy+wmc9So8AG0Tja+X0/mJzX9tSfvIg==}
    engines: {node: ^12.20 || ^14.13.1 || >= 16}
    peerDependencies:
      svelte: ^3.19.0 || ^4.0.0-next.0
    dependencies:
      svelte: 4.1.1
    dev: true

  /svelte-hmr@0.15.2(svelte@4.2.0):
    resolution: {integrity: sha512-q/bAruCvFLwvNbeE1x3n37TYFb3mTBJ6TrCq6p2CoFbSTNhDE9oAtEfpy+wmc9So8AG0Tja+X0/mJzX9tSfvIg==}
    engines: {node: ^12.20 || ^14.13.1 || >= 16}
    peerDependencies:
      svelte: ^3.19.0 || ^4.0.0-next.0
    dependencies:
      svelte: 4.2.0
    dev: true

  /svelte-hmr@0.15.3(svelte@4.1.1):
    resolution: {integrity: sha512-41snaPswvSf8TJUhlkoJBekRrABDXDMdpNpT2tfHIv4JuhgvHqLMhEPGtaQn0BmbNSTkuz2Ed20DF2eHw0SmBQ==}
    engines: {node: ^12.20 || ^14.13.1 || >= 16}
    peerDependencies:
      svelte: ^3.19.0 || ^4.0.0
    dependencies:
      svelte: 4.1.1
    dev: true

  /svelte-hmr@0.15.3(svelte@4.2.0):
    resolution: {integrity: sha512-41snaPswvSf8TJUhlkoJBekRrABDXDMdpNpT2tfHIv4JuhgvHqLMhEPGtaQn0BmbNSTkuz2Ed20DF2eHw0SmBQ==}
    engines: {node: ^12.20 || ^14.13.1 || >= 16}
    peerDependencies:
      svelte: ^3.19.0 || ^4.0.0
    dependencies:
      svelte: 4.2.0
    dev: false

  /svelte-preprocess@5.0.4(@babel/core@7.22.11)(postcss@8.4.31)(svelte@4.2.0)(typescript@5.2.2):
    resolution: {integrity: sha512-ABia2QegosxOGsVlsSBJvoWeXy1wUKSfF7SWJdTjLAbx/Y3SrVevvvbFNQqrSJw89+lNSsM58SipmZJ5SRi5iw==}
    engines: {node: '>= 14.10.0'}
    requiresBuild: true
    peerDependencies:
      '@babel/core': ^7.10.2
      coffeescript: ^2.5.1
      less: ^3.11.3 || ^4.0.0
      postcss: ^7 || ^8
      postcss-load-config: ^2.1.0 || ^3.0.0 || ^4.0.0
      pug: ^3.0.0
      sass: ^1.26.8
      stylus: ^0.55.0
      sugarss: ^2.0.0 || ^3.0.0 || ^4.0.0
      svelte: ^3.23.0 || ^4.0.0-next.0 || ^4.0.0
      typescript: '>=3.9.5 || ^4.0.0 || ^5.0.0'
    peerDependenciesMeta:
      '@babel/core':
        optional: true
      coffeescript:
        optional: true
      less:
        optional: true
      postcss:
        optional: true
      postcss-load-config:
        optional: true
      pug:
        optional: true
      sass:
        optional: true
      stylus:
        optional: true
      sugarss:
        optional: true
      typescript:
        optional: true
    dependencies:
      '@babel/core': 7.22.11
      '@types/pug': 2.0.6
      detect-indent: 6.1.0
      magic-string: 0.27.0
      postcss: 8.4.31
      sorcery: 0.11.0
      strip-indent: 3.0.0
      svelte: 4.2.0
      typescript: 5.2.2
    dev: true

  /svelte-preprocess@5.0.4(postcss@8.4.27)(svelte@4.1.1)(typescript@5.0.2):
    resolution: {integrity: sha512-ABia2QegosxOGsVlsSBJvoWeXy1wUKSfF7SWJdTjLAbx/Y3SrVevvvbFNQqrSJw89+lNSsM58SipmZJ5SRi5iw==}
    engines: {node: '>= 14.10.0'}
    requiresBuild: true
    peerDependencies:
      '@babel/core': ^7.10.2
      coffeescript: ^2.5.1
      less: ^3.11.3 || ^4.0.0
      postcss: ^7 || ^8
      postcss-load-config: ^2.1.0 || ^3.0.0 || ^4.0.0
      pug: ^3.0.0
      sass: ^1.26.8
      stylus: ^0.55.0
      sugarss: ^2.0.0 || ^3.0.0 || ^4.0.0
      svelte: ^3.23.0 || ^4.0.0-next.0 || ^4.0.0
      typescript: '>=3.9.5 || ^4.0.0 || ^5.0.0'
    peerDependenciesMeta:
      '@babel/core':
        optional: true
      coffeescript:
        optional: true
      less:
        optional: true
      postcss:
        optional: true
      postcss-load-config:
        optional: true
      pug:
        optional: true
      sass:
        optional: true
      stylus:
        optional: true
      sugarss:
        optional: true
      typescript:
        optional: true
    dependencies:
      '@types/pug': 2.0.6
      detect-indent: 6.1.0
      magic-string: 0.27.0
      postcss: 8.4.27
      sorcery: 0.11.0
      strip-indent: 3.0.0
      svelte: 4.1.1
      typescript: 5.0.2
    dev: true

  /svelte-preprocess@5.0.4(postcss@8.4.27)(svelte@4.1.1)(typescript@5.1.6):
    resolution: {integrity: sha512-ABia2QegosxOGsVlsSBJvoWeXy1wUKSfF7SWJdTjLAbx/Y3SrVevvvbFNQqrSJw89+lNSsM58SipmZJ5SRi5iw==}
    engines: {node: '>= 14.10.0'}
    requiresBuild: true
    peerDependencies:
      '@babel/core': ^7.10.2
      coffeescript: ^2.5.1
      less: ^3.11.3 || ^4.0.0
      postcss: ^7 || ^8
      postcss-load-config: ^2.1.0 || ^3.0.0 || ^4.0.0
      pug: ^3.0.0
      sass: ^1.26.8
      stylus: ^0.55.0
      sugarss: ^2.0.0 || ^3.0.0 || ^4.0.0
      svelte: ^3.23.0 || ^4.0.0-next.0 || ^4.0.0
      typescript: '>=3.9.5 || ^4.0.0 || ^5.0.0'
    peerDependenciesMeta:
      '@babel/core':
        optional: true
      coffeescript:
        optional: true
      less:
        optional: true
      postcss:
        optional: true
      postcss-load-config:
        optional: true
      pug:
        optional: true
      sass:
        optional: true
      stylus:
        optional: true
      sugarss:
        optional: true
      typescript:
        optional: true
    dependencies:
      '@types/pug': 2.0.6
      detect-indent: 6.1.0
      magic-string: 0.27.0
      postcss: 8.4.27
      sorcery: 0.11.0
      strip-indent: 3.0.0
      svelte: 4.1.1
      typescript: 5.1.6
    dev: true

  /svelte-preprocess@5.0.4(postcss@8.4.27)(svelte@4.1.1)(typescript@5.2.2):
    resolution: {integrity: sha512-ABia2QegosxOGsVlsSBJvoWeXy1wUKSfF7SWJdTjLAbx/Y3SrVevvvbFNQqrSJw89+lNSsM58SipmZJ5SRi5iw==}
    engines: {node: '>= 14.10.0'}
    requiresBuild: true
    peerDependencies:
      '@babel/core': ^7.10.2
      coffeescript: ^2.5.1
      less: ^3.11.3 || ^4.0.0
      postcss: ^7 || ^8
      postcss-load-config: ^2.1.0 || ^3.0.0 || ^4.0.0
      pug: ^3.0.0
      sass: ^1.26.8
      stylus: ^0.55.0
      sugarss: ^2.0.0 || ^3.0.0 || ^4.0.0
      svelte: ^3.23.0 || ^4.0.0-next.0 || ^4.0.0
      typescript: '>=3.9.5 || ^4.0.0 || ^5.0.0'
    peerDependenciesMeta:
      '@babel/core':
        optional: true
      coffeescript:
        optional: true
      less:
        optional: true
      postcss:
        optional: true
      postcss-load-config:
        optional: true
      pug:
        optional: true
      sass:
        optional: true
      stylus:
        optional: true
      sugarss:
        optional: true
      typescript:
        optional: true
    dependencies:
      '@types/pug': 2.0.6
      detect-indent: 6.1.0
      magic-string: 0.27.0
      postcss: 8.4.27
      sorcery: 0.11.0
      strip-indent: 3.0.0
      svelte: 4.1.1
      typescript: 5.2.2
    dev: true

  /svelte-preprocess@5.0.4(postcss@8.4.27)(svelte@4.2.0)(typescript@5.1.6):
    resolution: {integrity: sha512-ABia2QegosxOGsVlsSBJvoWeXy1wUKSfF7SWJdTjLAbx/Y3SrVevvvbFNQqrSJw89+lNSsM58SipmZJ5SRi5iw==}
    engines: {node: '>= 14.10.0'}
    requiresBuild: true
    peerDependencies:
      '@babel/core': ^7.10.2
      coffeescript: ^2.5.1
      less: ^3.11.3 || ^4.0.0
      postcss: ^7 || ^8
      postcss-load-config: ^2.1.0 || ^3.0.0 || ^4.0.0
      pug: ^3.0.0
      sass: ^1.26.8
      stylus: ^0.55.0
      sugarss: ^2.0.0 || ^3.0.0 || ^4.0.0
      svelte: ^3.23.0 || ^4.0.0-next.0 || ^4.0.0
      typescript: '>=3.9.5 || ^4.0.0 || ^5.0.0'
    peerDependenciesMeta:
      '@babel/core':
        optional: true
      coffeescript:
        optional: true
      less:
        optional: true
      postcss:
        optional: true
      postcss-load-config:
        optional: true
      pug:
        optional: true
      sass:
        optional: true
      stylus:
        optional: true
      sugarss:
        optional: true
      typescript:
        optional: true
    dependencies:
      '@types/pug': 2.0.6
      detect-indent: 6.1.0
      magic-string: 0.27.0
      postcss: 8.4.27
      sorcery: 0.11.0
      strip-indent: 3.0.0
      svelte: 4.2.0
      typescript: 5.1.6
    dev: true

  /svelte-preprocess@5.0.4(postcss@8.4.27)(svelte@4.2.0)(typescript@5.2.2):
    resolution: {integrity: sha512-ABia2QegosxOGsVlsSBJvoWeXy1wUKSfF7SWJdTjLAbx/Y3SrVevvvbFNQqrSJw89+lNSsM58SipmZJ5SRi5iw==}
    engines: {node: '>= 14.10.0'}
    requiresBuild: true
    peerDependencies:
      '@babel/core': ^7.10.2
      coffeescript: ^2.5.1
      less: ^3.11.3 || ^4.0.0
      postcss: ^7 || ^8
      postcss-load-config: ^2.1.0 || ^3.0.0 || ^4.0.0
      pug: ^3.0.0
      sass: ^1.26.8
      stylus: ^0.55.0
      sugarss: ^2.0.0 || ^3.0.0 || ^4.0.0
      svelte: ^3.23.0 || ^4.0.0-next.0 || ^4.0.0
      typescript: '>=3.9.5 || ^4.0.0 || ^5.0.0'
    peerDependenciesMeta:
      '@babel/core':
        optional: true
      coffeescript:
        optional: true
      less:
        optional: true
      postcss:
        optional: true
      postcss-load-config:
        optional: true
      pug:
        optional: true
      sass:
        optional: true
      stylus:
        optional: true
      sugarss:
        optional: true
      typescript:
        optional: true
    dependencies:
      '@types/pug': 2.0.6
      detect-indent: 6.1.0
      magic-string: 0.27.0
      postcss: 8.4.27
      sorcery: 0.11.0
      strip-indent: 3.0.0
      svelte: 4.2.0
      typescript: 5.2.2
    dev: true

  /svelte-reduced-motion@1.1.1(svelte@4.2.0):
    resolution: {integrity: sha512-bkyWF+McSf8/fFiV+VIJ+/g/CLA5QRCKjesi/+tOyIArozuKxgvvQlQSrNtN3COmjJG0Y8O8PLZOW0whdKE3+g==}
    peerDependencies:
      svelte: ^3.55.0 || ^4.0.0
    dependencies:
      svelte: 4.2.0
    dev: true

  /svelte2tsx@0.6.19(svelte@4.1.1)(typescript@5.0.2):
    resolution: {integrity: sha512-h3b5OtcO8zyVL/RiB2zsDwCopeo/UH+887uyhgb2mjnewOFwiTxu+4IGuVwrrlyuh2onM2ktfUemNrNmQwXONQ==}
    peerDependencies:
      svelte: ^3.55 || ^4.0.0-next.0 || ^4.0
      typescript: ^4.9.4 || ^5.0.0
    dependencies:
      dedent-js: 1.0.1
      pascal-case: 3.1.2
      svelte: 4.1.1
      typescript: 5.0.2
    dev: true

  /svelte2tsx@0.6.19(svelte@4.2.0)(typescript@5.1.6):
    resolution: {integrity: sha512-h3b5OtcO8zyVL/RiB2zsDwCopeo/UH+887uyhgb2mjnewOFwiTxu+4IGuVwrrlyuh2onM2ktfUemNrNmQwXONQ==}
    peerDependencies:
      svelte: ^3.55 || ^4.0.0-next.0 || ^4.0
      typescript: ^4.9.4 || ^5.0.0
    dependencies:
      dedent-js: 1.0.1
      pascal-case: 3.1.2
      svelte: 4.2.0
      typescript: 5.1.6
    dev: true

  /svelte2tsx@0.6.21(svelte@4.1.1)(typescript@5.0.2):
    resolution: {integrity: sha512-v+vvbiy6WDmEQdIkJpvHYxJYG/obALfH0P6CTreYO350q/9+QmFTNCOJvx0O1o59Zpzx1Bqe+qlDxP/KtJSZEA==}
    peerDependencies:
      svelte: ^3.55 || ^4.0.0-next.0 || ^4.0
      typescript: ^4.9.4 || ^5.0.0
    dependencies:
      dedent-js: 1.0.1
      pascal-case: 3.1.2
      svelte: 4.1.1
      typescript: 5.0.2
    dev: true

  /svelte2tsx@0.6.21(svelte@4.1.1)(typescript@5.2.2):
    resolution: {integrity: sha512-v+vvbiy6WDmEQdIkJpvHYxJYG/obALfH0P6CTreYO350q/9+QmFTNCOJvx0O1o59Zpzx1Bqe+qlDxP/KtJSZEA==}
    peerDependencies:
      svelte: ^3.55 || ^4.0.0-next.0 || ^4.0
      typescript: ^4.9.4 || ^5.0.0
    dependencies:
      dedent-js: 1.0.1
      pascal-case: 3.1.2
      svelte: 4.1.1
      typescript: 5.2.2
    dev: true

  /svelte2tsx@0.6.21(svelte@4.2.0)(typescript@5.1.6):
    resolution: {integrity: sha512-v+vvbiy6WDmEQdIkJpvHYxJYG/obALfH0P6CTreYO350q/9+QmFTNCOJvx0O1o59Zpzx1Bqe+qlDxP/KtJSZEA==}
    peerDependencies:
      svelte: ^3.55 || ^4.0.0-next.0 || ^4.0
      typescript: ^4.9.4 || ^5.0.0
    dependencies:
      dedent-js: 1.0.1
      pascal-case: 3.1.2
      svelte: 4.2.0
      typescript: 5.1.6
    dev: true

  /svelte2tsx@0.6.21(svelte@4.2.0)(typescript@5.2.2):
    resolution: {integrity: sha512-v+vvbiy6WDmEQdIkJpvHYxJYG/obALfH0P6CTreYO350q/9+QmFTNCOJvx0O1o59Zpzx1Bqe+qlDxP/KtJSZEA==}
    peerDependencies:
      svelte: ^3.55 || ^4.0.0-next.0 || ^4.0
      typescript: ^4.9.4 || ^5.0.0
    dependencies:
      dedent-js: 1.0.1
      pascal-case: 3.1.2
      svelte: 4.2.0
      typescript: 5.2.2
    dev: false

  /svelte@3.55.1:
    resolution: {integrity: sha512-S+87/P0Ve67HxKkEV23iCdAh/SX1xiSfjF1HOglno/YTbSTW7RniICMCofWGdJJbdjw3S+0PfFb1JtGfTXE0oQ==}
    engines: {node: '>= 8'}
    dev: false

  /svelte@3.59.2:
    resolution: {integrity: sha512-vzSyuGr3eEoAtT/A6bmajosJZIUWySzY2CzB3w2pgPvnkUjGqlDnsNnA0PMO+mMAhuyMul6C2uuZzY6ELSkzyA==}
    engines: {node: '>= 8'}
    dev: true

  /svelte@4.1.1:
    resolution: {integrity: sha512-Enick5fPFISLoVy0MFK45cG+YlQt6upw8skEK9zzTpJnH1DqEv8xOZwizCGSo3Q6HZ7KrZTM0J18poF7aQg5zw==}
    engines: {node: '>=16'}
    dependencies:
      '@ampproject/remapping': 2.2.1
      '@jridgewell/sourcemap-codec': 1.4.15
      '@jridgewell/trace-mapping': 0.3.18
      acorn: 8.10.0
      aria-query: 5.3.0
      axobject-query: 3.2.1
      code-red: 1.0.3
      css-tree: 2.3.1
      estree-walker: 3.0.3
      is-reference: 3.0.1
      locate-character: 3.0.0
      magic-string: 0.30.2
      periscopic: 3.1.0

  /svelte@4.2.0:
    resolution: {integrity: sha512-kVsdPjDbLrv74SmLSUzAsBGquMs4MPgWGkGLpH+PjOYnFOziAvENVzgJmyOCV2gntxE32aNm8/sqNKD6LbIpeQ==}
    engines: {node: '>=16'}
    dependencies:
      '@ampproject/remapping': 2.2.1
      '@jridgewell/sourcemap-codec': 1.4.15
      '@jridgewell/trace-mapping': 0.3.18
      acorn: 8.10.0
      aria-query: 5.3.0
      axobject-query: 3.2.1
      code-red: 1.0.3
      css-tree: 2.3.1
      estree-walker: 3.0.3
      is-reference: 3.0.1
      locate-character: 3.0.0
      magic-string: 0.30.2
      periscopic: 3.1.0

  /symbol-tree@3.2.4:
    resolution: {integrity: sha512-9QNk5KwDF+Bvz+PyObkmSYjI5ksVUYtjW7AU22r2NKcfLJcXp96hkDWU3+XndOsUb+AQ9QhfzfCT2O+CNWT5Tw==}
    dev: false

  /synckit@0.8.5:
    resolution: {integrity: sha512-L1dapNV6vu2s/4Sputv8xGsCdAVlb5nRDMFU/E27D44l5U6cw1g0dGd45uLc+OXjNMmF4ntiMdCimzcjFKQI8Q==}
    engines: {node: ^14.18.0 || >=16.0.0}
    dependencies:
      '@pkgr/utils': 2.3.1
      tslib: 2.6.1
    dev: true

  /tailwindcss@3.2.7(postcss@8.4.31):
    resolution: {integrity: sha512-B6DLqJzc21x7wntlH/GsZwEXTBttVSl1FtCzC8WP4oBc/NKef7kaax5jeihkkCEWc831/5NDJ9gRNDK6NEioQQ==}
    engines: {node: '>=12.13.0'}
    hasBin: true
    peerDependencies:
      postcss: ^8.0.9
    dependencies:
      arg: 5.0.2
      chokidar: 3.5.3
      color-name: 1.1.4
      detective: 5.2.1
      didyoumean: 1.2.2
      dlv: 1.1.3
      fast-glob: 3.2.12
      glob-parent: 6.0.2
      is-glob: 4.0.3
      lilconfig: 2.1.0
      micromatch: 4.0.5
      normalize-path: 3.0.0
      object-hash: 3.0.0
      picocolors: 1.0.0
      postcss: 8.4.31
      postcss-import: 14.1.0(postcss@8.4.31)
      postcss-js: 4.0.0(postcss@8.4.31)
      postcss-load-config: 3.1.4(postcss@8.4.31)
      postcss-nested: 6.0.0(postcss@8.4.31)
      postcss-selector-parser: 6.0.11
      postcss-value-parser: 4.2.0
      quick-lru: 5.1.1
      resolve: 1.22.1
    transitivePeerDependencies:
      - ts-node

  /tar-fs@2.1.1:
    resolution: {integrity: sha512-V0r2Y9scmbDRLCNex/+hYzvp/zyYjvFbHPNgVTKfQvVrb6guiE/fxP+XblDNR011utopbkex2nM4dHNV6GDsng==}
    dependencies:
      chownr: 1.1.4
      mkdirp-classic: 0.5.3
      pump: 3.0.0
      tar-stream: 2.2.0

  /tar-fs@3.0.4:
    resolution: {integrity: sha512-5AFQU8b9qLfZCX9zp2duONhPmZv0hGYiBPJsyUdqMjzq/mqVpy/rEUSeHk1+YitmxugaptgBh5oDGU3VsAJq4w==}
    dependencies:
      mkdirp-classic: 0.5.3
      pump: 3.0.0
      tar-stream: 3.1.6

  /tar-stream@2.2.0:
    resolution: {integrity: sha512-ujeqbceABgwMZxEJnk2HDY2DlnUZ+9oEcb1KzTVfYHio0UE6dG71n60d8D2I4qNvleWrrXpmjpt7vZeF1LnMZQ==}
    engines: {node: '>=6'}
    dependencies:
      bl: 4.1.0
      end-of-stream: 1.4.4
      fs-constants: 1.0.0
      inherits: 2.0.4
      readable-stream: 3.6.2

  /tar-stream@3.1.6:
    resolution: {integrity: sha512-B/UyjYwPpMBv+PaFSWAmtYjwdrlEaZQEhMIBFNC5oEG8lpiW8XjcSdmEaClj28ArfKScKHs2nshz3k2le6crsg==}
    dependencies:
      b4a: 1.6.4
      fast-fifo: 1.3.2
      streamx: 2.15.1

  /term-size@2.2.1:
    resolution: {integrity: sha512-wK0Ri4fOGjv/XPy8SBHZChl8CM7uMc5VML7SqiQ0zG7+J5Vr+RMQDoHa2CNT6KHUnTGIXH34UDMkPzAUyapBZg==}
    engines: {node: '>=8'}
    dev: true

  /text-table@0.2.0:
    resolution: {integrity: sha512-N+8UisAXDGk8PFXP4HAzVR9nbfmVJ3zYLAWiTIoqC5v5isinhr+r5uaO8+7r3BMfuNIufIsA7RdpVgacC2cSpw==}
    dev: true

  /three-stdlib@2.21.8(three@0.122.0):
    resolution: {integrity: sha512-kqisiKvO4mSy59v5vWqBQSH8famLxp7Z51LxpMJI9GwDxqODaW02rhIwmjYDEzZWNFpjZpoDHVGbdpeHf8h3SA==}
    peerDependencies:
      three: '>=0.122.0'
    dependencies:
      '@babel/runtime': 7.18.6
      '@types/offscreencanvas': 2019.7.0
      '@webgpu/glslang': 0.0.15
      chevrotain: 10.5.0
      draco3d: 1.5.6
      fflate: 0.6.10
      ktx-parse: 0.4.5
      mmd-parser: 1.0.4
      opentype.js: 1.3.4
      potpack: 1.0.2
      three: 0.122.0
      zstddec: 0.0.2
    dev: false

  /three@0.122.0:
    resolution: {integrity: sha512-bgYMo0WdaQhf7DhLE8OSNN/rVFO5J4K1A2VeeKqoV4MjjuHjfCP6xLpg8Xedhns7NlEnN3sZ6VJROq19Qyl6Sg==}
    dev: false

  /three@0.153.0:
    resolution: {integrity: sha512-OCP2/uQR6GcDpSLnJt/3a4mdS0kNWcbfUXIwLoEMgLzEUIVIYsSDwskpmOii/AkDM+BBwrl6+CKgrjX9+E2aWg==}
    dev: false

<<<<<<< HEAD
  /three@0.155.0:
    resolution: {integrity: sha512-sNgCYmDijnIqkD/bMfk+1pHg3YzsxW7V2ChpuP6HCQ8NiZr3RufsXQr8M3SSUMjW4hG+sUk7YbyuY0DncaDTJQ==}
=======
  /three@0.158.0:
    resolution: {integrity: sha512-TALj4EOpdDPF1henk2Q+s17K61uEAAWQ7TJB68nr7FKxqwyDr3msOt5IWdbGm4TaWKjrtWS8DJJWe9JnvsWOhQ==}
>>>>>>> 34fd510e

  /through2@0.6.5:
    resolution: {integrity: sha512-RkK/CCESdTKQZHdmKICijdKKsCRVHs5KsLZ6pACAmF/1GPUQhonHSXWNERctxEp7RmvjdNbZTL5z9V7nSCXKcg==}
    dependencies:
      readable-stream: 1.0.34
      xtend: 4.0.2
    dev: true

  /through@2.3.8:
    resolution: {integrity: sha512-w89qg7PI8wAdvX60bMDP+bFoD5Dvhm9oLheFp5O4a2QF0cSBGsBX4qZmadPMvVqlLJBBci+WqGGOAPvcDeNSVg==}

  /tiny-glob@0.2.9:
    resolution: {integrity: sha512-g/55ssRPUjShh+xkfx9UPDXqhckHEsHr4Vd9zX55oSdGZc/MD0m3sferOkwWtp98bv+kcVfEHtRJgBVJzelrzg==}
    dependencies:
      globalyzer: 0.1.0
      globrex: 0.1.2
    dev: true

  /tiny-inflate@1.0.3:
    resolution: {integrity: sha512-pkY1fj1cKHb2seWDy0B16HeWyczlJA9/WW3u3c4z/NiWDsO3DOU5D7nhTLE9CF0yXv/QZFY7sEJmj24dK+Rrqw==}
    dev: false

  /titleize@3.0.0:
    resolution: {integrity: sha512-KxVu8EYHDPBdUYdKZdKtU2aj2XfEx9AfjXxE/Aj0vT06w2icA09Vus1rh6eSu1y01akYg6BjIK/hxyLJINoMLQ==}
    engines: {node: '>=12'}
    dev: true

  /tmp@0.0.33:
    resolution: {integrity: sha512-jRCJlojKnZ3addtTOjdIqoRuPEKBvNXcGYqzO6zWZX8KfKEpnGY5jfggJQ3EjKuu8D4bJRr0y+cYJFmYbImXGw==}
    engines: {node: '>=0.6.0'}
    dependencies:
      os-tmpdir: 1.0.2
    dev: true

  /to-fast-properties@2.0.0:
    resolution: {integrity: sha512-/OaKK0xYrs3DmxRYqL/yDc+FxFUVYhDlXMhRmv3z915w2HF1tnN1omB354j8VUGO/hbRzyD6Y3sA7v7GS/ceog==}
    engines: {node: '>=4'}

  /to-regex-range@5.0.1:
    resolution: {integrity: sha512-65P7iz6X5yEr1cwcgvQxbbIw7Uk3gOy5dIdtZ4rDveLqhrdJP+Li/Hx6tyK0NEb+2GCyneCMJiGqrADCSNk8sQ==}
    engines: {node: '>=8.0'}
    dependencies:
      is-number: 7.0.0

  /totalist@3.0.1:
    resolution: {integrity: sha512-sf4i37nQ2LBx4m3wB74y+ubopq6W/dIzXg0FDGjsYnZHVa1Da8FH853wlL2gtUhg+xJXjfk3kUZS3BRoQeoQBQ==}
    engines: {node: '>=6'}
    dev: true

  /tough-cookie@2.5.0:
    resolution: {integrity: sha512-nlLsUzgm1kfLXSXfRZMc1KLAugd4hqJHDTvc2hDIwS3mZAfMEuMbc03SujMF+GEcpaX/qboeycw6iO8JwVv2+g==}
    engines: {node: '>=0.8'}
    dependencies:
      psl: 1.9.0
      punycode: 2.1.1
    dev: false

  /tough-cookie@4.1.2:
    resolution: {integrity: sha512-G9fqXWoYFZgTc2z8Q5zaHy/vJMjm+WV0AkAeHxVCQiEB1b+dGvWzFW6QV07cY5jQ5gRkeid2qIkzkxUnmoQZUQ==}
    engines: {node: '>=6'}
    dependencies:
      psl: 1.9.0
      punycode: 2.1.1
      universalify: 0.2.0
      url-parse: 1.5.10
    dev: false

  /tr46@0.0.3:
    resolution: {integrity: sha512-N3WMsuqV66lT30CrXNbEjx4GEwlow3v6rr4mCcv6prnfwhS01rkgyFdjPNBYd9br7LpXV1+Emh01fHnq2Gdgrw==}
    dev: true

  /tr46@3.0.0:
    resolution: {integrity: sha512-l7FvfAHlcmulp8kr+flpQZmVwtu7nfRV7NZujtN0OqES8EL4O4e0qqzL0DC5gAvx/ZC/9lk6rhcUwYvkBnBnYA==}
    engines: {node: '>=12'}
    dependencies:
      punycode: 2.1.1
    dev: false

  /trim-lines@3.0.1:
    resolution: {integrity: sha512-kRj8B+YHZCc9kQYdWfJB2/oUl9rA99qbowYYBtr4ui4mZyAQ2JpvVBd/6U2YloATfqBhBTSMhTpgBHtU0Mf3Rg==}

  /trim-newlines@3.0.1:
    resolution: {integrity: sha512-c1PTsA3tYrIsLGkJkzHF+w9F2EyxfXGo4UyJc4pFL++FMjnq0HJS69T3M7d//gKrFKwy429bouPescbjecU+Zw==}
    engines: {node: '>=8'}
    dev: true

  /trim-newlines@4.0.2:
    resolution: {integrity: sha512-GJtWyq9InR/2HRiLZgpIKv+ufIKrVrvjQWEj7PxAXNc5dwbNJkqhAUoAGgzRmULAnoOM5EIpveYd3J2VeSAIew==}
    engines: {node: '>=12'}

  /troika-three-text@0.47.2(three@0.158.0):
    resolution: {integrity: sha512-qylT0F+U7xGs+/PEf3ujBdJMYWbn0Qci0kLqI5BJG2kW1wdg4T1XSxneypnF05DxFqJhEzuaOR9S2SjiyknMng==}
    peerDependencies:
      three: '>=0.125.0'
    dependencies:
      bidi-js: 1.0.2
      three: 0.158.0
      troika-three-utils: 0.47.2(three@0.158.0)
      troika-worker-utils: 0.47.2
      webgl-sdf-generator: 1.1.1
    dev: false

  /troika-three-utils@0.47.2(three@0.158.0):
    resolution: {integrity: sha512-/28plhCxfKtH7MSxEGx8e3b/OXU5A0xlwl+Sbdp0H8FXUHKZDoksduEKmjQayXYtxAyuUiCRunYIv/8Vi7aiyg==}
    peerDependencies:
      three: '>=0.125.0'
    dependencies:
      three: 0.158.0
    dev: false

  /troika-worker-utils@0.47.2:
    resolution: {integrity: sha512-mzss4MeyzUkYBppn4x5cdAqrhBHFEuVmMMgLMTyFV23x6GvQMyo+/R5E5Lsbrt7WSt5RfvewjcwD1DChRTA9lA==}
    dev: false

  /trough@2.1.0:
    resolution: {integrity: sha512-AqTiAOLcj85xS7vQ8QkAV41hPDIJ71XJB4RCUrzo/1GM2CQwhkJGaf9Hgr7BOugMRpgGUrqRg/DrBDl4H40+8g==}

  /ts-api-utils@1.0.3(typescript@5.2.2):
    resolution: {integrity: sha512-wNMeqtMz5NtwpT/UZGY5alT+VoKdSsOOP/kqHFcUW1P/VRhH2wJ48+DN2WwUliNbQ976ETwDL0Ifd2VVvgonvg==}
    engines: {node: '>=16.13.0'}
    peerDependencies:
      typescript: '>=4.2.0'
    dependencies:
      typescript: 5.2.2
    dev: true

  /ts-node@10.8.2(@types/node@20.3.1)(typescript@4.7.4):
    resolution: {integrity: sha512-LYdGnoGddf1D6v8REPtIH+5iq/gTDuZqv2/UJUU7tKjuEU8xVZorBM+buCGNjj+pGEud+sOoM4CX3/YzINpENA==}
    hasBin: true
    peerDependencies:
      '@swc/core': '>=1.2.50'
      '@swc/wasm': '>=1.2.50'
      '@types/node': '*'
      typescript: '>=2.7'
    peerDependenciesMeta:
      '@swc/core':
        optional: true
      '@swc/wasm':
        optional: true
    dependencies:
      '@cspotcode/source-map-support': 0.8.1
      '@tsconfig/node10': 1.0.9
      '@tsconfig/node12': 1.0.11
      '@tsconfig/node14': 1.0.3
      '@tsconfig/node16': 1.0.3
      '@types/node': 20.3.1
      acorn: 8.8.2
      acorn-walk: 8.2.0
      arg: 4.1.3
      create-require: 1.1.1
      diff: 4.0.2
      make-error: 1.3.6
      typescript: 4.7.4
      v8-compile-cache-lib: 3.0.1
      yn: 3.1.1
    dev: true

  /tsconfig-paths@3.14.1:
    resolution: {integrity: sha512-fxDhWnFSLt3VuTwtvJt5fpwxBHg5AdKWMsgcPOOIilyjymcYVZoCQF8fvFRezCNfblEXmi+PcM1eYHeOAgXCOQ==}
    dependencies:
      '@types/json5': 0.0.29
      json5: 1.0.2
      minimist: 1.2.6
      strip-bom: 3.0.0
    dev: true

  /tsconfig-resolver@3.0.1:
    resolution: {integrity: sha512-ZHqlstlQF449v8glscGRXzL6l2dZvASPCdXJRWG4gHEZlUVx2Jtmr+a2zeVG4LCsKhDXKRj5R3h0C/98UcVAQg==}
    dependencies:
      '@types/json5': 0.0.30
      '@types/resolve': 1.20.2
      json5: 2.2.3
      resolve: 1.22.4
      strip-bom: 4.0.0
      type-fest: 0.13.1

  /tslib@1.14.1:
    resolution: {integrity: sha512-Xni35NKzjgMrwevysHTCArtLDpPvye8zV/0E4EyYn43P7/7qvQwPh9BGkHewbMulVntbigmcT7rdX3BNo9wRJg==}
    dev: true

  /tslib@2.5.0:
    resolution: {integrity: sha512-336iVw3rtn2BUK7ORdIAHTyxHGRIHVReokCR3XjbckJMK7ms8FysBfhLR8IXnAgy7T0PTPNBWKiH514FOW/WSg==}
    dev: true

  /tslib@2.6.1:
    resolution: {integrity: sha512-t0hLfiEKfMUoqhG+U1oid7Pva4bbDPHYfJNiB7BiIjRkj1pyC++4N3huJfqY6aRH6VTB0rvtzQwjM4K6qpfOig==}

  /tsutils@3.21.0(typescript@5.0.2):
    resolution: {integrity: sha512-mHKK3iUXL+3UF6xL5k0PEhKRUBKPBCv/+RkEOpjRWxxx27KKRBmmA60A9pgOUvMi8GKhRMPEmjBRPzs2W7O1OA==}
    engines: {node: '>= 6'}
    peerDependencies:
      typescript: '>=2.8.0 || >= 3.2.0-dev || >= 3.3.0-dev || >= 3.4.0-dev || >= 3.5.0-dev || >= 3.6.0-dev || >= 3.6.0-beta || >= 3.7.0-dev || >= 3.7.0-beta'
    dependencies:
      tslib: 1.14.1
      typescript: 5.0.2
    dev: true

  /tsutils@3.21.0(typescript@5.1.6):
    resolution: {integrity: sha512-mHKK3iUXL+3UF6xL5k0PEhKRUBKPBCv/+RkEOpjRWxxx27KKRBmmA60A9pgOUvMi8GKhRMPEmjBRPzs2W7O1OA==}
    engines: {node: '>= 6'}
    peerDependencies:
      typescript: '>=2.8.0 || >= 3.2.0-dev || >= 3.3.0-dev || >= 3.4.0-dev || >= 3.5.0-dev || >= 3.6.0-dev || >= 3.6.0-beta || >= 3.7.0-dev || >= 3.7.0-beta'
    dependencies:
      tslib: 1.14.1
      typescript: 5.1.6
    dev: true

  /tsutils@3.21.0(typescript@5.2.2):
    resolution: {integrity: sha512-mHKK3iUXL+3UF6xL5k0PEhKRUBKPBCv/+RkEOpjRWxxx27KKRBmmA60A9pgOUvMi8GKhRMPEmjBRPzs2W7O1OA==}
    engines: {node: '>= 6'}
    peerDependencies:
      typescript: '>=2.8.0 || >= 3.2.0-dev || >= 3.3.0-dev || >= 3.4.0-dev || >= 3.5.0-dev || >= 3.6.0-dev || >= 3.6.0-beta || >= 3.7.0-dev || >= 3.7.0-beta'
    dependencies:
      tslib: 1.14.1
      typescript: 5.2.2
    dev: true

  /tsx@3.13.0:
    resolution: {integrity: sha512-rjmRpTu3as/5fjNq/kOkOtihgLxuIz6pbKdj9xwP4J5jOLkBxw/rjN5ANw+KyrrOXV5uB7HC8+SrrSJxT65y+A==}
    hasBin: true
    dependencies:
      esbuild: 0.18.20
      get-tsconfig: 4.7.2
      source-map-support: 0.5.21
    optionalDependencies:
      fsevents: 2.3.3
    dev: true

  /tty-table@4.1.6:
    resolution: {integrity: sha512-kRj5CBzOrakV4VRRY5kUWbNYvo/FpOsz65DzI5op9P+cHov3+IqPbo1JE1ZnQGkHdZgNFDsrEjrfqqy/Ply9fw==}
    engines: {node: '>=8.0.0'}
    hasBin: true
    dependencies:
      chalk: 4.1.2
      csv: 5.5.3
      kleur: 4.1.5
      smartwrap: 2.0.2
      strip-ansi: 6.0.1
      wcwidth: 1.0.1
      yargs: 17.5.1
    dev: true

  /tunnel-agent@0.6.0:
    resolution: {integrity: sha512-McnNiV1l8RYeY8tBgEpuodCC1mLUdbSN+CYBL7kJsJNInOP8UjDDEwdk6Mw60vdLLrr5NHKZhMAOSrR2NZuQ+w==}
    dependencies:
      safe-buffer: 5.2.1

  /turbo-darwin-64@1.10.16:
    resolution: {integrity: sha512-+Jk91FNcp9e9NCLYlvDDlp2HwEDp14F9N42IoW3dmHI5ZkGSXzalbhVcrx3DOox3QfiNUHxzWg4d7CnVNCuuMg==}
    cpu: [x64]
    os: [darwin]
    requiresBuild: true
    dev: true
    optional: true

  /turbo-darwin-arm64@1.10.16:
    resolution: {integrity: sha512-jqGpFZipIivkRp/i+jnL8npX0VssE6IAVNKtu573LXtssZdV/S+fRGYA16tI46xJGxSAivrZ/IcgZrV6Jk80bw==}
    cpu: [arm64]
    os: [darwin]
    requiresBuild: true
    dev: true
    optional: true

  /turbo-linux-64@1.10.16:
    resolution: {integrity: sha512-PpqEZHwLoizQ6sTUvmImcRmACyRk9EWLXGlqceogPZsJ1jTRK3sfcF9fC2W56zkSIzuLEP07k5kl+ZxJd8JMcg==}
    cpu: [x64]
    os: [linux]
    requiresBuild: true
    dev: true
    optional: true

  /turbo-linux-arm64@1.10.16:
    resolution: {integrity: sha512-TMjFYz8to1QE0fKVXCIvG/4giyfnmqcQIwjdNfJvKjBxn22PpbjeuFuQ5kNXshUTRaTJihFbuuCcb5OYFNx4uw==}
    cpu: [arm64]
    os: [linux]
    requiresBuild: true
    dev: true
    optional: true

  /turbo-windows-64@1.10.16:
    resolution: {integrity: sha512-+jsf68krs0N66FfC4/zZvioUap/Tq3sPFumnMV+EBo8jFdqs4yehd6+MxIwYTjSQLIcpH8KoNMB0gQYhJRLZzw==}
    cpu: [x64]
    os: [win32]
    requiresBuild: true
    dev: true
    optional: true

  /turbo-windows-arm64@1.10.16:
    resolution: {integrity: sha512-sKm3hcMM1bl0B3PLG4ifidicOGfoJmOEacM5JtgBkYM48ncMHjkHfFY7HrJHZHUnXM4l05RQTpLFoOl/uIo2HQ==}
    cpu: [arm64]
    os: [win32]
    requiresBuild: true
    dev: true
    optional: true

  /turbo@1.10.16:
    resolution: {integrity: sha512-2CEaK4FIuSZiP83iFa9GqMTQhroW2QryckVqUydmg4tx78baftTOS0O+oDAhvo9r9Nit4xUEtC1RAHoqs6ZEtg==}
    hasBin: true
    optionalDependencies:
      turbo-darwin-64: 1.10.16
      turbo-darwin-arm64: 1.10.16
      turbo-linux-64: 1.10.16
      turbo-linux-arm64: 1.10.16
      turbo-windows-64: 1.10.16
      turbo-windows-arm64: 1.10.16
    dev: true

  /tweakpane@3.1.0:
    resolution: {integrity: sha512-PGAp/LPQdHwzL7/iAW4lV1p9iPQTti7YMjMWO48CoYjvZRS59RmgQnhEGzKzqST1JnmOYmQUjTe8bdhlZRJs5A==}
    dev: true

  /tweetnacl@0.14.5:
    resolution: {integrity: sha512-KXXFFdAbFXY4geFIwoyNK+f5Z1b7swfXABfL7HXCmoIWMKU3dmS26672A4EeQtDzLKy7SXmfBu51JolvEKwtGA==}
    dev: false

  /type-check@0.3.2:
    resolution: {integrity: sha512-ZCmOJdvOWDBYJlzAoFkC+Q0+bUyEOS1ltgp1MGU03fqHG+dbi9tBFU2Rd9QKiDZFAYrhPh2JUf7rZRIuHRKtOg==}
    engines: {node: '>= 0.8.0'}
    dependencies:
      prelude-ls: 1.1.2
    dev: false

  /type-check@0.4.0:
    resolution: {integrity: sha512-XleUoc9uwGXqjWwXaUTZAmzMcFZ5858QA2vvx1Ur5xIcixXIP+8LnFDgRplU30us6teqdlskFfu+ae4K79Ooew==}
    engines: {node: '>= 0.8.0'}
    dependencies:
      prelude-ls: 1.2.1
    dev: true

  /type-fest@0.13.1:
    resolution: {integrity: sha512-34R7HTnG0XIJcBSn5XhDd7nNFPRcXYRZrBB2O2jdKqYODldSzBAqzsWoZYYvduky73toYS/ESqxPvkDf/F0XMg==}
    engines: {node: '>=10'}

  /type-fest@0.20.2:
    resolution: {integrity: sha512-Ne+eE4r0/iWnpAxD852z3A+N0Bt5RN//NjJwRd2VFHEmrywxf5vsZlh4R6lixl6B+wz/8d+maTSAkN1FIkI3LQ==}
    engines: {node: '>=10'}
    dev: true

  /type-fest@0.21.3:
    resolution: {integrity: sha512-t0rzBq87m3fVcduHDUFhKmyyX+9eo6WQjZvf51Ea/M0Q7+T374Jp1aUiyUl0GKxp8M/OETVHSDvmkyPgvX+X2w==}
    engines: {node: '>=10'}
    dev: true

  /type-fest@0.6.0:
    resolution: {integrity: sha512-q+MB8nYR1KDLrgr4G5yemftpMC7/QLqVndBmEEdqzmNj5dcFOO4Oo8qlwZE3ULT3+Zim1F8Kq4cBnikNhlCMlg==}
    engines: {node: '>=8'}
    dev: true

  /type-fest@0.8.1:
    resolution: {integrity: sha512-4dbzIzqvjtgiM5rw1k5rEHtBANKmdudhGyBEajN01fEyhaAIhsoKNy6y7+IN93IfpFtwY9iqi7kD+xwKhQsNJA==}
    engines: {node: '>=8'}
    dev: true

  /type-fest@1.4.0:
    resolution: {integrity: sha512-yGSza74xk0UG8k+pLh5oeoYirvIiWo5t0/o3zHHAO2tRDiZcxWP7fywNlXhqb6/r6sWvwi+RsyQMWhVLe4BVuA==}
    engines: {node: '>=10'}
    dev: true

  /type-fest@2.16.0:
    resolution: {integrity: sha512-qpaThT2HQkFb83gMOrdKVsfCN7LKxP26Yq+smPzY1FqoHRjqmjqHXA7n5Gkxi8efirtbeEUxzfEdePthQWCuHw==}
    engines: {node: '>=12.20'}
    dev: true

  /type-fest@2.19.0:
    resolution: {integrity: sha512-RAH822pAdBgcNMAfWnCBU3CFZcfZ/i1eZjwFU/dsLKumyuuP3niueg2UAukXYF0E2AAoc82ZSSf9J0WQBinzHA==}
    engines: {node: '>=12.20'}

  /type-fest@3.5.5:
    resolution: {integrity: sha512-Nudle2CLcCaf9/1bVQunwzX1/ZH4Z6mvP8hkWWZCbKrxtnN52QwD5Xn/mo68aofQhGU4be1GlEC6LQCTKGXkRw==}
    engines: {node: '>=14.16'}
    dev: false

  /typescript@4.7.4:
    resolution: {integrity: sha512-C0WQT0gezHuw6AdY1M2jxUO83Rjf0HP7Sk1DtXj6j1EwkQNZrHAg2XPWlq62oqEhYvONq5pkC2Y9oPljWToLmQ==}
    engines: {node: '>=4.2.0'}
    hasBin: true
    dev: true

  /typescript@5.0.2:
    resolution: {integrity: sha512-wVORMBGO/FAs/++blGNeAVdbNKtIh1rbBL2EyQ1+J9lClJ93KiiKe8PmFIVdXhHcyv44SL9oglmfeSsndo0jRw==}
    engines: {node: '>=12.20'}
    hasBin: true
    dev: true

  /typescript@5.1.6:
    resolution: {integrity: sha512-zaWCozRZ6DLEWAWFrVDz1H6FVXzUSfTy5FUMWsQlU8Ym5JP9eO4xkTIROFCQvhQf61z6O/G6ugw3SgAnvvm+HA==}
    engines: {node: '>=14.17'}
    hasBin: true
    dev: true

  /typescript@5.2.2:
    resolution: {integrity: sha512-mI4WrpHsbCIcwT9cF4FZvr80QUeKvsUsUvKDoR+X/7XHQH98xYD8YHZg7ANtz2GtZt/CBq2QJ0thkGJMHfqc1w==}
    engines: {node: '>=14.17'}
    hasBin: true

  /unbox-primitive@1.0.2:
    resolution: {integrity: sha512-61pPlCD9h51VoreyJ0BReideM3MDKMKnh6+V9L08331ipq6Q8OFXZYiqP6n/tbHx4s5I9uRhcye6BrbkizkBDw==}
    dependencies:
      call-bind: 1.0.2
      has-bigints: 1.0.2
      has-symbols: 1.0.3
      which-boxed-primitive: 1.0.2
    dev: true

  /underscore@1.12.1:
    resolution: {integrity: sha512-hEQt0+ZLDVUMhebKxL4x1BTtDY7bavVofhZ9KZ4aI26X9SRaE+Y3m83XUL1UP2jn8ynjndwCCpEHdUG+9pP1Tw==}
    dev: false

  /undici-types@5.25.3:
    resolution: {integrity: sha512-Ga1jfYwRn7+cP9v8auvEXN1rX3sWqlayd4HP7OKk4mZWylEmu3KzXDUGrQUN6Ol7qo1gPvB2e5gX6udnyEPgdA==}
    dev: true

  /undici@5.22.1:
    resolution: {integrity: sha512-Ji2IJhFXZY0x/0tVBXeQwgPlLWw13GVzpsWPQ3rV50IFMMof2I55PZZxtm4P6iNq+L5znYN9nSTAq0ZyE6lSJw==}
    engines: {node: '>=14.0'}
    dependencies:
      busboy: 1.6.0
    dev: true

  /undici@5.23.0:
    resolution: {integrity: sha512-1D7w+fvRsqlQ9GscLBwcAJinqcZGHUKjbOmXdlE/v8BvEGXjeWAax+341q44EuTcHXXnfyKNbKRq4Lg7OzhMmg==}
    engines: {node: '>=14.0'}
    dependencies:
      busboy: 1.6.0

  /undici@5.26.3:
    resolution: {integrity: sha512-H7n2zmKEWgOllKkIUkLvFmsJQj062lSm3uA4EYApG8gLuiOM0/go9bIoC3HVaSnfg4xunowDE2i9p8drkXuvDw==}
    engines: {node: '>=14.0'}
    dependencies:
      '@fastify/busboy': 2.0.0
    dev: true

  /unherit@3.0.1:
    resolution: {integrity: sha512-akOOQ/Yln8a2sgcLj4U0Jmx0R5jpIg2IUyRrWOzmEbjBtGzBdHtSeFKgoEcoH4KYIG/Pb8GQ/BwtYm0GCq1Sqg==}

  /unified@10.1.2:
    resolution: {integrity: sha512-pUSWAi/RAnVy1Pif2kAoeWNBa3JVrx0MId2LASj8G+7AiHWoKZNTomq6LG326T68U7/e263X6fTdcXIy7XnF7Q==}
    dependencies:
      '@types/unist': 2.0.6
      bail: 2.0.2
      extend: 3.0.2
      is-buffer: 2.0.5
      is-plain-obj: 4.1.0
      trough: 2.1.0
      vfile: 5.3.6

  /uniq@1.0.1:
    resolution: {integrity: sha512-Gw+zz50YNKPDKXs+9d+aKAjVwpjNwqzvNpLigIruT4HA9lMZNdMqs9x07kKHB/L9WRzqp4+DlTU5s4wG2esdoA==}
    dev: false

  /unist-util-generated@2.0.1:
    resolution: {integrity: sha512-qF72kLmPxAw0oN2fwpWIqbXAVyEqUzDHMsbtPvOudIlUzXYFIeQIuxXQCRCFh22B7cixvU0MG7m3MW8FTq/S+A==}

  /unist-util-is@5.2.1:
    resolution: {integrity: sha512-u9njyyfEh43npf1M+yGKDGVPbY/JWEemg5nH05ncKPfi+kBbKBJoTdsogMu33uhytuLlv9y0O7GH7fEdwLdLQw==}
    dependencies:
      '@types/unist': 2.0.7

  /unist-util-modify-children@3.1.1:
    resolution: {integrity: sha512-yXi4Lm+TG5VG+qvokP6tpnk+r1EPwyYL04JWDxLvgvPV40jANh7nm3udk65OOWquvbMDe+PL9+LmkxDpTv/7BA==}
    dependencies:
      '@types/unist': 2.0.7
      array-iterate: 2.0.1

  /unist-util-position-from-estree@1.1.2:
    resolution: {integrity: sha512-poZa0eXpS+/XpoQwGwl79UUdea4ol2ZuCYguVaJS4qzIOMDzbqz8a3erUCOmubSZkaOuGamb3tX790iwOIROww==}
    dependencies:
      '@types/unist': 2.0.7
    dev: false

  /unist-util-position@4.0.4:
    resolution: {integrity: sha512-kUBE91efOWfIVBo8xzh/uZQ7p9ffYRtUbMRZBNFYwf0RK8koUMx6dGUfwylLOKmaT2cs4wSW96QoYUSXAyEtpg==}
    dependencies:
      '@types/unist': 2.0.7

  /unist-util-remove-position@4.0.2:
    resolution: {integrity: sha512-TkBb0HABNmxzAcfLf4qsIbFbaPDvMO6wa3b3j4VcEzFVaw1LBKwnW4/sRJ/atSLSzoIg41JWEdnE7N6DIhGDGQ==}
    dependencies:
      '@types/unist': 2.0.7
      unist-util-visit: 4.1.2
    dev: false

  /unist-util-stringify-position@3.0.3:
    resolution: {integrity: sha512-k5GzIBZ/QatR8N5X2y+drfpWG8IDBzdnVj6OInRNWm1oXrzydiaAT2OQiA8DPRRZyAKb9b6I2a6PxYklZD0gKg==}
    dependencies:
      '@types/unist': 2.0.7

  /unist-util-visit-children@2.0.2:
    resolution: {integrity: sha512-+LWpMFqyUwLGpsQxpumsQ9o9DG2VGLFrpz+rpVXYIEdPy57GSy5HioC0g3bg/8WP9oCLlapQtklOzQ8uLS496Q==}
    dependencies:
      '@types/unist': 2.0.7

  /unist-util-visit-parents@5.1.3:
    resolution: {integrity: sha512-x6+y8g7wWMyQhL1iZfhIPhDAs7Xwbn9nRosDXl7qoPTSCy0yNxnKc+hWokFifWQIDGi154rdUqKvbCa4+1kLhg==}
    dependencies:
      '@types/unist': 2.0.7
      unist-util-is: 5.2.1

  /unist-util-visit@4.1.2:
    resolution: {integrity: sha512-MSd8OUGISqHdVvfY9TPhyK2VdUrPgxkUtWSuMHF6XAAFuL4LokseigBnZtPnJMu+FbynTkFNnFlyjxpVKujMRg==}
    dependencies:
      '@types/unist': 2.0.7
      unist-util-is: 5.2.1
      unist-util-visit-parents: 5.1.3

  /universal-user-agent@6.0.0:
    resolution: {integrity: sha512-isyNax3wXoKaulPDZWHQqbmIx1k2tb9fb3GGDBRxCscfYV2Ch7WxPArBsFEG8s/safwXTT7H4QGhaIkTp9447w==}
    dev: true

  /universalify@0.1.2:
    resolution: {integrity: sha512-rBJeI5CXAlmy1pV+617WB9J63U6XcazHHF2f2dbJix4XzpUF0RS3Zbj0FGIOCAva5P/d/GBOYaACQ1w+0azUkg==}
    engines: {node: '>= 4.0.0'}
    dev: true

  /universalify@0.2.0:
    resolution: {integrity: sha512-CJ1QgKmNg3CwvAv/kOFmtnEN05f0D/cn9QntgNOQlQF9dgvVTHj3t+8JPdjqawCHk7V/KA+fbUqzZ9XWhcqPUg==}
    engines: {node: '>= 4.0.0'}
    dev: false

  /universalify@2.0.0:
    resolution: {integrity: sha512-hAZsKq7Yy11Zu1DE0OzWjw7nnLZmJZYTDZZyEFHZdUhV8FkH5MCfoU1XMaxXovpyW5nq5scPqq0ZDP9Zyl04oQ==}
    engines: {node: '>= 10.0.0'}

  /untildify@4.0.0:
    resolution: {integrity: sha512-KK8xQ1mkzZeg9inewmFVDNkg3l5LUhoq9kN6iWYB/CC9YMG8HA+c1Q8HwDe6dEX7kErrEVNVBO3fWsVq5iDgtw==}
    engines: {node: '>=8'}
    dev: true

  /update-browserslist-db@1.0.11(browserslist@4.21.10):
    resolution: {integrity: sha512-dCwEFf0/oT85M1fHBg4F0jtLwJrutGoHSQXCh7u4o2t1drG+c0a9Flnqww6XUKSfQMPpJBRjU8d4RXB09qtvaA==}
    hasBin: true
    peerDependencies:
      browserslist: '>= 4.21.0'
    dependencies:
      browserslist: 4.21.10
      escalade: 3.1.1
      picocolors: 1.0.0

  /uri-js@4.4.1:
    resolution: {integrity: sha512-7rKUyy33Q1yc98pQ1DAmLtwX109F7TIfWlW1Ydo8Wl1ii1SeHieeh0HHfPeL2fMXK6z0s8ecKs9frCuLJvndBg==}
    dependencies:
      punycode: 2.1.1

  /url-parse@1.5.10:
    resolution: {integrity: sha512-WypcfiRhfeUP9vvF0j6rw0J3hrWrw6iZv3+22h6iRMJ/8z1Tj6XfLP4DsUix5MhMPnXpiHDoKyoZ/bdCkwBCiQ==}
    dependencies:
      querystringify: 2.2.0
      requires-port: 1.0.0
    dev: false

  /use-callback-ref@1.3.0(@types/react@18.2.21)(react@18.2.0):
    resolution: {integrity: sha512-3FT9PRuRdbB9HfXhEq35u4oZkvpJ5kuYbpqhCfmiZyReuRgpnhDlbr2ZEnnuS0RrJAPn6l23xjFg9kpDM+Ms7w==}
    engines: {node: '>=10'}
    peerDependencies:
      '@types/react': ^16.8.0 || ^17.0.0 || ^18.0.0
      react: ^16.8.0 || ^17.0.0 || ^18.0.0
    peerDependenciesMeta:
      '@types/react':
        optional: true
    dependencies:
      '@types/react': 18.2.21
      react: 18.2.0
      tslib: 2.6.1
    dev: false

  /use-sidecar@1.1.2(@types/react@18.2.21)(react@18.2.0):
    resolution: {integrity: sha512-epTbsLuzZ7lPClpz2TyryBfztm7m+28DlEv2ZCQ3MDr5ssiwyOwGH/e5F9CkfWjJ1t4clvI58yF822/GUkjjhw==}
    engines: {node: '>=10'}
    peerDependencies:
      '@types/react': ^16.9.0 || ^17.0.0 || ^18.0.0
      react: ^16.8.0 || ^17.0.0 || ^18.0.0
    peerDependenciesMeta:
      '@types/react':
        optional: true
    dependencies:
      '@types/react': 18.2.21
      detect-node-es: 1.1.0
      react: 18.2.0
      tslib: 2.6.1
    dev: false

  /util-deprecate@1.0.2:
    resolution: {integrity: sha512-EPD5q1uXyFxJpCrLnCc1nHnq3gOa6DZBocAIiI2TaSCA7VCJ1UJDMagCzIkXNsUYfD1daK//LTEQ8xiIbrHtcw==}

  /uuid@3.4.0:
    resolution: {integrity: sha512-HjSDRw6gZE5JMggctHBcjVak08+KEVhSIiDzFnT9S9aegmp85S/bReBVTb4QTFaRNptJ9kuYaNhnbNEOkbKb/A==}
    deprecated: Please upgrade  to version 7 or higher.  Older versions may use Math.random() in certain circumstances, which is known to be problematic.  See https://v8.dev/blog/math-random for details.
    hasBin: true
    dev: false

  /uvu@0.5.6:
    resolution: {integrity: sha512-+g8ENReyr8YsOc6fv/NVJs2vFdHBnBNdfE49rshrTzDWOlUx4Gq7KOS2GD8eqhy2j+Ejq29+SbKH8yjkAqXqoA==}
    engines: {node: '>=8'}
    hasBin: true
    dependencies:
      dequal: 2.0.3
      diff: 5.1.0
      kleur: 4.1.5
      sade: 1.8.1

  /v8-compile-cache-lib@3.0.1:
    resolution: {integrity: sha512-wa7YjyUGfNZngI/vtK0UHAN+lgDCxBPCylVXGp0zu59Fz5aiGtNXaq3DhIov063MorB+VfufLh3JlF2KdTK3xg==}
    dev: true

  /validate-npm-package-license@3.0.4:
    resolution: {integrity: sha512-DpKm2Ui/xN7/HQKCtpZxoRWBhZ9Z0kqtygG8XCgNQ8ZlDnxuQmWhj566j8fN4Cu3/JmbhsDo7fcAJq4s9h27Ew==}
    dependencies:
      spdx-correct: 3.1.1
      spdx-expression-parse: 3.0.1

  /verror@1.10.0:
    resolution: {integrity: sha512-ZZKSmDAEFOijERBLkmYfJ+vmk3w+7hOLYDNkRCuRuMJGEmqYNCNLyBBFwWKVMhfwaEF3WOd0Zlw86U/WC/+nYw==}
    engines: {'0': node >=0.6.0}
    dependencies:
      assert-plus: 1.0.0
      core-util-is: 1.0.2
      extsprintf: 1.3.0
    dev: false

  /vfile-location@4.1.0:
    resolution: {integrity: sha512-YF23YMyASIIJXpktBa4vIGLJ5Gs88UB/XePgqPmTa7cDA+JeO3yclbpheQYCHjVHBn/yePzrXuygIL+xbvRYHw==}
    dependencies:
      '@types/unist': 2.0.7
      vfile: 5.3.7

  /vfile-message@3.1.3:
    resolution: {integrity: sha512-0yaU+rj2gKAyEk12ffdSbBfjnnj+b1zqTBv3OQCTn8yEB02bsPizwdBPrLJjHnK+cU9EMMcUnNv938XcZIkmdA==}
    dependencies:
      '@types/unist': 2.0.6
      unist-util-stringify-position: 3.0.3

  /vfile-message@3.1.4:
    resolution: {integrity: sha512-fa0Z6P8HUrQN4BZaX05SIVXic+7kE3b05PWAtPuYP9QLHsLKYR7/AlLW3NtOrpXRLeawpDLMsVkmk5DG0NXgWw==}
    dependencies:
      '@types/unist': 2.0.7
      unist-util-stringify-position: 3.0.3

  /vfile@5.3.6:
    resolution: {integrity: sha512-ADBsmerdGBs2WYckrLBEmuETSPyTD4TuLxTrw0DvjirxW1ra4ZwkbzG8ndsv3Q57smvHxo677MHaQrY9yxH8cA==}
    dependencies:
      '@types/unist': 2.0.6
      is-buffer: 2.0.5
      unist-util-stringify-position: 3.0.3
      vfile-message: 3.1.3

  /vfile@5.3.7:
    resolution: {integrity: sha512-r7qlzkgErKjobAmyNIkkSpizsFPYiUPuJb5pNW1RB4JcYVZhs4lIbVqk8XPk033CV/1z8ss5pkax8SuhGpcG8g==}
    dependencies:
      '@types/unist': 2.0.7
      is-buffer: 2.0.5
      unist-util-stringify-position: 3.0.3
      vfile-message: 3.1.4

  /vite-plugin-mkcert@1.16.0(vite@4.4.8):
    resolution: {integrity: sha512-5r+g8SB9wZzLNUFekGwZo3e0P6QlS6rbxK5p9z/itxNAimsYohgjK/YfVPVxM9EuglP9hjridq0lUejo9v1nVg==}
    engines: {node: '>=v16.7.0'}
    peerDependencies:
      vite: '>=3'
    dependencies:
      '@octokit/rest': 19.0.13
      axios: 1.4.0(debug@4.3.4)
      debug: 4.3.4
      picocolors: 1.0.0
      vite: 4.4.8(@types/node@18.0.3)
    transitivePeerDependencies:
      - encoding
      - supports-color
    dev: true

  /vite-plugin-mkcert@1.16.0(vite@4.4.9):
    resolution: {integrity: sha512-5r+g8SB9wZzLNUFekGwZo3e0P6QlS6rbxK5p9z/itxNAimsYohgjK/YfVPVxM9EuglP9hjridq0lUejo9v1nVg==}
    engines: {node: '>=v16.7.0'}
    peerDependencies:
      vite: '>=3'
    dependencies:
      '@octokit/rest': 19.0.13
      axios: 1.4.0(debug@4.3.4)
      debug: 4.3.4
      picocolors: 1.0.0
      vite: 4.4.9
    transitivePeerDependencies:
      - encoding
      - supports-color
    dev: true

  /vite@4.3.6(@types/node@18.0.3):
    resolution: {integrity: sha512-cqIyLSbA6gornMS659AXTVKF7cvSHMdKmJJwQ9DXq3lwsT1uZSdktuBRlpHQ8VnOWx0QHtjDwxPpGtyo9Fh/Qg==}
    engines: {node: ^14.18.0 || >=16.0.0}
    hasBin: true
    peerDependencies:
      '@types/node': '>= 14'
      less: '*'
      sass: '*'
      stylus: '*'
      sugarss: '*'
      terser: ^5.4.0
    peerDependenciesMeta:
      '@types/node':
        optional: true
      less:
        optional: true
      sass:
        optional: true
      stylus:
        optional: true
      sugarss:
        optional: true
      terser:
        optional: true
    dependencies:
      '@types/node': 18.0.3
      esbuild: 0.17.19
      postcss: 8.4.24
      rollup: 3.25.3
    optionalDependencies:
      fsevents: 2.3.3
    dev: true

  /vite@4.4.8(@types/node@18.0.3):
    resolution: {integrity: sha512-LONawOUUjxQridNWGQlNizfKH89qPigK36XhMI7COMGztz8KNY0JHim7/xDd71CZwGT4HtSRgI7Hy+RlhG0Gvg==}
    engines: {node: ^14.18.0 || >=16.0.0}
    hasBin: true
    peerDependencies:
      '@types/node': '>= 14'
      less: '*'
      lightningcss: ^1.21.0
      sass: '*'
      stylus: '*'
      sugarss: '*'
      terser: ^5.4.0
    peerDependenciesMeta:
      '@types/node':
        optional: true
      less:
        optional: true
      lightningcss:
        optional: true
      sass:
        optional: true
      stylus:
        optional: true
      sugarss:
        optional: true
      terser:
        optional: true
    dependencies:
      '@types/node': 18.0.3
      esbuild: 0.18.17
      postcss: 8.4.27
      rollup: 3.27.1
    optionalDependencies:
      fsevents: 2.3.3
    dev: true

  /vite@4.4.9:
    resolution: {integrity: sha512-2mbUn2LlUmNASWwSCNSJ/EG2HuSRTnVNaydp6vMCm5VIqJsjMfbIWtbH2kDuwUVW5mMUKKZvGPX/rqeqVvv1XA==}
    engines: {node: ^14.18.0 || >=16.0.0}
    hasBin: true
    peerDependencies:
      '@types/node': '>= 14'
      less: '*'
      lightningcss: ^1.21.0
      sass: '*'
      stylus: '*'
      sugarss: '*'
      terser: ^5.4.0
    peerDependenciesMeta:
      '@types/node':
        optional: true
      less:
        optional: true
      lightningcss:
        optional: true
      sass:
        optional: true
      stylus:
        optional: true
      sugarss:
        optional: true
      terser:
        optional: true
    dependencies:
      esbuild: 0.18.20
      postcss: 8.4.28
      rollup: 3.28.1
    optionalDependencies:
      fsevents: 2.3.3

  /vitefu@0.2.4(vite@4.3.6):
    resolution: {integrity: sha512-fanAXjSaf9xXtOOeno8wZXIhgia+CZury481LsDaV++lSvcU2R9Ch2bPh3PYFyoHW+w9LqAeYRISVQjUIew14g==}
    peerDependencies:
      vite: ^3.0.0 || ^4.0.0
    peerDependenciesMeta:
      vite:
        optional: true
    dependencies:
      vite: 4.3.6(@types/node@18.0.3)
    dev: true

  /vitefu@0.2.4(vite@4.4.8):
    resolution: {integrity: sha512-fanAXjSaf9xXtOOeno8wZXIhgia+CZury481LsDaV++lSvcU2R9Ch2bPh3PYFyoHW+w9LqAeYRISVQjUIew14g==}
    peerDependencies:
      vite: ^3.0.0 || ^4.0.0
    peerDependenciesMeta:
      vite:
        optional: true
    dependencies:
      vite: 4.4.8(@types/node@18.0.3)
    dev: true

  /vitefu@0.2.4(vite@4.4.9):
    resolution: {integrity: sha512-fanAXjSaf9xXtOOeno8wZXIhgia+CZury481LsDaV++lSvcU2R9Ch2bPh3PYFyoHW+w9LqAeYRISVQjUIew14g==}
    peerDependencies:
      vite: ^3.0.0 || ^4.0.0
    peerDependenciesMeta:
      vite:
        optional: true
    dependencies:
      vite: 4.4.9

  /vm2@3.9.19:
    resolution: {integrity: sha512-J637XF0DHDMV57R6JyVsTak7nIL8gy5KH4r1HiwWLf/4GBbb5MKL5y7LpmF4A8E2nR6XmzpmMFQ7V7ppPTmUQg==}
    engines: {node: '>=6.0'}
    hasBin: true
    dependencies:
      acorn: 8.10.0
      acorn-walk: 8.2.0
    dev: false

  /vscode-oniguruma@1.7.0:
    resolution: {integrity: sha512-L9WMGRfrjOhgHSdOYgCt/yRMsXzLDJSL7BPrOZt73gU0iWO4mpqzqQzOz5srxqTvMBaR0XZTSrVWo4j55Rc6cA==}

  /vscode-textmate@8.0.0:
    resolution: {integrity: sha512-AFbieoL7a5LMqcnOF04ji+rpXadgOXnZsxQr//r83kLPr7biP7am3g9zbaZIaBGwBRWeSvoMD4mgPdX3e4NWBg==}

  /w3c-xmlserializer@4.0.0:
    resolution: {integrity: sha512-d+BFHzbiCx6zGfz0HyQ6Rg69w9k19nviJspaj4yNscGjrHu94sVP+aRm75yEbCh+r2/yR+7q6hux9LVtbuTGBw==}
    engines: {node: '>=14'}
    dependencies:
      xml-name-validator: 4.0.0
    dev: false

  /wcwidth@1.0.1:
    resolution: {integrity: sha512-XHPEwS0q6TaxcvG85+8EYkbiCux2XtWG2mkc47Ng2A77BQu9+DqIOJldST4HgPkuea7dvKSj5VgX3P1d4rW8Tg==}
    dependencies:
      defaults: 1.0.4
    dev: true

  /web-namespaces@2.0.1:
    resolution: {integrity: sha512-bKr1DkiNa2krS7qxNtdrtHAmzuYGFQLiQ13TsorsdT6ULTkPLKuu5+GsFpDlg6JFjUTwX2DyhMPG2be8uPrqsQ==}

  /webgl-sdf-generator@1.1.1:
    resolution: {integrity: sha512-9Z0JcMTFxeE+b2x1LJTdnaT8rT8aEp7MVxkNwoycNmJWwPdzoXzMh0BjJSh/AEFP+KPYZUli814h8bJZFIZ2jA==}
    dev: false

  /webidl-conversions@3.0.1:
    resolution: {integrity: sha512-2JAn3z8AR6rjK8Sm8orRC0h/bcl/DqL7tRPdGZ4I1CjdF+EaMLmYxBHyXuKL849eucPFhvBoxMsflfOb8kxaeQ==}
    dev: true

  /webidl-conversions@7.0.0:
    resolution: {integrity: sha512-VwddBukDzu71offAQR975unBIGqfKZpM+8ZX6ySk8nYhVoo5CYaZyzt3YBvYtRtO+aoGlqxPg/B87NGVZ/fu6g==}
    engines: {node: '>=12'}
    dev: false

  /whatwg-encoding@2.0.0:
    resolution: {integrity: sha512-p41ogyeMUrw3jWclHWTQg1k05DSVXPLcVxRTYsXUk+ZooOCZLcoYgPZ/HL/D/N+uQPOtcp1me1WhBEaX02mhWg==}
    engines: {node: '>=12'}
    dependencies:
      iconv-lite: 0.6.3
    dev: false

  /whatwg-mimetype@3.0.0:
    resolution: {integrity: sha512-nt+N2dzIutVRxARx1nghPKGv1xHikU7HKdfafKkLNLindmPU/ch3U31NOCGGA/dmPcmb1VlofO0vnKAcsm0o/Q==}
    engines: {node: '>=12'}
    dev: false

  /whatwg-url@11.0.0:
    resolution: {integrity: sha512-RKT8HExMpoYx4igMiVMY83lN6UeITKJlBQ+vR/8ZJ8OCdSiN3RwCq+9gH0+Xzj0+5IrM6i4j/6LuvzbZIQgEcQ==}
    engines: {node: '>=12'}
    dependencies:
      tr46: 3.0.0
      webidl-conversions: 7.0.0
    dev: false

  /whatwg-url@5.0.0:
    resolution: {integrity: sha512-saE57nupxk6v3HY35+jzBwYa0rKSy0XR8JSxZPwgLr7ys0IBzhGviA1/TUGJLmSVqs8pb9AnvICXEuOHLprYTw==}
    dependencies:
      tr46: 0.0.3
      webidl-conversions: 3.0.1
    dev: true

  /which-boxed-primitive@1.0.2:
    resolution: {integrity: sha512-bwZdv0AKLpplFY2KZRX6TvyuN7ojjr7lwkg6ml0roIy9YeuSr7JS372qlNW18UQYzgYK9ziGcerWqZOmEn9VNg==}
    dependencies:
      is-bigint: 1.0.4
      is-boolean-object: 1.1.2
      is-number-object: 1.0.7
      is-string: 1.0.7
      is-symbol: 1.0.4
    dev: true

  /which-module@2.0.0:
    resolution: {integrity: sha512-B+enWhmw6cjfVC7kS8Pj9pCrKSc5txArRyaYGe088shv/FGWH+0Rjx/xPgtsWfsUtS27FkP697E4DDhgrgoc0Q==}
    dev: true

  /which-pm-runs@1.1.0:
    resolution: {integrity: sha512-n1brCuqClxfFfq/Rb0ICg9giSZqCS+pLtccdag6C2HyufBrh3fBOiy9nb6ggRMvWOVH5GrdJskj5iGTZNxd7SA==}
    engines: {node: '>=4'}

  /which-pm@2.0.0:
    resolution: {integrity: sha512-Lhs9Pmyph0p5n5Z3mVnN0yWcbQYUAD7rbQUiMsQxOJ3T57k7RFe35SUwWMf7dsbDZks1uOmw4AecB/JMDj3v/w==}
    engines: {node: '>=8.15'}
    dependencies:
      load-yaml-file: 0.2.0
      path-exists: 4.0.0

  /which@1.3.1:
    resolution: {integrity: sha512-HxJdYWq1MTIQbJ3nw0cqssHoTNU267KlrDuGZ1WYlxDStUtKUhOaJmh112/TZmHxxUfuJqPXSOm7tDyas0OSIQ==}
    hasBin: true
    dependencies:
      isexe: 2.0.0
    dev: true

  /which@2.0.2:
    resolution: {integrity: sha512-BLI3Tl1TW3Pvl70l3yq3Y64i+awpwXqsGBYWkkqMtnbXgrMD+yj7rhW0kuEDxzJaYXGjEW5ogapKNMEKNMjibA==}
    engines: {node: '>= 8'}
    hasBin: true
    dependencies:
      isexe: 2.0.0

  /widest-line@4.0.1:
    resolution: {integrity: sha512-o0cyEG0e8GPzT4iGHphIOh0cJOV8fivsXxddQasHPHfoZf1ZexrfeA21w2NaEN1RHE+fXlfISmOE8R9N3u3Qig==}
    engines: {node: '>=12'}
    dependencies:
      string-width: 5.1.2

  /word-wrap@1.2.3:
    resolution: {integrity: sha512-Hz/mrNwitNRh/HUAtM/VT/5VH+ygD6DV7mYKZAtHOrbs8U7lvPS6xf7EJKMF0uW1KJCl0H701g3ZGus+muE5vQ==}
    engines: {node: '>=0.10.0'}
    dev: false

  /wrap-ansi@6.2.0:
    resolution: {integrity: sha512-r6lPcBGxZXlIcymEu7InxDMhdW0KDxpLgoFLcguasxCaJ/SOIZwINatK9KY/tf+ZrlywOKU0UDj3ATXUBfxJXA==}
    engines: {node: '>=8'}
    dependencies:
      ansi-styles: 4.3.0
      string-width: 4.2.3
      strip-ansi: 6.0.1
    dev: true

  /wrap-ansi@7.0.0:
    resolution: {integrity: sha512-YVGIj2kamLSTxw6NsZjoBxfSwsn0ycdesmc4p+Q21c5zPuZ1pl+NfxVdxPtdHvmNVOQ6XSYG4AUtyt/Fi7D16Q==}
    engines: {node: '>=10'}
    dependencies:
      ansi-styles: 4.3.0
      string-width: 4.2.3
      strip-ansi: 6.0.1
    dev: true

  /wrap-ansi@8.1.0:
    resolution: {integrity: sha512-si7QWI6zUMq56bESFvagtmzMdGOtoxfR+Sez11Mobfc7tm+VkUckk9bW2UeffTGVUbOksxmSw0AA2gs8g71NCQ==}
    engines: {node: '>=12'}
    dependencies:
      ansi-styles: 6.2.1
      string-width: 5.1.2
      strip-ansi: 7.1.0

  /wrappy@1.0.2:
    resolution: {integrity: sha512-l4Sp/DRseor9wL6EvV2+TuQn63dMkPjZ/sp9XkghTEbV9KlPS1xUsZ3u7/IQO4wxtcFB4bgpQPRcR3QCvezPcQ==}

  /ws@8.12.0:
    resolution: {integrity: sha512-kU62emKIdKVeEIOIKVegvqpXMSTAMLJozpHZaJNDYqBjzlSYXQGviYwN1osDLJ9av68qHd4a2oSjd7yD4pacig==}
    engines: {node: '>=10.0.0'}
    peerDependencies:
      bufferutil: ^4.0.1
      utf-8-validate: '>=5.0.2'
    peerDependenciesMeta:
      bufferutil:
        optional: true
      utf-8-validate:
        optional: true
    dev: false

  /xml-name-validator@4.0.0:
    resolution: {integrity: sha512-ICP2e+jsHvAj2E2lIHxa5tjXRlKDJo4IdvPvCXbXQGdzSfmSpNVyIKMvoZHjDY9DP0zV17iI85o90vRFXNccRw==}
    engines: {node: '>=12'}
    dev: false

  /xmlchars@2.2.0:
    resolution: {integrity: sha512-JZnDKK8B0RCDw84FNdDAIpZK+JuJw+s7Lz8nksI7SIuU3UXJJslUthsi+uWBUYOwPFwW7W7PRLRfUKpxjtjFCw==}
    dev: false

  /xtend@4.0.2:
    resolution: {integrity: sha512-LKYU1iAXJXUgAXn9URjiu+MWhyUXHsvfp7mcuYm9dSUKK0/CjtrUwFAxD82/mCWbtLsGjFIad0wIsod4zrTAEQ==}
    engines: {node: '>=0.4'}

  /y18n@4.0.3:
    resolution: {integrity: sha512-JKhqTOwSrqNA1NY5lSztJ1GrBiUodLMmIZuLiDaMRJ+itFd+ABVE8XBjOvIWL+rSqNDC74LCSFmlb/U4UZ4hJQ==}
    dev: true

  /y18n@5.0.8:
    resolution: {integrity: sha512-0pfFzegeDWJHJIAmTLRP2DwHjdF5s7jo9tuztdQxAhINCdvS+3nGINqPd00AphqJR/0LhANUS6/+7SCb98YOfA==}
    engines: {node: '>=10'}
    dev: true

  /yallist@2.1.2:
    resolution: {integrity: sha512-ncTzHV7NvsQZkYe1DW7cbDLm0YpzHmZF5r/iyP3ZnQtMiJ+pjzisCiMNI+Sj+xQF5pXhSHxSB3uDbsBTzY/c2A==}
    dev: true

  /yallist@3.1.1:
    resolution: {integrity: sha512-a4UGQaWPH59mOXUYnAG2ewncQS4i4F43Tv3JoAM+s2VDAmS9NsK8GpDMLrCHPksFT7h3K6TOoUNn2pb7RoXx4g==}

  /yallist@4.0.0:
    resolution: {integrity: sha512-3wdGidZyq5PB084XLES5TpOSRA3wjXAlIWMhum2kRcv/41Sn2emQ0dycQW4uZXLejwKvg6EsvbdlVL+FYEct7A==}

  /yaml@1.10.2:
    resolution: {integrity: sha512-r3vXyErRCYJ7wg28yvBY5VSoAF8ZvlcW9/BwUzEtUsjvX/DKs24dIkuwjtuprwJJHsbyUbLApepYTR1BN4uHrg==}
    engines: {node: '>= 6'}

  /yaml@2.3.1:
    resolution: {integrity: sha512-2eHWfjaoXgTBC2jNM1LRef62VQa0umtvRiDSk6HSzW7RvS5YtkabJrwYLLEKWBc8a5U2PTSCs+dJjUTJdlHsWQ==}
    engines: {node: '>= 14'}
    dev: false

  /yargs-parser@18.1.3:
    resolution: {integrity: sha512-o50j0JeToy/4K6OZcaQmW6lyXXKhq7csREXcDwk2omFPJEwUNOVtJKvmDr9EI1fAJZUyZcRF7kxGBWmRXudrCQ==}
    engines: {node: '>=6'}
    dependencies:
      camelcase: 5.3.1
      decamelize: 1.2.0
    dev: true

  /yargs-parser@20.2.9:
    resolution: {integrity: sha512-y11nGElTIV+CT3Zv9t7VKl+Q3hTQoT9a1Qzezhhl6Rp21gJ/IVTW7Z3y9EWXhuUBC2Shnf+DX0antecpAwSP8w==}
    engines: {node: '>=10'}
    dev: true

  /yargs-parser@21.1.1:
    resolution: {integrity: sha512-tVpsJW7DdjecAiFpbIB1e3qxIQsE6NoPc5/eTdrbbIC4h0LVsWhnoa3g+m2HclBIujHzsxZ4VJVA+GUuc2/LBw==}
    engines: {node: '>=12'}

  /yargs@15.4.1:
    resolution: {integrity: sha512-aePbxDmcYW++PaqBsJ+HYUFwCdv4LVvdnhBy78E57PIor8/OVvhMrADFFEDh8DHDFRv/O9i3lPhsENjO7QX0+A==}
    engines: {node: '>=8'}
    dependencies:
      cliui: 6.0.0
      decamelize: 1.2.0
      find-up: 4.1.0
      get-caller-file: 2.0.5
      require-directory: 2.1.1
      require-main-filename: 2.0.0
      set-blocking: 2.0.0
      string-width: 4.2.3
      which-module: 2.0.0
      y18n: 4.0.3
      yargs-parser: 18.1.3
    dev: true

  /yargs@17.5.1:
    resolution: {integrity: sha512-t6YAJcxDkNX7NFYiVtKvWUz8l+PaKTLiL63mJYWR2GnHq2gjEWISzsLp9wg3aY36dY1j+gfIEL3pIF+XlJJfbA==}
    engines: {node: '>=12'}
    dependencies:
      cliui: 7.0.4
      escalade: 3.1.1
      get-caller-file: 2.0.5
      require-directory: 2.1.1
      string-width: 4.2.3
      y18n: 5.0.8
      yargs-parser: 21.1.1
    dev: true

  /yn@3.1.1:
    resolution: {integrity: sha512-Ux4ygGWsu2c7isFWe8Yu1YluJmqVhxqK2cLXNQA5AcC3QfbGNpM7fu0Y8b/z16pXLnFxZYvWhd3fhBY9DLmC6Q==}
    engines: {node: '>=6'}
    dev: true

  /yocto-queue@0.1.0:
    resolution: {integrity: sha512-rVksvsnNCdJ/ohGc6xgPwyN8eheCxsiLM8mxuE/t/mOVqJewPuO1miLpTHQiRgTKCLexL4MeAFVagts7HmNZ2Q==}
    engines: {node: '>=10'}

  /yocto-queue@1.0.0:
    resolution: {integrity: sha512-9bnSc/HEW2uRy67wc+T8UwauLuPJVn28jb+GtJY16iiKWyvmYJRXVT4UamsAEGQfPohgr2q4Tq0sQbQlxTfi1g==}
    engines: {node: '>=12.20'}

  /yoga-layout@2.0.0:
    resolution: {integrity: sha512-APqtuj6IOnf4sQ0zqEiob4vw/m4MXSiFplafG3/d3WvzEYRCDl+wedFpprx80pM85UEmw1MlJ+6soid/EykPSg==}
    dev: false

  /zod@3.21.1:
    resolution: {integrity: sha512-+dTu2m6gmCbO9Ahm4ZBDapx2O6ZY9QSPXst2WXjcznPMwf2YNpn3RevLx4KkZp1OPW/ouFcoBtBzFz/LeY69oA==}

  /zstddec@0.0.2:
    resolution: {integrity: sha512-DCo0oxvcvOTGP/f5FA6tz2Z6wF+FIcEApSTu0zV5sQgn9hoT5lZ9YRAKUraxt9oP7l4e8TnNdi8IZTCX6WCkwA==}
    dev: false

  /zwitch@2.0.4:
    resolution: {integrity: sha512-bXE4cR/kVZhKZX/RjPEflHaKVhUVl85noU3v6b8apfQEc1x4A+zBxjZ4lN8LqGd6WZ3dl98pY4o717VFmoPp+A==}<|MERGE_RESOLUTION|>--- conflicted
+++ resolved
@@ -769,28 +769,23 @@
         specifier: workspace:*
         version: link:../core
       '@types/three':
-<<<<<<< HEAD
-        specifier: ^0.155.0
-        version: 0.155.1
+        specifier: ^0.158.3
+        version: 0.158.3
       '@typescript-eslint/eslint-plugin':
         specifier: ^6.8.0
         version: 6.8.0(@typescript-eslint/parser@6.8.0)(eslint@8.51.0)(typescript@5.2.2)
       '@typescript-eslint/parser':
         specifier: ^6.8.0
         version: 6.8.0(eslint@8.51.0)(typescript@5.2.2)
+      autoprefixer:
+        specifier: ^10.4.14
+        version: 10.4.15(postcss@8.4.27)
       eslint:
         specifier: ^8.51.0
         version: 8.51.0
       eslint-plugin-svelte:
         specifier: ^2.34.0
         version: 2.34.0(eslint@8.51.0)(svelte@4.1.1)
-=======
-        specifier: ^0.158.3
-        version: 0.158.3
-      autoprefixer:
-        specifier: ^10.4.14
-        version: 10.4.14(postcss@8.4.27)
->>>>>>> 34fd510e
       postcss:
         specifier: ^8.4.27
         version: 8.4.27
@@ -804,16 +799,11 @@
         specifier: ^3.5.2
         version: 3.5.2(postcss@8.4.27)(svelte@4.1.1)
       three:
-<<<<<<< HEAD
-        specifier: ^0.155.0
-        version: 0.155.0
-=======
         specifier: ^0.158.0
         version: 0.158.0
       tslib:
         specifier: ^2.6.0
         version: 2.6.1
->>>>>>> 34fd510e
       typescript:
         specifier: ^5.2.2
         version: 5.2.2
@@ -4823,6 +4813,22 @@
     resolution: {integrity: sha512-+q/t7Ekv1EDY2l6Gda6LLiX14rU9TV20Wa3ofeQmwPFZbOMo9DXrLbOjFaaclkXKWidIaopwAObQDqwWtGUjqg==}
     engines: {node: '>= 4.0.0'}
 
+  /autoprefixer@10.4.15(postcss@8.4.27):
+    resolution: {integrity: sha512-KCuPB8ZCIqFdA4HwKXsvz7j6gvSDNhDP7WnUjBleRkKjPdvCmHFuQ77ocavI8FT6NdvlBnE2UFr2H4Mycn8Vew==}
+    engines: {node: ^10 || ^12 || >=14}
+    hasBin: true
+    peerDependencies:
+      postcss: ^8.1.0
+    dependencies:
+      browserslist: 4.21.10
+      caniuse-lite: 1.0.30001525
+      fraction.js: 4.2.0
+      normalize-range: 0.1.2
+      picocolors: 1.0.0
+      postcss: 8.4.27
+      postcss-value-parser: 4.2.0
+    dev: true
+
   /autoprefixer@10.4.15(postcss@8.4.28):
     resolution: {integrity: sha512-KCuPB8ZCIqFdA4HwKXsvz7j6gvSDNhDP7WnUjBleRkKjPdvCmHFuQ77ocavI8FT6NdvlBnE2UFr2H4Mycn8Vew==}
     engines: {node: ^10 || ^12 || >=14}
@@ -4996,7 +5002,7 @@
     engines: {node: ^6 || ^7 || ^8 || ^9 || ^10 || ^11 || ^12 || >=13.7}
     hasBin: true
     dependencies:
-      caniuse-lite: 1.0.30001518
+      caniuse-lite: 1.0.30001525
       electron-to-chromium: 1.4.480
       node-releases: 2.0.13
       update-browserslist-db: 1.0.11(browserslist@4.21.10)
@@ -5097,12 +5103,8 @@
     resolution: {integrity: sha512-xlx1yCK2Oc1APsPXDL2LdlNP6+uu8OCDdhOBSVT279M/S+y75O30C2VuD8T2ogdePBBl7PfPF4504tnLgX3zfw==}
     engines: {node: '>=14.16'}
 
-  /caniuse-lite@1.0.30001518:
-    resolution: {integrity: sha512-rup09/e3I0BKjncL+FesTayKtPrdwKhUufQFd3riFw1hHg8JmIFoInYfB102cFcY/pPgGmdyl/iy+jgiDi2vdA==}
-
   /caniuse-lite@1.0.30001525:
     resolution: {integrity: sha512-/3z+wB4icFt3r0USMwxujAqRvaD/B7rvGTsKhbhSQErVrJvkZCLhgNLJxU8MevahQVH6hCU9FsHdNUFbiwmE7Q==}
-    dev: false
 
   /caseless@0.12.0:
     resolution: {integrity: sha512-4tYFyifaFfGacoiObjJegolkwSU4xQNGbVgUiNYVUxbQ2x2lUsFvY4hVgVzGiIe6WLOPqycWXA40l+PWsxthUw==}
@@ -6857,7 +6859,6 @@
 
   /fraction.js@4.2.0:
     resolution: {integrity: sha512-MhLuK+2gUcnZe8ZHlaaINnQLl0xRIGRfcGk2yl8xoQAfHrSsL3rYu6FCmBdkdbhc9EPlwyGHewaRsvwRMJtAlA==}
-    dev: false
 
   /fs-constants@1.0.0:
     resolution: {integrity: sha512-y6OAwoSIf7FyjMIv94u+b5rdheZEjzR63GTyZJm5qh4Bi+2YgwLCcI/fPFZkL5PSixOt6ZNKm+w+Hfp/Bciwow==}
@@ -9150,7 +9151,6 @@
   /normalize-range@0.1.2:
     resolution: {integrity: sha512-bdok/XvKII3nUpklnV6P2hxtMNrCboOjAcyBuQnWEhO665FwrSNRxU+AqpsyvO6LgGYPspN+lu5CLtw4jPRKNA==}
     engines: {node: '>=0.10.0'}
-    dev: false
 
   /npm-bundled@2.0.1:
     resolution: {integrity: sha512-gZLxXdjEzE/+mOstGDqR6b0EkhJ+kM6fxM6vUuckuctuVPh80Q6pw/rSZj9s4Gex9GxWtIicO1pc8DB9KZWudw==}
@@ -9901,7 +9901,6 @@
       picocolors: 1.0.0
       source-map-js: 1.0.2
 
-<<<<<<< HEAD
   /postcss@8.4.31:
     resolution: {integrity: sha512-PS08Iboia9mts/2ygV3eLpY5ghnUcfLV/EXTOW1E2qYxJKGGBUtNjN76FYHnMs36RmARn41bC0AZmn+rR0OVpQ==}
     engines: {node: ^10 || ^12 || >=14}
@@ -9910,10 +9909,7 @@
       picocolors: 1.0.0
       source-map-js: 1.0.2
 
-  /postprocessing@6.33.0(three@0.155.0):
-=======
   /postprocessing@6.33.0(three@0.158.0):
->>>>>>> 34fd510e
     resolution: {integrity: sha512-W6KGnF8OVyPtB9f5o2z8abJOefDeT9aoOrI/HmMmJM6/gXTKRc66MrL+qNoGmeeA3moWWsTk0mc9M+shN3vXaA==}
     engines: {node: '>= 0.13.2'}
     peerDependencies:
@@ -12033,13 +12029,8 @@
     resolution: {integrity: sha512-OCP2/uQR6GcDpSLnJt/3a4mdS0kNWcbfUXIwLoEMgLzEUIVIYsSDwskpmOii/AkDM+BBwrl6+CKgrjX9+E2aWg==}
     dev: false
 
-<<<<<<< HEAD
-  /three@0.155.0:
-    resolution: {integrity: sha512-sNgCYmDijnIqkD/bMfk+1pHg3YzsxW7V2ChpuP6HCQ8NiZr3RufsXQr8M3SSUMjW4hG+sUk7YbyuY0DncaDTJQ==}
-=======
   /three@0.158.0:
     resolution: {integrity: sha512-TALj4EOpdDPF1henk2Q+s17K61uEAAWQ7TJB68nr7FKxqwyDr3msOt5IWdbGm4TaWKjrtWS8DJJWe9JnvsWOhQ==}
->>>>>>> 34fd510e
 
   /through2@0.6.5:
     resolution: {integrity: sha512-RkK/CCESdTKQZHdmKICijdKKsCRVHs5KsLZ6pACAmF/1GPUQhonHSXWNERctxEp7RmvjdNbZTL5z9V7nSCXKcg==}
