# @threlte/flex

<<<<<<< HEAD
## 1.0.3

### Patch Changes

- 79b002b: Add missing package.json fields to improve npmjs.com pages
=======
## 2.0.0-next.3

### Patch Changes

- 36128d5: Replace events with callback props and slots with snippets

## 2.0.0-next.2

### Patch Changes

- f7c501d: Remove legacy useFrame and useRender hooks

## 2.0.0-next.1

### Patch Changes

- f76d1e4: Migrate additional components to runes mode

## 2.0.0-next.0

### Major Changes

- Experimental Svelte 5 compatibility
>>>>>>> 5e2a1119

## 1.0.2

### Patch Changes

- 761fc37: Removed font-family property

## 1.0.1

### Patch Changes

- f4040fb: Upgrade yoga version

## 1.0.0

### Major Changes

- 1b87e2e2: @threlte/flex now uses the Threlte 7 task API.

## 0.1.1

### Patch Changes

- 3cc3fdcc: Removed bun types from @threlte/core tsconfig to fix useLoader type export (affects possibly other packages)

## 0.1.0

### Minor Changes

- 7212d9d8: Tailwind parser fix

## 0.0.9

### Patch Changes

- d9edba52: Added reactivity to the prop `order` on `<Box>`

## 0.0.8

### Patch Changes

- c7d5455e: Fixed the prop `order` on `<Box>`, cleaned up the Node Context

## 0.0.7

### Patch Changes

- 3fa76eda: Fixed memory access out of bounds bug, added reflow event to `<Box>` component
- eb087a16: Added the hooks `useDimensions` and `useReflow`, added `width` and `height` slot props on `<Flex>`
- c308e3ec: Reverted tsconfig to standard

## 0.0.6

### Patch Changes

- 38fb44fa: Changed signature of `createClassParser`

## 0.0.5

### Patch Changes

- 24cdb1e2: Casing fix

## 0.0.4

### Patch Changes

- 19345c5d: Added handcrafted types to include Yoga types and updated lockfile

## 0.0.3

### Patch Changes

- 771726b5: Fixed Tailwind parser, untracked contentGroup in Box.svelte

## 0.0.2

### Patch Changes

- 633c9e41: `@threlte/flex` MVP<|MERGE_RESOLUTION|>--- conflicted
+++ resolved
@@ -1,12 +1,5 @@
 # @threlte/flex
 
-<<<<<<< HEAD
-## 1.0.3
-
-### Patch Changes
-
-- 79b002b: Add missing package.json fields to improve npmjs.com pages
-=======
 ## 2.0.0-next.3
 
 ### Patch Changes
@@ -30,7 +23,12 @@
 ### Major Changes
 
 - Experimental Svelte 5 compatibility
->>>>>>> 5e2a1119
+
+## 1.0.3
+
+### Patch Changes
+
+- 79b002b: Add missing package.json fields to improve npmjs.com pages
 
 ## 1.0.2
 
