# @threlte/xr

<<<<<<< HEAD
## 0.1.4

### Patch Changes

- 79b002b: Add missing package.json fields to improve npmjs.com pages
=======
## 1.0.0-next.4

### Patch Changes

- 2107848: Fix xr events and migrate remaining slots to snippets

## 1.0.0-next.3

### Patch Changes

- 36128d5: Replace events with callback props and slots with snippets

## 1.0.0-next.2

### Patch Changes

- 7cc5701: Remove raw event dispatching

## 1.0.0-next.1

### Patch Changes

- f76d1e4: Migrate additional components to runes mode

## 1.0.0-next.0

### Major Changes

- Experimental Svelte 5 compatibility
>>>>>>> 5e2a1119

## 0.1.3

### Patch Changes

- d0fbeb5: Import paths rewrote to include file extensions for Three.js imports that are outside of the main 'three' export.

## 0.1.2

### Patch Changes

- 3cc3fdcc: Removed bun types from @threlte/core tsconfig to fix useLoader type export (affects possibly other packages)

## 0.1.1

### Patch Changes

- 56b5fee5: Replace useFrame with useTask internally

## 0.1.0

### Minor Changes

- 44488636: Declared beta

## 0.0.13

### Patch Changes

- 02802bf3: - Fix teleport cursor rotation when hovering on rotated objects.
  - Fix useController and useHand did not populate store values if a <Controller> / <Hand> component was not created.
  - Fix XR Controllers not rendering default models if unmounted and remounted.
  - Fix XR Hands not properly unmounting objects in the wrist slot if they lost connnection.
  - Fix hit tests not stopping when a session is exited.
  - Removed some uncommon optional features from the ARButton to prevent console warnings appearing in most apps.

## 0.0.12

### Patch Changes

- 038107fd: - Added the `pointerControls` plugin.
  - Added the `teleportControls` plugin.
  - **breaking**: Removed `<TeleportControls>`. Use the `teleportControls` plugin instead.

## 0.0.11

### Patch Changes

- 8ebaa97b: Force svelte/motion to use session.requestAnimationFrame when presenting

## 0.0.10

### Patch Changes

- 6d5e8339: Allow sessionInit overrides and fix useHeadset android chrome bug"

## 0.0.9

### Patch Changes

- 34741ea7: \* (xr) - useHitTest: Allow hit testing from controllers / hands
  - (core) - Do not attempt to resize renderer when in an immersive xr session

## 0.0.8

### Patch Changes

- 052f0345: fix: Add missing useHeadset export

## 0.0.7

### Patch Changes

- 1a872d57: Add useHeadset hook

## 0.0.6

### Patch Changes

- fca15c2: Fix hands, hand joints, and useHitTest docs examples

## 0.0.5

### Patch Changes

- 3df22efc: - Stop duplicate events from firing for XR controllers.
  - Remove `useControllerEvent` and `useHandEvent` hooks.
- 38f95de5: Fix `<Headset>`` position when teleporting and sync `<Headset>` with current camera when not presenting.

## 0.0.4

### Patch Changes

- 96257d4c: Tighten types of `<Controller>`
- 7498fb62: Added slot `"fallback"` to `<XR>`
- e71b6408: Add `<Headset />` component to allow attaching to viewer headset.
- 271a8723: Changed `controller` to `targetRay` (adhering to type and slot name rather than function call)

## 0.0.3

### Patch Changes

- 64d72dc3: Adapted README

## 0.0.2

### Patch Changes

- e05c73a: Add @threlte/xr package and bump three to 155<|MERGE_RESOLUTION|>--- conflicted
+++ resolved
@@ -1,12 +1,5 @@
 # @threlte/xr
 
-<<<<<<< HEAD
-## 0.1.4
-
-### Patch Changes
-
-- 79b002b: Add missing package.json fields to improve npmjs.com pages
-=======
 ## 1.0.0-next.4
 
 ### Patch Changes
@@ -36,7 +29,12 @@
 ### Major Changes
 
 - Experimental Svelte 5 compatibility
->>>>>>> 5e2a1119
+
+## 0.1.4
+
+### Patch Changes
+
+- 79b002b: Add missing package.json fields to improve npmjs.com pages
 
 ## 0.1.3
 
