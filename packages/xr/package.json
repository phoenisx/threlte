{
  "name": "@threlte/xr",
  "version": "1.0.0-next.4",
  "author": "Micheal Parks <michealparks1989@gmail.com> (https://parks.lol)",
  "license": "MIT",
  "description": "Tools to more easily create VR and AR experiences with Threlte",
  "scripts": {
    "dev": "vite dev --host",
    "package": "svelte-kit sync && svelte-package && node ./scripts/cleanupPackage.js && publint",
    "prepare": "svelte-kit sync",
    "check": "svelte-check --tsconfig ./tsconfig.json",
    "check:watch": "svelte-check --tsconfig ./tsconfig.json --watch",
    "lint": "prettier --check .",
    "format": "prettier --write .",
    "cleanup": "rimraf node_modules .svelte-kit dist"
  },
  "devDependencies": {
    "@sveltejs/adapter-auto": "^3.2.0",
    "@sveltejs/kit": "^2.5.5",
    "@sveltejs/package": "^2.3.1",
    "@sveltejs/vite-plugin-svelte": "^3.1.0",
    "@threlte/core": "workspace:*",
    "@typescript-eslint/eslint-plugin": "^7.6.0",
    "@typescript-eslint/parser": "^7.6.0",
    "eslint": "^9.0.0",
    "eslint-plugin-svelte": "^2.36.0",
    "svelte-check": "^3.6.9",
    "typescript": "^5.4.5",
    "@types/three": "^0.165.0",
    "autoprefixer": "^10.4.19",
    "postcss": "^8.4.38",
    "publint": "^0.2.7",
<<<<<<< HEAD
    "svelte": "^5.0.0-next.132",
    "three": "^0.163.0",
=======
    "svelte": "^5.0.0-next.107",
    "three": "^0.165.0",
>>>>>>> a44b6c3b
    "tslib": "^2.6.2",
    "vite": "^5.2.8",
    "vite-plugin-mkcert": "^1.17.5"
  },
  "peerDependencies": {
    "svelte": ">=5",
    "three": ">=0.155"
  },
  "type": "module",
  "keywords": [
    "webxr",
    "vr",
    "ar",
    "threlte",
    "svelte",
    "three",
    "three.js",
    "3d"
  ],
  "homepage": "https://threlte.xyz",
  "repository": {
    "type": "git",
    "url": "https://github.com/threlte/threlte.git",
    "directory": "packages/xr"
  },
  "bugs": {
    "url": "https://github.com/threlte/threlte/issues"
  },
  "exports": {
    ".": {
      "types": "./src/lib/index.ts",
      "svelte": "./src/lib/index.ts"
    }
  },
  "types": "./src/lib/index.ts",
  "svelte": "./src/lib/index.ts",
  "publishOverrides": {
    "files": [
      "dist",
      "!dist/**/*.test.*",
      "!dist/**/*.spec.*"
    ],
    "svelte": "./dist/index.js",
    "exports": {
      ".": {
        "types": "./dist/index.d.ts",
        "svelte": "./dist/index.js"
      }
    },
    "types": "./dist/index.d.ts"
  }
}<|MERGE_RESOLUTION|>--- conflicted
+++ resolved
@@ -30,13 +30,8 @@
     "autoprefixer": "^10.4.19",
     "postcss": "^8.4.38",
     "publint": "^0.2.7",
-<<<<<<< HEAD
     "svelte": "^5.0.0-next.132",
-    "three": "^0.163.0",
-=======
-    "svelte": "^5.0.0-next.107",
     "three": "^0.165.0",
->>>>>>> a44b6c3b
     "tslib": "^2.6.2",
     "vite": "^5.2.8",
     "vite-plugin-mkcert": "^1.17.5"
