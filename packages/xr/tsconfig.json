--- conflicted
+++ resolved
@@ -11,11 +11,7 @@
      */
     "preserveValueImports": false,
     "importsNotUsedAsValues": "remove",
-<<<<<<< HEAD
-
-=======
  
->>>>>>> 34fd510e
     "target": "ESNext",
     "module": "ESNext",
     "resolveJsonModule": true,
