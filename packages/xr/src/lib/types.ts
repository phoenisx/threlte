import type { Event, Group, XRTargetRaySpace, XRGripSpace, XRHandSpace } from 'three'
import type { XRControllerModel } from 'three/examples/jsm/webxr/XRControllerModelFactory'
import type { XRHandModel } from 'three/examples/jsm/webxr/XRHandModelFactory'

export type XRSessionEventType =
  | 'sessionstart'
  | 'sessionend'
  | 'visibilitychange'
  | 'frameratechange'

export type XRControllerEventType =
  | 'select'
  | 'selectstart'
  | 'selectend'
  | 'squeeze'
  | 'squeezeend'
  | 'squeezestart'
  | 'disconnected'
  | 'connected'

export type XRHandEventType = 'pinchstart' | 'pinchend' | 'connected' | 'disconnected'

export type XRSessionEvent<Type = XRSessionEventType> = Event & {
  type: Type
  target: XRSession
}

export type XRControllerEvent<Type = XRControllerEventType> = Event & {
  type: Type
  target: Group
  data: XRInputSource
}

export type XRController = {
  targetRay: XRTargetRaySpace
  grip: XRGripSpace
  model?: XRControllerModel | undefined
  inputSource: XRInputSource
}

export type XRHand = {
  targetRay: XRTargetRaySpace
  hand: XRHandSpace
  model?: XRHandModel
  inputSource: globalThis.XRHand
}

export type XRHandEvent<Type = XRHandEventType> = Type extends 'connected' | 'disconnected'
  ? {
      type: Type
<<<<<<< HEAD
      target: THREE.XRHandSpace
=======
      target: XRHandSpace
>>>>>>> 34fd510e
      data: XRInputSource
    }
  : Type extends 'pinchstart' | 'pinchend'
  ? {
      type: Type
      handedness: 'left' | 'right'
      target: null
    }
  : never<|MERGE_RESOLUTION|>--- conflicted
+++ resolved
@@ -48,11 +48,7 @@
 export type XRHandEvent<Type = XRHandEventType> = Type extends 'connected' | 'disconnected'
   ? {
       type: Type
-<<<<<<< HEAD
-      target: THREE.XRHandSpace
-=======
       target: XRHandSpace
->>>>>>> 34fd510e
       data: XRInputSource
     }
   : Type extends 'pinchstart' | 'pinchend'
