<script lang='ts' context='module'>
<<<<<<< HEAD
  import type { Group } from 'three'
=======
  import { Group } from 'three'
>>>>>>> 34fd510e
  import { T, useThrelte, createRawEventDispatcher, useFrame } from '@threlte/core'
  import type { XRHandEvent } from '../types'
  import { isHandTracking, handDispatchers } from '../internal/stores'
  import { left as leftStore, right as rightStore } from '../hooks/useHand'
  import ScenePortal from "./internal/ScenePortal.svelte"
  import { writable } from 'svelte/store'
  
  const stores = {
    left: leftStore,
    right: rightStore,
  } as const
</script>

<script lang='ts'>
  type $$Props =
    | {
        /** Whether the XRHand should be matched with the left hand. */
        left: true
        right?: undefined
        hand?: undefined
      }
    | {
        /** Whether the XRHand should be matched with the right hand. */
        right: true
        left?: undefined
        hand?: undefined
      }
    | {
        /** Whether the XRHand should be matched with the left or right hand. */
        hand: 'left' | 'right'
        left?: undefined
        right?: undefined
      }
  
  export let left: $$Props['left'] = undefined
  export let right: $$Props['right'] = undefined
  export let hand: $$Props['hand'] = undefined

  type $$Events = {
    connected: XRHandEvent<'connected'>
    disconnected: XRHandEvent<'disconnected'>
    pinchstart: XRHandEvent<'pinchstart'>
    pinchend: XRHandEvent<'pinchend'>
  }

  const dispatch = createRawEventDispatcher<$$Events>()
  const { xr } = useThrelte().renderer
  const space = xr.getReferenceSpace()

  const handedness = writable<'left' | 'right'>(left ? 'left' : right ? 'right' : hand)
  $: handedness.set(left ? 'left' : right ? 'right' : hand as 'left' | 'right')
  $: handDispatchers[$handedness].set(dispatch)

  let children: Group

  /**
   * Currently children of a hand XRSpace or model will not
   * move relative to their parent, so this hack of checking wrist position
   * and syncing any slots is used.
   * 
   * @todo(mp) investigate why this is happening and see if there's
   * a way to just parent to the hand to avoid this.
   */
  const { start, stop } = useFrame(() => {
    const frame = xr.getFrame()
    const joint = inputSource!.get('wrist' as unknown as number)

    if (joint === undefined || space === null) return 

    const pose = frame.getJointPose?.(joint, space)

    // This isn't correctly typed by @types/xr. Pose can also be null.
    if (pose === undefined || pose === null) return

    const { position, orientation } = pose.transform
    children.position.set(position.x, position.y, position.z)
    children.quaternion.set(orientation.x, orientation.y, orientation.z, orientation.w)
  }, { autostart: false })

  $: if ($isHandTracking && ($$slots.wrist || $$slots.default) && inputSource) {
    start()
  } else {
    stop()
  }

  $: store = stores[$handedness]
  $: inputSource = $store?.inputSource
  $: model = $store?.model
</script>

{#if $store?.hand && $isHandTracking}
  <T is={$store.hand}>
    {#if $$slots.default === undefined}
      <T is={model} />
    {/if}
  </T>

  {#if $$slots['target-ray'] !== undefined}
    <T is={$store.targetRay}>
      <slot name='target-ray' />
    </T>
  {/if}
{/if}

{#if $isHandTracking}
  <ScenePortal>
    <T.Group bind:ref={children}>
      <slot name='wrist' />
      <slot />
    </T.Group>
  </ScenePortal>
{/if}<|MERGE_RESOLUTION|>--- conflicted
+++ resolved
@@ -1,9 +1,5 @@
 <script lang='ts' context='module'>
-<<<<<<< HEAD
   import type { Group } from 'three'
-=======
-  import { Group } from 'three'
->>>>>>> 34fd510e
   import { T, useThrelte, createRawEventDispatcher, useFrame } from '@threlte/core'
   import type { XRHandEvent } from '../types'
   import { isHandTracking, handDispatchers } from '../internal/stores'
