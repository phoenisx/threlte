<script lang="ts">
  import { onDestroy, setContext, tick } from 'svelte'
  import { useFrameHandler } from '../../hooks/useFrameHandler'
  import { createRapierContext } from '../../lib/createRapierContext'
  import type { RapierContext } from '../../types/types'
  import type { WorldProps } from './World.svelte'
  import { createPhysicsStages } from '../../lib/createPhysicsStage'

  let {
    gravity = [0, -9.81, 0],
    rawIntegrationParameters,
    rawIslands,
    rawBroadPhase,
    rawNarrowPhase,
    rawBodies,
    rawColliders,
    rawImpulseJoints,
    rawMultibodyJoints,
    rawCCDSolver,
    rawQueryPipeline,
    rawPhysicsPipeline,
    rawSerializationPipeline,
    rawDebugRenderPipeline,
<<<<<<< HEAD
    framerate,
    autoStart = true
=======
    stage,
    children
>>>>>>> 601c4ffc
  }: WorldProps = $props()

  const rapierContext = createRapierContext(
    [
      { x: gravity[0], y: gravity[1], z: gravity[2] },
      rawIntegrationParameters,
      rawIslands,
      rawBroadPhase,
      rawNarrowPhase,
      rawBodies,
      rawColliders,
      rawImpulseJoints,
      rawMultibodyJoints,
      rawCCDSolver,
      rawQueryPipeline,
      rawPhysicsPipeline,
      rawSerializationPipeline,
      rawDebugRenderPipeline
    ],
    {
      framerate
    }
  )

  setContext<RapierContext>('threlte-rapier-context', rapierContext)

  $effect.pre(() => {
    if (gravity !== undefined) {
      rapierContext.world.gravity = { x: gravity[0], y: gravity[1], z: gravity[2] }
    }
  })

  createPhysicsStages(rapierContext, { autoStart })
  useFrameHandler(rapierContext, autoStart)

  onDestroy(async () => {
    await tick()
    rapierContext.world.free()
  })
</script>

{@render children?.()}<|MERGE_RESOLUTION|>--- conflicted
+++ resolved
@@ -21,13 +21,9 @@
     rawPhysicsPipeline,
     rawSerializationPipeline,
     rawDebugRenderPipeline,
-<<<<<<< HEAD
     framerate,
-    autoStart = true
-=======
-    stage,
+    autoStart = true,
     children
->>>>>>> 601c4ffc
   }: WorldProps = $props()
 
   const rapierContext = createRapierContext(
