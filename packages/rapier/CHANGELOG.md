--- conflicted
+++ resolved
@@ -1,36 +1,34 @@
 # @threlte/extras
 
-<<<<<<< HEAD
+## 3.0.0-next.3
+
+### Patch Changes
+
+- c53d7a9: Replace fallback slots with snippets
+
+## 3.0.0-next.2
+
+### Patch Changes
+
+- 36128d5: Replace events with callback props and slots with snippets
+
+## 3.0.0-next.1
+
+### Patch Changes
+
+- f76d1e4: Migrate additional components to runes mode
+
+## 3.0.0-next.0
+
+### Major Changes
+
+- Experimental Svelte 5 compatibility
+
 ## 2.0.1
 
 ### Patch Changes
 
 - 79b002b: Add missing package.json fields to improve npmjs.com pages
-=======
-## 3.0.0-next.3
-
-### Patch Changes
-
-- c53d7a9: Replace fallback slots with snippets
-
-## 3.0.0-next.2
-
-### Patch Changes
-
-- 36128d5: Replace events with callback props and slots with snippets
-
-## 3.0.0-next.1
-
-### Patch Changes
-
-- f76d1e4: Migrate additional components to runes mode
-
-## 3.0.0-next.0
-
-### Major Changes
-
-- Experimental Svelte 5 compatibility
->>>>>>> 5e2a1119
 
 ## 2.0.0
 
