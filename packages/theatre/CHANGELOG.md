# @threlte/extras

<<<<<<< HEAD
## 2.1.8

### Patch Changes

- 79b002b: Add missing package.json fields to improve npmjs.com pages
=======
## 3.0.0-next.2

### Patch Changes

- 36128d5: Replace events with callback props and slots with snippets

## 3.0.0-next.1

### Patch Changes

- f76d1e4: Migrate additional components to runes mode

## 3.0.0-next.0

### Major Changes

- Experimental Svelte 5 compatibility

### Patch Changes

- Updated dependencies
  - @threlte/extras@9.0.0-next.0
  - @threlte/core@8.0.0-next.0
>>>>>>> 5e2a1119

## 2.1.7

### Patch Changes

- d0fbeb5: Import paths rewrote to include file extensions for Three.js imports that are outside of the main 'three' export.

## 2.1.6

### Patch Changes

- 4f7de350: Theatre module fix

## 2.1.5

### Patch Changes

- 3cc3fdcc: Removed bun types from @threlte/core tsconfig to fix useLoader type export (affects possibly other packages)

## 2.1.4

### Patch Changes

- 2ae76e18: Threlte 7 compatibility

## 2.1.3

### Patch Changes

- c5cf4080: Fix color management of Theatre.js color picker

## 2.1.2

### Patch Changes

- e05c73a: Add @threlte/xr package and bump three to 155

## 2.1.1

### Patch Changes

- ef17718: fix: imported theatre/core from own named exports

## 2.1.0

### Minor Changes

- 82ee149: Added capturing in <Sync> component

## 2.0.0

### Patch Changes

- a6c4a56: Fix: dynamically import studio component instead of npm package
- Updated dependencies [9c0035e]
  - @threlte/extras@5.1.0

## 1.0.5

### Patch Changes

- dfa5cbd: Use peer dependencies for svelte and three

Note: We're considering this a bug fix, but it might be a breaking change for you depending on your setup. If you run into dependency issues, reinstall the packages following the [installation guide](https://threlte.xyz/docs/learn/getting-started/installation).

- Updated dependencies [dfa5cbd]
  - @threlte/extras@5.0.5
  - @threlte/core@6.0.3

## 1.0.4

### Patch Changes

- Updated dependencies [7424123]
  - @threlte/extras@5.0.4
  - @threlte/core@6.0.2

## 1.0.3

### Patch Changes

- Updated dependencies [5b74e1a]
  - @threlte/extras@5.0.3

## 1.0.2

### Patch Changes

- ee1d319: Update package READMEs to fix banners.
- Updated dependencies [ee1d319]
- Updated dependencies [5bb6746]
  - @threlte/core@6.0.1
  - @threlte/extras@5.0.2

## 1.0.1

### Patch Changes

- 3a68dcf: fix: Replaced instances of "instanceof" with checks that are cross-source compatible
- Updated dependencies [3a68dcf]
  - @threlte/extras@5.0.1

## 1.0.0

### Major Changes

- a764739: Renamed slotted components of <SheetObject> to <Sync>, <Declare> and <Transform>, added change event on <SheetObject>
- 3756ba2: Removed <Editable> component

### Minor Changes

- 3f0ce85: Added Sequence component and SequenceController store
- 4b67b473: The hook useStudio exposes Theatre.js' studio instance.
- df6ca2d: Added snap settings to <Transform>

### Patch Changes

- d4612fc: unsubscribe in createSheetObjectAction
- 3868395: Updated prettier
- d41cb6cf: Adapted theatre package to new TransformControls syntax
- 1ef92b9: fixed frame invalidation after values changed
- 5238844: Updated all packages to use Svelte 4, minimal Svelte version is 4.1.1
- Updated dependencies [f0065c38]
- Updated dependencies [f9f8e61]
- Updated dependencies [33c37682]
- Updated dependencies [300cbe4e]
- Updated dependencies [9526d5d]
- Updated dependencies [4b67b473]
- Updated dependencies [bd4a4b76]
- Updated dependencies [151cdc08]
- Updated dependencies [dd686a7]
- Updated dependencies [e58cb58]
- Updated dependencies [3868395]
- Updated dependencies [5df4ca0]
- Updated dependencies [1f4e3e0]
- Updated dependencies [fef242de]
- Updated dependencies [fcfcc0e4]
- Updated dependencies [1505665]
- Updated dependencies [eb0dc69f]
- Updated dependencies [ae514436]
- Updated dependencies [0620502]
- Updated dependencies [b14aa99]
- Updated dependencies [2720cd4]
- Updated dependencies [e28b8ada]
- Updated dependencies [fef242de]
- Updated dependencies [a27edc5f]
- Updated dependencies [8ed809b2]
- Updated dependencies [8734041]
- Updated dependencies [d649e237]
- Updated dependencies [9291b0c]
- Updated dependencies [45821797]
- Updated dependencies [71f5efa]
- Updated dependencies [feab5e8]
- Updated dependencies [848af1ae]
- Updated dependencies [5238844]
- Updated dependencies [4b67b473]
- Updated dependencies [d9647fdc]
- Updated dependencies [aac59eb1]
- Updated dependencies [4bcf0ee]
- Updated dependencies [3a9a26c]
- Updated dependencies [a764739]
- Updated dependencies [23049766]
- Updated dependencies [15309755]
- Updated dependencies [b71145ea]
- Updated dependencies [2943cb3]
- Updated dependencies [4b67b473]
- Updated dependencies [b845685]
- Updated dependencies [d9fdbd7]
- Updated dependencies [4b383b0a]
- Updated dependencies [5ba62e2]
- Updated dependencies [a39ccd68]
- Updated dependencies [df4b307b]
  - @threlte/core@6.0.0
  - @threlte/extras@5.0.0

## 1.0.0-next.3

### Major Changes

- [#380](https://github.com/threlte/threlte/pull/380) [`a764739`](https://github.com/threlte/threlte/commit/a764739674a9d97c9f43fe40cee2f0893116b5ac) Thanks [@grischaerbe](https://github.com/grischaerbe)! - Renamed slotted components of <SheetObject> to <Sync>, <Declare> and <Transform>, added change event on <SheetObject>

- [#380](https://github.com/threlte/threlte/pull/380) [`3756ba2`](https://github.com/threlte/threlte/commit/3756ba2a866a898dbd85ad506ed5f63477f2c21c) Thanks [@grischaerbe](https://github.com/grischaerbe)! - Removed <Editable> component

### Minor Changes

- [#380](https://github.com/threlte/threlte/pull/380) [`3f0ce85`](https://github.com/threlte/threlte/commit/3f0ce85b965422f4d87496fb3b3be0cdfe33fd9e) Thanks [@ixxie](https://github.com/ixxie)! - Added Sequence component and SequenceController store

- [#380](https://github.com/threlte/threlte/pull/380) [`df6ca2d`](https://github.com/threlte/threlte/commit/df6ca2d89af8c5df11bfa26a21ad5b321c852dbe) Thanks [@grischaerbe](https://github.com/grischaerbe)! - Added snap settings to <Transform>

### Patch Changes

- [#380](https://github.com/threlte/threlte/pull/380) [`d4612fc`](https://github.com/threlte/threlte/commit/d4612fc02c4587c2f1fc9fe46738c2c340c2a0d0) Thanks [@grischaerbe](https://github.com/grischaerbe)! - unsubscribe in createSheetObjectAction

- [#380](https://github.com/threlte/threlte/pull/380) [`1ef92b9`](https://github.com/threlte/threlte/commit/1ef92b9aac89fbefdc23d3b25e59068b482d13f5) Thanks [@grischaerbe](https://github.com/grischaerbe)! - fixed frame invalidation after values changed

- [#380](https://github.com/threlte/threlte/pull/380) [`5238844`](https://github.com/threlte/threlte/commit/523884441ec8d7d2894f7ab3dbde2aecc68cf2bf) Thanks [@grischaerbe](https://github.com/grischaerbe)! - Updated all packages to use Svelte 4, minimal Svelte version is 4.1.1

- Updated dependencies [[`9526d5d`](https://github.com/threlte/threlte/commit/9526d5d2d6285b8ddb8c81dc9e6ce819a90db193), [`e58cb58`](https://github.com/threlte/threlte/commit/e58cb5842e9a77240376c30827f046ad75afa17f), [`0620502`](https://github.com/threlte/threlte/commit/0620502ba9d9fbd0fc15100c298816130ed526d7), [`5238844`](https://github.com/threlte/threlte/commit/523884441ec8d7d2894f7ab3dbde2aecc68cf2bf), [`a764739`](https://github.com/threlte/threlte/commit/a764739674a9d97c9f43fe40cee2f0893116b5ac)]:
  - @threlte/extras@5.0.0-next.17
  - @threlte/core@6.0.0-next.12

## 0.1.0-next.2

### Patch Changes

- 3868395: Updated prettier

## 0.1.0-next.1

### Minor Changes

- 4b67b473: The hook useStudio exposes Theatre.js' studio instance.

## 0.0.3-next.0

### Patch Changes

- d41cb6cf: Adapted theatre package to new TransformControls syntax

## 0.0.2

### Patch Changes

- 8e1b3d4: Unsubscribe from theatre.js sheet object onDestroy

## 0.5.0

### Minor Changes

- d69391a: Add Attractor component and documentation

## 0.4.0

### Minor Changes

- 4b4d7be: Added rapiers damping properties to the component <RigidBody>

## 0.3.2

### Patch Changes

- c7e226f: useJoint is now exported and its types are fixed

## 0.3.1

### Patch Changes

- 9d29fc0: removed unused variable

## 0.3.0

### Minor Changes

- 1a0f305: removed properties "manifold" and "flipped" from contact force event

### Patch Changes

- 291af9b: Exporting rapier event types for easier method typing

## 0.2.0

### Minor Changes

- 73b533d: Added contact force events and streamlined event management

### Patch Changes

- 7d46de2: sensors need events too!

## 0.1.0

### Minor Changes

- c272617: Hooks added to add Joints, Collider and AutoColliders now accepts density, mass or massProperties, documentation for joints hooks added, "Basic Vehicle Controller" Recipe added.

## 0.0.3

### Patch Changes

- cd6dac6: cleaned up dead code in RigidBody component

## 0.0.2

### Patch Changes

- 62d2c5c: fixed `<RigidBody>` initial transforms

## 0.0.1

### Patch Changes

- 7a3fa6b: # NEW PACKAGE: @threlte/rapier

  This package provides easy to use components and hooks to use the [rapier](https://rapier.rs/) physics engine in threlte.

  It comes with several components to get you started: [`<World>`](https://threlte.xyz/rapier/world), [`<RigidBody>`](https://threlte.xyz/rapier/rigid-body), [`<Collider>`](https://threlte.xyz/rapier/collider), [`<AutoColliders>`](https://threlte.xyz/rapier/auto-colliders), [`<CollisionGroups>`](https://threlte.xyz/rapier/collision-groups) and [`<Debug>`](https://threlte.xyz/rapier/debug).

  It also features several handy hooks: [`<useRapier>`](https://threlte.xyz/rapier/use-rapier), [`<useCollisionGroups>`](https://threlte.xyz/rapier/use-collision-groups) and [`<useRigidBody>`](https://threlte.xyz/rapier/use-rigid-body).

## 4.0.0

### Major Changes

- 52e021c: # Breaking Change

  The threlte repository has been moved to its own GitHub Organization: [https://github.com/threlte/threlte](https://github.com/threlte/threlte).
  threlte consists now of two npm packages: `@threlte/core` and `@threlte/extras`, managed in a mono repository:

  `@threlte/core` consists of components, hooks and other utilites that follow three.js principles, nomenclature and inheritance as closely as useful and possible. Therefore components that have been part of the package `threlte` have been moved to the new home of all kinds of useful abstractons: `@threlte/extras`.

  `@threlte/extras` consists of useful abstractions and helpers that you may find yourself use all the time. These components do not need to follow three.js principles as strict as exports from `@threlte/core`, but they do where it makes sense.

  ## The breaking changes in detail:

  - Moved `<GLTF>` component as well as `useGltf` hook to `@threlte/extras`.
  - Moved `<Text>` component to `@threlte/extras`.

  ## How to update

  Replace imports from `threlte` and `threlte/extras`:

  1. `npm rm threlte`
  2. `npm i -D @threlte/core @threlte/extras`
  3. Replace `import {…} from 'threlte'` with `import {…} from '@threlte/core'`
  4. Replace `import {…} from 'threlte/extras'` with `import {…} from '@threlte/extras'`

  Specifically replace imports of `<GLTF>`, `useGltf` or `<Text>`:

  3. Replace `import { GLTF, useGltf, Text } from 'threlte'` with `import { GLTF, useGltf, Text } from '@threlte/extras'`

  # Other changes

  - The documentation is now hosted on Vercel and as such we are hoping for a Vercel Sponsorship for OSS. There have also been some style fixes and overhauls.

## 3.13.10

### Patch Changes

- 4de7371: added svelte identifier

## 3.13.9

### Patch Changes

- 41cc5a1: test

## 3.13.8

### Patch Changes

- 79a64f5: test

## 3.13.7

### Patch Changes

- test

## 3.13.6

### Patch Changes

- trying to delete

## 3.13.5

### Patch Changes

- 11aa5eb: yes

## 3.13.4

### Patch Changes

- 0c40456: added scripts to clean up packages
- 7cc4e5d: added node types

## 3.13.3

### Patch Changes

- a2a6d93: test

## 3.13.2

### Patch Changes

- 8dbf8cd: Test<|MERGE_RESOLUTION|>--- conflicted
+++ resolved
@@ -1,12 +1,5 @@
 # @threlte/extras
 
-<<<<<<< HEAD
-## 2.1.8
-
-### Patch Changes
-
-- 79b002b: Add missing package.json fields to improve npmjs.com pages
-=======
 ## 3.0.0-next.2
 
 ### Patch Changes
@@ -30,7 +23,12 @@
 - Updated dependencies
   - @threlte/extras@9.0.0-next.0
   - @threlte/core@8.0.0-next.0
->>>>>>> 5e2a1119
+
+## 2.1.8
+
+### Patch Changes
+
+- 79b002b: Add missing package.json fields to improve npmjs.com pages
 
 ## 2.1.7
 
