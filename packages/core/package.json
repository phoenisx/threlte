--- conflicted
+++ resolved
@@ -1,10 +1,6 @@
 {
   "name": "@threlte/core",
-<<<<<<< HEAD
-  "version": "7.3.1",
-=======
   "version": "8.0.0-next.7",
->>>>>>> 5e2a1119
   "author": "Grischa Erbe <hello@legrisch.com> (https://legrisch.com)",
   "license": "MIT",
   "description": "A 3D framework for the web, built on top of Svelte and Three.js",
