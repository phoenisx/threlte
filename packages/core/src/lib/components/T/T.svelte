--- conflicted
+++ resolved
@@ -112,11 +112,7 @@
   />
 {/if}
 
-<<<<<<< HEAD
 {#if isPerspectiveOrOrthographicCamera(internalRef)}
-=======
-{#if isCamera(internalRef)}
->>>>>>> 76eef765
   <Camera
     object={internalRef}
     {manual}
