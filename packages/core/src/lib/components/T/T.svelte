--- conflicted
+++ resolved
@@ -1,20 +1,12 @@
-<<<<<<< HEAD
-<script lang="ts">
-  import { isPerspectiveOrOrthographicCamera } from '../../lib/camera'
-=======
 <script lang="ts" generics="Type">
   import { untrack } from 'svelte'
->>>>>>> 4de4ab11
+  import { isPerspectiveOrOrthographicCamera } from '../../lib/camera'
   import { useIsContext } from './utils/useIsContext'
   import DisposableObject from '../../internal/DisposableObject.svelte'
   import SceneGraphObject from '../../internal/SceneGraphObject.svelte'
   import { createParentContext, useParent } from '../../hooks/useParent'
   import { determineRef, isDisposableObject, extendsObject3D } from './utils/utils'
   import { useAttach } from './utils/useAttach'
-<<<<<<< HEAD
-=======
-  import { isCamera } from './utils/useCamera'
->>>>>>> 4de4ab11
   import { useCreateEvent } from './utils/useCreateEvent'
   import { useEvents } from './utils/useEvents'
   import { usePlugins } from './utils/usePlugins'
@@ -114,17 +106,12 @@
   <DisposableObject object={internalRef} {dispose} />
 {/if}
 
-<<<<<<< HEAD
 {#if isPerspectiveOrOrthographicCamera(internalRef)}
   <Camera
     object={internalRef}
     {manual}
     {makeDefault}
   />
-=======
-{#if isCamera(internalRef)}
-  <Camera object={internalRef} {manual} {makeDefault} />
->>>>>>> 4de4ab11
 {/if}
 
 {#if extendsObject3D(internalRef)}
