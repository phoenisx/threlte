import { onDestroy } from 'svelte'
<<<<<<< HEAD
import type { OrthographicCamera, PerspectiveCamera } from 'three'
import { useThrelte } from '../../../hooks/useThrelte'
import type { Size } from '../../../types'
import { isOrthographicCamera, isPerspectiveCamera } from '../../../lib/camera'
=======
import type { Camera, OrthographicCamera, PerspectiveCamera } from 'three'
import type { Size } from '../../../types'
import { useThrelte } from '../../../context/compounds/useThrelte'

export const isCamera = (value: any): value is Camera => {
  return value && value.isCamera
}

const isOrthographicCamera = (value: any): value is OrthographicCamera => {
  return value && value.isOrthographicCamera
}

const isPerspectiveCamera = (value: any): value is PerspectiveCamera => {
  return value && value.isPerspectiveCamera
}

const isPerspectiveCameraOrOrthographicCamera = (
  value: any
): value is PerspectiveCamera | OrthographicCamera => {
  return isPerspectiveCamera(value) || isOrthographicCamera(value)
}
>>>>>>> 4de4ab11

export const useCamera = () => {
  const { invalidate, size, camera } = useThrelte()

  let currentInstance: PerspectiveCamera | OrthographicCamera | undefined

  let unsubscribe: (() => void) | undefined = undefined
  onDestroy(() => {
    unsubscribe?.()
  })

  const subscriber = (size: Size) => {
    if (!currentInstance) return

    if (isOrthographicCamera(currentInstance)) {
      currentInstance.left = size.width / -2
      currentInstance.right = size.width / 2
      currentInstance.top = size.height / 2
      currentInstance.bottom = size.height / -2
      currentInstance.updateProjectionMatrix()
      currentInstance.updateMatrixWorld()
      invalidate()
    } else if (isPerspectiveCamera(currentInstance)) {
      currentInstance.aspect = size.width / size.height
      currentInstance.updateProjectionMatrix()
      currentInstance.updateMatrixWorld()
      invalidate()
    }
  }

  const update = (instance: PerspectiveCamera | OrthographicCamera, manual: boolean) => {
    unsubscribe?.()
    if (manual) {
      currentInstance = undefined
      return
    }
    currentInstance = instance
    unsubscribe = size.subscribe(subscriber)
  }

  const makeDefaultCamera = (instance: PerspectiveCamera | OrthographicCamera, makeDefault: boolean) => {
    if (!makeDefault) return
    camera.set(instance)
    invalidate()
  }

  return {
    update,
    makeDefaultCamera
  }
}<|MERGE_RESOLUTION|>--- conflicted
+++ resolved
@@ -1,32 +1,8 @@
 import { onDestroy } from 'svelte'
-<<<<<<< HEAD
+import { isOrthographicCamera, isPerspectiveCamera } from '../../../lib/camera'
 import type { OrthographicCamera, PerspectiveCamera } from 'three'
-import { useThrelte } from '../../../hooks/useThrelte'
-import type { Size } from '../../../types'
-import { isOrthographicCamera, isPerspectiveCamera } from '../../../lib/camera'
-=======
-import type { Camera, OrthographicCamera, PerspectiveCamera } from 'three'
 import type { Size } from '../../../types'
 import { useThrelte } from '../../../context/compounds/useThrelte'
-
-export const isCamera = (value: any): value is Camera => {
-  return value && value.isCamera
-}
-
-const isOrthographicCamera = (value: any): value is OrthographicCamera => {
-  return value && value.isOrthographicCamera
-}
-
-const isPerspectiveCamera = (value: any): value is PerspectiveCamera => {
-  return value && value.isPerspectiveCamera
-}
-
-const isPerspectiveCameraOrOrthographicCamera = (
-  value: any
-): value is PerspectiveCamera | OrthographicCamera => {
-  return isPerspectiveCamera(value) || isOrthographicCamera(value)
-}
->>>>>>> 4de4ab11
 
 export const useCamera = () => {
   const { invalidate, size, camera } = useThrelte()
@@ -67,7 +43,10 @@
     unsubscribe = size.subscribe(subscriber)
   }
 
-  const makeDefaultCamera = (instance: PerspectiveCamera | OrthographicCamera, makeDefault: boolean) => {
+  const makeDefaultCamera = (
+    instance: PerspectiveCamera | OrthographicCamera,
+    makeDefault: boolean
+  ) => {
     if (!makeDefault) return
     camera.set(instance)
     invalidate()
