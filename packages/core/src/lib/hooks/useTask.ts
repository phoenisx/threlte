--- conflicted
+++ resolved
@@ -1,11 +1,5 @@
 import { onDestroy } from 'svelte'
 import { readable, writable, type Readable } from 'svelte/store'
-<<<<<<< HEAD
-import { useThrelte } from '../context/compounds/useThrelte'
-=======
-import { DAG, type Key, type Stage, type Task } from '../frame-scheduling'
-import { browser } from '../utilities'
->>>>>>> 7ee3bea5
 import { useScheduler } from '../context/fragments/scheduler.svelte'
 import { DAG, type Key, type Stage, type Task } from '../frame-scheduling'
 import { browser } from '../utilities'
@@ -93,7 +87,7 @@
     opts = fnOrOptions as ThrelteUseTaskOptions | undefined
   }
 
-	const schedulerCtx = useScheduler()
+  const schedulerCtx = useScheduler()
 
   let stage: Stage = schedulerCtx.mainStage
 
@@ -135,8 +129,6 @@
     }
   }
 
-
-
   const started = writable(false)
 
   const task = stage.createTask(key, fn, opts)
