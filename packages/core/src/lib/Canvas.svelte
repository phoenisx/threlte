<script lang="ts">
  import { onDestroy, onMount, type Snippet } from 'svelte'
  import { writable } from 'svelte/store'
  import {
    ACESFilmicToneMapping,
    PCFSoftShadowMap,
    type ColorSpace,
    type ShadowMapType,
    type ToneMapping,
    type WebGLRendererParameters
  } from 'three'
  import { createThrelteContext, type ThrelteContext } from './lib/contexts'
  import { useParentSize } from './hooks/useParentSize'
  import SceneGraphObject from './internal/SceneGraphObject.svelte'
  import { browser } from './lib/browser'
<<<<<<< HEAD
  import { revision } from './lib/revision'
=======
  import { createCache } from './lib/cache'
>>>>>>> 29e61cf9
  import { watch } from './lib/storeUtils'
  import { useRenderer } from './lib/useRenderer'
  import { useThrelteInternal } from './hooks/useThrelteInternal'

  interface Props {
    /**
     * Colors supplied to three.js — from color pickers, textures, 3D models, and other sources —
     * each have an associated color space. Those not already in the Linear-sRGB working color
     * space must be converted, and textures be given the correct texture.colorSpace assignment.
     *
     * Set to true for certain conversions (for hexadecimal and CSS colors in sRGB) to be made automatically.
     *
     * This property is not reactive and must be enabled before initializing colors.
     *
     * @default true
     */
    colorManagementEnabled?: boolean

    /**
     * @default 'srgb'
     */
    colorSpace?: ColorSpace

    /**
     * @default window.devicePixelRatio
     */
    dpr?: typeof devicePixelRatio

    /**
     * @default 'on-demand'
     */
    renderMode?: 'always' | 'on-demand' | 'manual'

    /**
     * Parameters sent to the WebGLRenderer when created.
     *
     * This property can only be set when creating a `<Canvas>` and is not reactive.
     */
    rendererParameters?: WebGLRendererParameters | undefined

    /**
     * @default PCFSoftShadowMap
     */
    shadows?: boolean | ShadowMapType

    /**
     * @default ACESFilmicToneMapping
     */
    toneMapping?: ToneMapping

    /**
     * By default, Threlte will automatically render the scene. To implement
     * custom render pipelines, set this to `false`.
     *
     * @default true
     */
    autoRender?: boolean

    ctx?: ThrelteContext
		children: Snippet
  }

  let {
    colorManagementEnabled = true,
    colorSpace = 'srgb',
    dpr = browser ? window.devicePixelRatio : 1,
    renderMode = 'on-demand',
    rendererParameters,
    shadows = PCFSoftShadowMap,
    toneMapping = ACESFilmicToneMapping,
    autoRender = true,
    ctx = $bindable(),
		children
  }: Props = $props()

  let canvas: HTMLCanvasElement
  let initialized = writable(false)

  // The canvas parent element size
  const { parentSize, parentSizeAction } = useParentSize()

  const context = createThrelteContext({
    colorManagementEnabled,
    colorSpace,
    dpr,
    renderMode,
    parentSize,
    autoRender,
    shadows,
    toneMapping
  })
  const internalCtx = useThrelteInternal()

  // context bindings
  ctx = context

  $effect.pre(() => context.colorSpace.set(colorSpace))
  $effect.pre(() => context.dpr.set(dpr))
  $effect.pre(() => context.renderMode.set(renderMode))
  $effect.pre(() => context.autoRender.set(autoRender))
  $effect.pre(() => context.shadows.set(shadows))
  $effect.pre(() => context.toneMapping.set(toneMapping))

  watch([initialized, context.autoRender], ([initialized, autoRender]) => {
    if (initialized && autoRender) {
      context.autoRenderTask.start()
    } else {
      context.autoRenderTask.stop()
    }
    return () => {
      context.autoRenderTask.stop()
    }
  })

  // the hook useRenderer is managing the renderer.
  const { createRenderer } = useRenderer(ctx)

  onMount(() => {
    createRenderer(canvas, rendererParameters)

    context.renderer.setAnimationLoop((time) => {
      internalCtx.dispose()

      context.scheduler.run(time)

      internalCtx.resetFrameInvalidation()
    })

    initialized.set(true)
  })

  onDestroy(() => {
    internalCtx.dispose(true)
    context.scheduler.dispose()
    // Renderer is marked as optional because it is never defined in SSR
    context.renderer?.dispose()
  })
</script>

<canvas
  use:parentSizeAction
  bind:this={canvas}
>
  {#if $initialized}
    <SceneGraphObject object={context.scene}>
      {@render children()}
    </SceneGraphObject>
  {/if}
</canvas>

<style>
  canvas {
    display: block;
  }
</style><|MERGE_RESOLUTION|>--- conflicted
+++ resolved
@@ -9,18 +9,13 @@
     type ToneMapping,
     type WebGLRendererParameters
   } from 'three'
-  import { createThrelteContext, type ThrelteContext } from './lib/contexts'
   import { useParentSize } from './hooks/useParentSize'
+  import { useThrelteInternal } from './hooks/useThrelteInternal'
   import SceneGraphObject from './internal/SceneGraphObject.svelte'
   import { browser } from './lib/browser'
-<<<<<<< HEAD
-  import { revision } from './lib/revision'
-=======
-  import { createCache } from './lib/cache'
->>>>>>> 29e61cf9
+  import { createThrelteContext, type ThrelteContext } from './lib/contexts'
   import { watch } from './lib/storeUtils'
   import { useRenderer } from './lib/useRenderer'
-  import { useThrelteInternal } from './hooks/useThrelteInternal'
 
   interface Props {
     /**
