--- conflicted
+++ resolved
@@ -204,19 +204,6 @@
     invalidate()
   })
 
-<<<<<<< HEAD
-  useTask(() => {
-    gridPlane.setFromNormalAndCoplanarPoint(upVector, zeroVector).applyMatrix4(mesh.matrixWorld)
-
-    const material = mesh.material as ShaderMaterial
-    const worldCamProjPosition = material.uniforms.worldCamProjPosition as Uniform<Vector3>
-    const worldPlanePosition = material.uniforms.worldPlanePosition as Uniform<Vector3>
-
-    gridPlane.projectPoint(camera.current.position, worldCamProjPosition.value)
-    worldPlanePosition.value.set(0, 0, 0).applyMatrix4(mesh.matrixWorld)
-    invalidate()
-  })
-=======
   useTask(
     () => {
       gridPlane.setFromNormalAndCoplanarPoint(upVector, zeroVector).applyMatrix4(mesh.matrixWorld)
@@ -230,7 +217,6 @@
     },
     { autoInvalidate: false }
   )
->>>>>>> bd290637
 </script>
 
 <T
