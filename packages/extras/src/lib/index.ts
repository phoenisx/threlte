--- conflicted
+++ resolved
@@ -45,11 +45,8 @@
 export { default as PerfMonitor } from './components/PerfMonitor/PerfMonitor.svelte'
 export { default as Outlines } from './components/Outlines/Outlines.svelte'
 export { default as Mask } from './components/Mask/Mask.svelte'
-<<<<<<< HEAD
 export { default as BakeShadows } from './components/BakeShadows/BakeShadows.svelte'
-=======
 export { default as Detailed } from './components/Detailed/Detailed.svelte'
->>>>>>> 533a1df4
 
 // suspense
 export { default as Suspense } from './suspense/Suspense.svelte'
