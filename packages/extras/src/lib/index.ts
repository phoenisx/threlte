import Align from './components/Align/Align.svelte'

// Hooks
export { useCursor } from './hooks/useCursor'
export { useGltf } from './hooks/useGltf'
export { useGltfAnimations } from './hooks/useGltfAnimations'
export { useProgress } from './hooks/useProgress'
export { useTexture } from './hooks/useTexture'

// abstractions
export { default as Edges } from './components/Edges/Edges.svelte'
export { default as HTML } from './components/HTML/HTML.svelte'
export { default as Float } from './components/Float/Float.svelte'
export { default as GLTF } from './components/GLTF/GLTF.svelte'
export { default as ContactShadows } from './components/ContactShadows/ContactShadows.svelte'
export { default as Environment } from './components/Environment/Environment.svelte'
export { default as Grid } from './components/Grid/Grid.svelte'
export { default as RoundedBoxGeometry } from './components/RoundedBoxGeometry/RoundedBoxGeometry.svelte'
export { default as TransformControls } from './components/controls/TransformControls/TransformControls.svelte'
export { default as OrbitControls } from './components/controls/OrbitControls/OrbitControls.svelte'
export { default as InstancedMesh } from './components/Instancing/InstancedMesh.svelte'
export { default as Instance } from './components/Instancing/Instance.svelte'
export { default as InstancedMeshes } from './components/Instancing/InstancedMeshes/InstancedMeshes.svelte'
export { default as SoftShadows } from './components/SoftShadows/SoftShadows.svelte'
<<<<<<< HEAD
export { default as Center } from './components/Center/Center.svelte'
export { default as MeshLineGeometry } from './components/MeshLine/MeshLineGeometry.svelte'
export { default as MeshLineMaterial } from './components/MeshLine/MeshLineMaterial.svelte'
=======
export { Align }

/**
 * @component Center
 * @deprecated Please use `<Align>` instead.
 */
const Center = Align
export { Center }
>>>>>>> f2b6067d

// suspense
export { default as Suspense } from './suspense/Suspense.svelte'
export { useSuspense } from './suspense/useSuspense'
export { onReveal } from './suspense/onReveal'
export { onSuspend } from './suspense/onSuspend'

// portals
export { default as Portal } from './components/portals/Portal/Portal.svelte'
export { default as PortalTarget } from './components/portals/PortalTarget/PortalTarget.svelte'

// text component
export { default as Text } from './components/Text/Text.svelte'

// audio components
export { default as AudioListener } from './audio/AudioListener/AudioListener.svelte'
export { default as Audio } from './audio/Audio/Audio.svelte'
export { default as PositionalAudio } from './audio/PositionalAudio/PositionalAudio.svelte'

// audio hooks
export { useAudioListener } from './audio/useAudioListener'
export { useThrelteAudio } from './audio/useThrelteAudio'

// interactivity
export {
  interactivity,
  useInteractivity,
  type DomEvent,
  type EventMap,
  type Intersection,
  type IntersectionEvent
} from './interactivity'

// transitions
export { transitions } from './transitions/transitions-plugin'
export type { ThrelteTransition } from './transitions/types'
export { createTransition } from './transitions/createTransition'

// layers
export { layers, type ThrelteLayers, type ThrelteLayersContext } from './layers'

export type { ThrelteGltf } from './types/types'<|MERGE_RESOLUTION|>--- conflicted
+++ resolved
@@ -22,11 +22,8 @@
 export { default as Instance } from './components/Instancing/Instance.svelte'
 export { default as InstancedMeshes } from './components/Instancing/InstancedMeshes/InstancedMeshes.svelte'
 export { default as SoftShadows } from './components/SoftShadows/SoftShadows.svelte'
-<<<<<<< HEAD
-export { default as Center } from './components/Center/Center.svelte'
 export { default as MeshLineGeometry } from './components/MeshLine/MeshLineGeometry.svelte'
 export { default as MeshLineMaterial } from './components/MeshLine/MeshLineMaterial.svelte'
-=======
 export { Align }
 
 /**
@@ -35,7 +32,6 @@
  */
 const Center = Align
 export { Center }
->>>>>>> f2b6067d
 
 // suspense
 export { default as Suspense } from './suspense/Suspense.svelte'
