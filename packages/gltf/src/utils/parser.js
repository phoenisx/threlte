import THREE from 'three'
import isVarName from './isVarName.js'

/**
 * @param {string} fileName
 * @param {import('three/examples/jsm/loaders/GLTFLoader').GLTF} gltf
 * @param {import('./Options.d.ts').Options} options
 * @returns {string}
 */
function parse(fileName, gltf, options = {}) {
  const url = fileName
  const animations = gltf.animations
  const hasAnimations = animations.length > 0

  // Collect all objects
  const objects = []
  gltf.scene.traverse((child) => objects.push(child))

  // Browse for duplicates
  const duplicates = {
    names: {},
    materials: {},
    geometries: {}
  }

  function uniqueName(attempt, index = 0) {
    const newAttempt = index > 0 ? attempt + index : attempt
    if (Object.values(duplicates.geometries).find(({ name }) => name === newAttempt) === undefined)
      return newAttempt
    else return uniqueName(attempt, index + 1)
  }

  gltf.scene.traverse((child) => {
    if (child.isMesh) {
      if (child.material) {
        if (!duplicates.materials[child.material.name]) {
          duplicates.materials[child.material.name] = 1
        } else {
          duplicates.materials[child.material.name]++
        }
      }
    }
  })

  gltf.scene.traverse((child) => {
    if (child.isMesh) {
      if (child.geometry) {
        const key = child.geometry.uuid + child.material?.name ?? ''
        if (!duplicates.geometries[key]) {
          let name = (child.name || 'Part').replace(/[^a-zA-Z]/g, '')
          name = name.charAt(0).toUpperCase() + name.slice(1)
          duplicates.geometries[key] = {
            count: 1,
            name: uniqueName(name),
            node: 'nodes' + sanitizeName(child.name)
          }
        } else {
          duplicates.geometries[key].count++
        }
      }
    }
  })

  // Prune duplicate geometries
  for (let key of Object.keys(duplicates.geometries)) {
    const duplicate = duplicates.geometries[key]
    if (duplicate.count === 1) delete duplicates.geometries[key]
  }

  function sanitizeName(name) {
    return isVarName(name) ? `.${name}` : `['${name}']`
  }

  const rNbr = (number) => {
    return parseFloat(number.toFixed(Math.round(options.precision || 2)))
  }

  const rDeg = (number) => {
    const abs = Math.abs(Math.round(parseFloat(number) * 100000))
    for (let i = 1; i <= 10; i++) {
      if (abs === Math.round(parseFloat(Math.PI / i) * 100000))
        return `${number < 0 ? '-' : ''}Math.PI${i > 1 ? ' / ' + i : ''}`
    }
    for (let i = 1; i <= 10; i++) {
      if (abs === Math.round(parseFloat(Math.PI * i) * 100000))
        return `${number < 0 ? '-' : ''}Math.PI${i > 1 ? ' * ' + i : ''}`
    }
    return rNbr(number)
  }

  function printThrelteTypes(objects, animations) {
    let meshes = objects.filter((o) => o.isMesh && o.__removed === undefined)
    let bones = objects.filter(
      (o) => o.isBone && !(o.parent && o.parent.isBone) && o.__removed === undefined
    )
    let materials = [
      ...new Set(objects.filter((o) => o.material && o.material.name).map((o) => o.material))
    ]

    /** @type {string[]} */
    const types = []

    if (animations.length) {
      types.push(`type ActionName = ${animations.map((clip, i) => `"${clip.name}"`).join(' | ')};`)
    }

    types.push(`type GLTFResult = {
    nodes: {
      ${meshes
        .map(({ name, type }) => (isVarName(name) ? name : `['${name}']`) + ': THREE.' + type)
        .join(',')}
      ${bones
        .map(({ name, type }) => (isVarName(name) ? name : `['${name}']`) + ': THREE.' + type)
        .join(',')}
    }
    materials: {
      ${materials
        .map(({ name, type }) => (isVarName(name) ? name : `['${name}']`) + ': THREE.' + type)
        .join(',')}
    }
  }`)

    return types.join('\n')
  }

  function getType(obj) {
    let type = obj.type.charAt(0).toLowerCase() + obj.type.slice(1)
    // Turn object3d's into groups, it should be faster according to the threejs docs
    if (type === 'object3D') type = 'group'
    if (type === 'perspectiveCamera') type = 'PerspectiveCamera'
    if (type === 'orthographicCamera') type = 'OrthographicCamera'
    return type
  }

  function handleThrelteProps(obj) {
    let { type, node, instanced } = getInfo(obj)

    let result = ''
    let isCamera = type === 'PerspectiveCamera' || type === 'OrthographicCamera'
    // Handle cameras
    if (isCamera) {
      result += `makeDefault={false} `
      if (obj.zoom !== 1) result += `zoom={${rNbr(obj.zoom)}} `
      if (obj.far !== 2000) result += `far={${rNbr(obj.far)}} `
      if (obj.near !== 0.1) result += `near={${rNbr(obj.near)}} `
    }
    if (type === 'PerspectiveCamera') {
      if (obj.fov !== 50) result += `fov={${rNbr(obj.fov)}} `
    }

    if (!instanced) {
      // Shadows
      if ((type === 'mesh' || type === 'skinnedMesh') && options.shadows)
        result += `castShadow receiveShadow `

      // Write out geometry first
      if (obj.geometry) {
        result += `geometry={gltf.${node}.geometry} `
      }

      // Write out materials
      if (obj.material) {
        if (obj.material.name)
          result += `material={gltf.materials${sanitizeName(obj.material.name)}} `
        else result += `material={gltf.${node}.material} `
      }

      if (obj.skeleton) result += `skeleton={gltf.${node}.skeleton} `
      if (obj.visible === false) result += `visible={false} `
      if (obj.castShadow === true) result += `castShadow `
      if (obj.receiveShadow === true) result += `receiveShadow `
      if (obj.morphTargetDictionary)
        result += `morphTargetDictionary={gltf.${node}.morphTargetDictionary} `
      if (obj.morphTargetInfluences)
        result += `morphTargetInfluences={gltf.${node}.morphTargetInfluences} `
      if (obj.intensity && rNbr(obj.intensity)) result += `intensity={${rNbr(obj.intensity)}} `
      //if (obj.power && obj.power !== 4 * Math.PI) result += `power={${rNbr(obj.power)}} `
      if (obj.angle && obj.angle !== Math.PI / 3) result += `angle={${rDeg(obj.angle)}} `
      if (obj.penumbra && rNbr(obj.penumbra) !== 0) result += `penumbra={${rNbr(obj.penumbra)}} `
      if (obj.decay && rNbr(obj.decay) !== 1) result += `decay={${rNbr(obj.decay)}} `
      if (obj.distance && rNbr(obj.distance) !== 0) result += `distance={${rNbr(obj.distance)}} `
      if (obj.up && obj.up.isVector3 && !obj.up.equals(new THREE.Vector3(0, 1, 0)))
        result += `up={[${rNbr(obj.up.x)}, ${rNbr(obj.up.y)}, ${rNbr(obj.up.z)},]} `
    }

    if (obj.color && obj.color.getHexString() !== 'ffffff')
      result += `color="#${obj.color.getHexString()}" `
    if (obj.position && obj.position.isVector3 && rNbr(obj.position.length()))
      result += `position={[${rNbr(obj.position.x)}, ${rNbr(obj.position.y)}, ${rNbr(
        obj.position.z
      )},]} `
    if (
      obj.rotation &&
      obj.rotation.isEuler &&
      rNbr(new THREE.Vector3(...obj.rotation.toArray()).length())
    )
      result += `rotation={[${rDeg(obj.rotation.x)}, ${rDeg(obj.rotation.y)}, ${rDeg(
        obj.rotation.z
      )},]} `
    if (
      obj.scale &&
      obj.scale.isVector3 &&
      !(rNbr(obj.scale.x) === 1 && rNbr(obj.scale.y) === 1 && rNbr(obj.scale.z) === 1)
    ) {
      const rX = rNbr(obj.scale.x)
      const rY = rNbr(obj.scale.y)
      const rZ = rNbr(obj.scale.z)
      if (rX === rY && rX === rZ) {
        result += `scale={${rX}} `
      } else {
        result += `scale={[${rX}, ${rY}, ${rZ},]} `
      }
    }
    if (options.meta && obj.userData && Object.keys(obj.userData).length)
      result += `userData={${JSON.stringify(obj.userData)}} `

    return result
  }

  function getInfo(obj) {
    let type = getType(obj)
    let node = 'nodes' + sanitizeName(obj.name)

    // TODO: @threlte/gltf does not support instancing yet
    let instanced = false
    let animated = gltf.animations && gltf.animations.length > 0
    return { type, node, instanced, animated }
  }

  function equalOrNegated(a, b) {
    return (
      (a.x === b.x || a.x === -b.x) &&
      (a.y === b.y || a.y === -b.y) &&
      (a.z === b.z || a.z === -b.z)
    )
  }

  function prune(obj, children, result, oldResult, silent) {
    let { type, animated } = getInfo(obj)
    // Prune ...
    if (
      !obj.__removed &&
      !options.keepgroups &&
      !animated &&
      (type === 'group' || type === 'scene')
    ) {
      /** Empty or no-property groups
       *    <T.Group>
       *      <T.Mesh geometry={nodes.foo} material={materials.bar} />
       *  Solution:
       *    <T.Mesh geometry={nodes.foo} material={materials.bar} />
       */
      if (result === oldResult || obj.children.length === 0) {
        if (!silent) console.log(`group ${obj.name} removed (empty)`)
        obj.__removed = true
        return children
      }

      // More aggressive removal strategies ...
      const first = obj.children[0]
      const firstProps = handleThrelteProps(first)
      const regex = /([a-z-A-Z]*)={([a-zA-Z0-9\.\[\]\-\,\ \/]*)}/g
      const keys1 = [...result.matchAll(regex)].map(([, match]) => match)
      const values1 = [...result.matchAll(regex)].map(([, , match]) => match)
      const keys2 = [...firstProps.matchAll(regex)].map(([, match]) => match)

      /** Double negative rotations
       *    <T.Group rotation={[-Math.PI / 2, 0, 0]}>
       *      <T.Group rotation={[Math.PI / 2, 0, 0]}>
       *        <T.Mesh geometry={nodes.foo} material={materials.bar} />
       *  Solution:
       *    <T.Mesh geometry={nodes.foo} material={materials.bar} />
       */
      if (
        obj.children.length === 1 &&
        getType(first) === type &&
        equalOrNegated(obj.rotation, first.rotation)
      ) {
        if (
          keys1.length === 1 &&
          keys2.length === 1 &&
          keys1[0] === 'rotation' &&
          keys2[0] === 'rotation'
        ) {
          if (!silent)
            console.log(`group ${obj.name} removed (aggressive: double negative rotation)`)
          obj.__removed = first.__removed = true
          children = ''
          if (first.children)
            first.children.forEach((child) => (children += printThrelte(child, true)))
          return children
        }
      }

      /** Double negative rotations w/ props
       *    <T.Group rotation={[-Math.PI / 2, 0, 0]}>
       *      <T.Group rotation={[Math.PI / 2, 0, 0]} scale={0.01}>
       *        <T.Mesh geometry={nodes.foo} material={materials.bar} />
       *  Solution:
       *    <T.Group scale={0.01}>
       *      <T.Mesh geometry={nodes.foo} material={materials.bar} />
       */
      if (
        obj.children.length === 1 &&
        getType(first) === type &&
        equalOrNegated(obj.rotation, first.rotation)
      ) {
        if (
          keys1.length === 1 &&
          keys2.length > 1 &&
          keys1[0] === 'rotation' &&
          keys2.includes('rotation')
        ) {
          if (!silent)
            console.log(`group ${obj.name} removed (aggressive: double negative rotation w/ props)`)
          obj.__removed = true
          // Remove rotation from first child
          first.rotation.set(0, 0, 0)
          children = printThrelte(first, true)
          return children
        }
      }

      /** Transform overlap
       *    <T.Group position={[10, 0, 0]} scale={2} rotation={[-Math.PI / 2, 0, 0]}>
       *      <T.Mesh geometry={nodes.foo} material={materials.bar} />
       *  Solution:
       *    <T.Mesh geometry={nodes.foo} material={materials.bar} position={[10, 0, 0]} scale={2} rotation={[-Math.PI / 2, 0, 0]} />
       */
      const isChildTransformed =
        keys2.includes('position') || keys2.includes('rotation') || keys2.includes('scale')
      const hasOtherProps = keys1.some((key) => !['position', 'scale', 'rotation'].includes(key))
      if (obj.children.length === 1 && !first.__removed && !isChildTransformed && !hasOtherProps) {
        if (!silent)
          console.log(`group ${obj.name} removed (aggressive: ${keys1.join(' ')} overlap)`)
        // Move props over from the to-be-deleted object to the child
        // This ensures that the child will have the correct transform when pruning is being repeated
        keys1.forEach((key) => obj.children[0][key].copy(obj[key]))
        // Insert the props into the result string
        children = printThrelte(first, true)
        obj.__removed = true
        return children
      }

      /** Lack of content
       *    <T.Group position={[10, 0, 0]} scale={2} rotation={[-Math.PI / 2, 0, 0]}>
       *      <T.Group position={[10, 0, 0]} scale={2} rotation={[-Math.PI / 2, 0, 0]}>
       *        <T.Group position={[10, 0, 0]} scale={2} rotation={[-Math.PI / 2, 0, 0]} />
       * Solution:
       *   (delete the whole sub graph)
       */
      const empty = []
      obj.traverse((o) => {
        const type = getType(o)
        if (type !== 'group' && type !== 'object3D') empty.push(o)
      })
      if (!empty.length) {
        if (!silent) console.log(`group ${obj.name} removed (aggressive: lack of content)`)
        empty.forEach((child) => (child.__removed = true))
        return ''
      }
    }
  }

  /**
   * Transforms a type like "mesh" into "T.Mesh".
   * @param {string} type
   * @returns
   */
  function getThrelteComponentName(type) {
    return `T.${type[0].toUpperCase()}${type.slice(1)}`
  }

  function printThrelte(obj, silent = false) {
    let result = ''
    let children = ''
    let { type, node, animated } = getInfo(obj)

    // Check if the root node is useless
    if (obj.__removed && obj.children.length) {
      obj.children.forEach((child) => (result += printThrelte(child)))
      return result
    }

    // Bail out on lights and bones
    if (type === 'bone') {
      return `<T is={gltf.${node}} />\n`
    }

    // Collect children
    if (obj.children) obj.children.forEach((child) => (children += printThrelte(child)))

    // TODO: Instances are currently not supported for Threlte components

    result = `<${getThrelteComponentName(type)} `

    // Include names when output is uncompressed or morphTargetDictionaries are present
    if (obj.name.length && (options.keepnames || obj.morphTargetDictionary || animated))
      result += `name="${obj.name}" `

    const oldResult = result
    result += handleThrelteProps(obj)

    const pruned = prune(obj, children, result, oldResult, silent)
    // Bail out if the object was pruned
    if (pruned !== undefined) return pruned

    // Close tag
    result += `${children.length ? '>' : '/>'}\n`

    // Add children and return
    if (children.length) result += children + `\n</${getThrelteComponentName(type)}>\n`
    return result
  }

  function parseExtras(extras) {
    if (extras) {
      return (
        Object.keys(extras)
          .map((key) => `${key.charAt(0).toUpperCase() + key.slice(1)}: ${extras[key]}`)
          .join('\n') + '\n'
      )
    } else return ''
  }

  function p(obj, line) {
    console.log(
      [...new Array(line * 2)].map(() => ' ').join(''),
      obj.type,
      obj.name,
      'pos:',
      obj.position.toArray().map(rNbr),
      'scale:',
      obj.scale.toArray().map(rNbr),
      'rot:',
      [obj.rotation.x, obj.rotation.y, obj.rotation.z].map(rNbr),
      'mat:',
      obj.material ? `${obj.material.name}-${obj.material.uuid.substring(0, 8)}` : ''
    )
    obj.children.forEach((o) => p(o, line + 1))
  }

  if (options.debug) p(gltf.scene, 0)

  if (!options.keepgroups) {
    // Dry run to prune graph
    printThrelte(gltf.scene)

    // Move children of deleted objects to their new parents
    objects.forEach((o) => {
      if (o.__removed) {
        let parent = o.parent
        // Making sure we don't add to a removed parent
        while (parent && parent.__removed) parent = parent.parent
        // If no parent was found it must be the root node
        if (!parent) parent = gltf.scene
        o.children.slice().forEach((child) => parent.add(child))
      }
    })
    // Remove deleted objects
    objects.forEach((o) => {
      if (o.__removed && o.parent) o.parent.remove(o)
    })
  }

  // 2nd pass to eliminate hard to swat left-overs
  const scene = printThrelte(gltf.scene)

<<<<<<< HEAD
  const useGltfOptions = {
    draco: options.transform && options.draco
      ? options.draco
      : true
  }
=======
  const useGltfOptions =
    options.transform && options.draco
      ? {
          useDraco: options.draco
        }
      : options.transform
        ? {
            useDraco: true
          }
        : undefined
>>>>>>> 61c748d8

  const imports = `
	${options.types ? `\nimport type * as THREE from 'three'` : ''}
  ${options.types ? `import type { Snippet } from 'svelte'` : ''}
        import { ${['T', options.types && !options.isolated ? 'type Props' : '']
          .filter(Boolean)
          .join(', ')} } from '@threlte/core'
        import { ${[
          'useGltf',
          hasAnimations ? 'useGltfAnimations' : '',
          options.suspense ? 'useSuspense' : '',
          useGltfOptions.draco ? 'useDraco' : '',
        ]
          .filter(Boolean)
          .join(', ')} } from '@threlte/extras'
	`

  const useGltf = `${options.suspense ? 'suspend(' : ''}useGltf${
    options.types ? '<GLTFResult>' : ''
  }('${url}'${useGltfOptions.draco ? `, { draco: useDraco(${typeof useGltfOptions.draco === 'string' ? `'${useGltfOptions.draco}'` : ''}) }` : ''})${
    options.suspense ? ')' : ''
  }`

  // Output
  return `
    <!--
${
  options.header
    ? options.header
    : 'Auto-generated by: https://github.com/threlte/threlte/tree/main/packages/gltf'
}
${parseExtras(gltf.parser.json.asset && gltf.parser.json.asset.extras)}-->

${
  options.preload
    ? `
<script context="module"${options.types ? ' lang="ts"' : ''}>
	${imports}

	${options.types ? printThrelteTypes(objects, animations) : ''}

	const load = () => {
		${options.suspense ? 'const suspend = useSuspense()' : ''}
		return ${useGltf}
	}

	export const preload = async () => {
		await load()
	}
</script>
`
    : ''
}


    <script${options.types ? ' lang="ts"' : ''}>
				${!options.preload ? imports : ''}

        let {
					fallback,
          error,
          children,
          ${options.isolated ? '' : 'ref = $bindable(),'}
          ${options.isolated ? '' : '...props'}
        }${
          options.types
            ? `: ${options.isolated ? '' : 'Props<THREE.Group> & '} {
          ${options.isolated ? '' : 'ref?: THREE.Group'}
          children?: ${options.isolated ? 'Snippet' : 'Snippet<[{ ref: THREE.Group }]>'}
          fallback?: Snippet
          error?: Snippet<[{ error: Error }]>
        }`
            : ''
        } = $props()

				${!options.preload && options.suspense ? 'const suspend = useSuspense()' : ''}

        ${options.types && !options.preload ? printThrelteTypes(objects, animations) : ''}

        ${!options.preload ? `const gltf = ${useGltf}` : 'const gltf = load()'}
    ${
      hasAnimations
        ? `export const { actions, mixer } = useGltfAnimations${
            options.types ? '<ActionName>' : ''
          }(gltf, ref)`
        : ''
    }
    </script>

		<T.Group ${options.isolated ? '' : 'bind:ref'} dispose={false} ${!options.isolated ? '{...props}' : ''}>
			{#await gltf}
        {@render fallback?.()}
			{:then gltf}
				${scene}
			{:catch err}
        {@render error?.({ error: err })}
			{/await}

      {@render children?.(${options.isolated ? '' : '{ ref }'})}
		</T.Group>
	`
}

export default parse<|MERGE_RESOLUTION|>--- conflicted
+++ resolved
@@ -466,24 +466,9 @@
   // 2nd pass to eliminate hard to swat left-overs
   const scene = printThrelte(gltf.scene)
 
-<<<<<<< HEAD
   const useGltfOptions = {
-    draco: options.transform && options.draco
-      ? options.draco
-      : true
-  }
-=======
-  const useGltfOptions =
-    options.transform && options.draco
-      ? {
-          useDraco: options.draco
-        }
-      : options.transform
-        ? {
-            useDraco: true
-          }
-        : undefined
->>>>>>> 61c748d8
+    draco: options.transform && options.draco ? options.draco : true
+  }
 
   const imports = `
 	${options.types ? `\nimport type * as THREE from 'three'` : ''}
@@ -495,7 +480,7 @@
           'useGltf',
           hasAnimations ? 'useGltfAnimations' : '',
           options.suspense ? 'useSuspense' : '',
-          useGltfOptions.draco ? 'useDraco' : '',
+          useGltfOptions.draco ? 'useDraco' : ''
         ]
           .filter(Boolean)
           .join(', ')} } from '@threlte/extras'
