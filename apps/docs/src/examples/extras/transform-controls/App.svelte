<script lang="ts">
  import { Canvas } from '@threlte/core'

  import Scene from './Scene.svelte'
  import Settings from './Settings.svelte'

  let controls: '<TrackballControls>' | '<OrbitControls>' = '<OrbitControls>'
</script>

<div>
  <Canvas>
<<<<<<< HEAD
    <Scene />
  </Canvas>
</div>

<style>
  div {
    height: 100%;
=======
    <Scene {controls} />
  </Canvas>
</div>

<Settings bind:controls />

<style>
  div {
    position: relative;
    height: 100%;
    width: 100%;
    background-color: rgb(14, 22, 37);
>>>>>>> 797c7d0c
  }
</style><|MERGE_RESOLUTION|>--- conflicted
+++ resolved
@@ -9,16 +9,7 @@
 
 <div>
   <Canvas>
-<<<<<<< HEAD
     <Scene />
-  </Canvas>
-</div>
-
-<style>
-  div {
-    height: 100%;
-=======
-    <Scene {controls} />
   </Canvas>
 </div>
 
@@ -30,6 +21,5 @@
     height: 100%;
     width: 100%;
     background-color: rgb(14, 22, 37);
->>>>>>> 797c7d0c
   }
 </style>