---
order: 14.55
category: '@threlte/extras'
sourcePath: 'packages/extras/src/lib/hooks/useFBO.ts'
name: useFBO
type: 'hook'
---

<<<<<<< HEAD


=======
>>>>>>> f7327767
useFBO (Framebuffer Object) is a hook that creates a `THREE.WebGLRenderTarget`. This is a port of [drei's useFBO hook](https://github.com/pmndrs/drei#usefbo).

Framebuffer objects are useful for cases where you want to render a scene but not display it. For example, rendering a scene to a framebuffer then passing that to a fragment shader as a uniform. You can read more about `WebGLRenderTarget`'s [here](https://threejs.org/docs/index.html?q=render%20target#api/en/renderers/WebGLRenderTarget).

<Example path="extras/use-fbo" />


## Options
```ts
type UseFBOOptions = {
  /** Defines the count of MSAA samples. Can only be used with WebGL 2. Default: 0 */
  samples?: number
  /** If set, the scene depth will be rendered into buffer.depthTexture. Default: false */
  depth?: boolean
} & THREE.WebGLRenderTargetOptions

export function useFBO(
  /** Width in pixels, or options (will render fullscreen by default) */
  width?: number | UseFBOOptions,
  /** Height in pixels */
  height?: number,
  /**Options */
  options?: UseFBOOptions
): THREE.WebGLRenderTarget;
```<|MERGE_RESOLUTION|>--- conflicted
+++ resolved
@@ -6,11 +6,6 @@
 type: 'hook'
 ---
 
-<<<<<<< HEAD
-
-
-=======
->>>>>>> f7327767
 useFBO (Framebuffer Object) is a hook that creates a `THREE.WebGLRenderTarget`. This is a port of [drei's useFBO hook](https://github.com/pmndrs/drei#usefbo).
 
 Framebuffer objects are useful for cases where you want to render a scene but not display it. For example, rendering a scene to a framebuffer then passing that to a fragment shader as a uniform. You can read more about `WebGLRenderTarget`'s [here](https://threejs.org/docs/index.html?q=render%20target#api/en/renderers/WebGLRenderTarget).
