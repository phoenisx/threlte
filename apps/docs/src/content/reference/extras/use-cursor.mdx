---
order: 3.6
category: '@threlte/extras'
sourcePath: 'packages/extras/src/lib/hooks/useCursor.ts'
name: useCursor
type: 'hook'
---

A hook that sets the css cursor property according to the hover state of a mesh, so that you can give the user visual feedback.

If a context is present, the cursor property will be set on the DOM element of the renderer, otherwise it will be set on the body element.

<Example path="extras/use-cursor" />

## Examples

### Simple Usage

Provide arguments to determine the cursor style. The defaults are`'pointer'` for `onPointerOver` and `'auto'` for `onPointerOut`. `useCursor` returns event handlers that you can use to set the hovering state:

```svelte
<script lang="ts">
  import { T } from '@threlte/core'
  import { useCursor } from '@threlte/extras'
  import { BoxBufferGeometry, MeshBasicMaterial } from 'three'

  // Set the cursor to 'grab' if the pointer is
  // hovering over the mesh and to 'crosshair'
  // if the pointer is outside the mesh
  const { onPointerEnter, onPointerLeave } = useCursor('grab', 'crosshair')
</script>

<<<<<<< HEAD
<Mesh
  interactive
  onpointerenter={onPointerEnter}
=======
<T.Mesh
  on:pointerenter={onPointerEnter}
>>>>>>> 3763a5c9
  geometry={new BoxBufferGeometry(1, 1, 1)}
  material={new MeshBasicMaterial()}
/>
```

### Renaming Event Handlers

You can rename the event handlers to resolve naming conflicts. Additionally Svelte allows binding multiple event handlers to the same event:

```svelte
<script lang="ts">
  import { T } from '@threlte/core'
  import { useCursor } from '@threlte/extras'
  import { BoxBufferGeometry, MeshBasicMaterial } from 'three'

  const { onPointerEnter: cursorEnter, onPointerLeave: cursorLeave } = useCursor()

  const onPointerEnter = () => {
    console.log('Pointer entered!')
  }
  const onPointerLeave = () => {
    console.log('Pointer left!')
  }
</script>

<<<<<<< HEAD
<Mesh
  interactive
  onpointerenter={cursorEnter}
  onpointerenter={onPointerEnter}
=======
<T.Mesh
  on:pointerenter={cursorEnter}
  on:pointerenter={onPointerEnter}
>>>>>>> 3763a5c9
  geometry={new BoxBufferGeometry(1, 1, 1)}
  material={new MeshBasicMaterial()}
/>
```

### Store Usage

If you want to implement custom logic, you can use the returned svelte store to set the hovering state:

```svelte
<script lang="ts">
  import { T } from '@threlte/core'
  import { useCursor } from '@threlte/extras'
  import { BoxBufferGeometry, MeshBasicMaterial } from 'three'

  const { hovering } = useCursor()
</script>

<<<<<<< HEAD
<Mesh
  interactive
  onpointerenter={() => ($hovering = true)}
  onpointerleave={() => ($hovering = false)}
=======
<T.Mesh
  on:pointerenter={() => ($hovering = true)}
  on:pointerleave={() => ($hovering = false)}
>>>>>>> 3763a5c9
  geometry={new BoxBufferGeometry(1, 1, 1)}
  material={new MeshBasicMaterial()}
/>
```

### Change the Cursor Style

Provide svelte stores to change the cursor style also while hovering:

```svelte
<script lang="ts">
  import { T } from '@threlte/core'
  import { useCursor } from '@threlte/extras'
  import { BoxBufferGeometry, MeshBasicMaterial } from 'three'
  import { writable } from 'svelte/store'

  const onPointerOverCursor = writable('grab')

  const { onPointerEnter, onPointerLeave } = useCursor(onPointerOverCursor)

  // somewhere in your application …
  onPointerOverCursor.set('grabbing')
</script>

<<<<<<< HEAD
<Mesh
  interactive
  onpointerenter={onPointerEnter}
=======
<T.Mesh
  on:pointerenter={onPointerEnter}
>>>>>>> 3763a5c9
  geometry={new BoxBufferGeometry(1, 1, 1)}
  material={new MeshBasicMaterial()}
/>
```<|MERGE_RESOLUTION|>--- conflicted
+++ resolved
@@ -30,14 +30,8 @@
   const { onPointerEnter, onPointerLeave } = useCursor('grab', 'crosshair')
 </script>
 
-<<<<<<< HEAD
-<Mesh
-  interactive
+<T.Mesh
   onpointerenter={onPointerEnter}
-=======
-<T.Mesh
-  on:pointerenter={onPointerEnter}
->>>>>>> 3763a5c9
   geometry={new BoxBufferGeometry(1, 1, 1)}
   material={new MeshBasicMaterial()}
 />
@@ -63,16 +57,9 @@
   }
 </script>
 
-<<<<<<< HEAD
-<Mesh
-  interactive
+<T.Mesh
   onpointerenter={cursorEnter}
   onpointerenter={onPointerEnter}
-=======
-<T.Mesh
-  on:pointerenter={cursorEnter}
-  on:pointerenter={onPointerEnter}
->>>>>>> 3763a5c9
   geometry={new BoxBufferGeometry(1, 1, 1)}
   material={new MeshBasicMaterial()}
 />
@@ -91,16 +78,9 @@
   const { hovering } = useCursor()
 </script>
 
-<<<<<<< HEAD
-<Mesh
-  interactive
+<T.Mesh
   onpointerenter={() => ($hovering = true)}
   onpointerleave={() => ($hovering = false)}
-=======
-<T.Mesh
-  on:pointerenter={() => ($hovering = true)}
-  on:pointerleave={() => ($hovering = false)}
->>>>>>> 3763a5c9
   geometry={new BoxBufferGeometry(1, 1, 1)}
   material={new MeshBasicMaterial()}
 />
@@ -125,14 +105,8 @@
   onPointerOverCursor.set('grabbing')
 </script>
 
-<<<<<<< HEAD
-<Mesh
-  interactive
+<T.Mesh
   onpointerenter={onPointerEnter}
-=======
-<T.Mesh
-  on:pointerenter={onPointerEnter}
->>>>>>> 3763a5c9
   geometry={new BoxBufferGeometry(1, 1, 1)}
   material={new MeshBasicMaterial()}
 />
