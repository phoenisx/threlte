--- conflicted
+++ resolved
@@ -42,15 +42,7 @@
   }
 ---
 
-<<<<<<< HEAD
 `<GLTF />` loads a single model from a url. The `url` property is reactive and will load new 3D content if changed. The new content will be swapped as soon as loading is finished.
-=======
-Loads a GLTF file and adds it to the scene.
-
-Change the property `url` to load new content, which will be swapped as soon as loading is finished.
-
-Use the hook [`useGltf`](/docs/reference/extras/use-gltf) to reuse a glTF model or to use parts of it.
->>>>>>> 56ac2001
 
 <Tip type="tip">
   Loading assets can be challenging, from textures to animations and multiple copies. The details on
@@ -124,10 +116,6 @@
 />
 ```
 
-#### KTX2
-
-To use KTX2 compressed textures, provide a path to the KTX2 transcoder.
-
 #### Meshopt
 
 To use meshopt compression, import the `useMeshopt` hook or provide an instance of a `MeshoptDecoder`.
