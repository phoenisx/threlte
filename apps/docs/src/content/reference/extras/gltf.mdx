--- conflicted
+++ resolved
@@ -71,11 +71,7 @@
 
 <GLTF
   url="/models/helmet/DamagedHelmet.gltf"
-<<<<<<< HEAD
-  on:click={() => {
-=======
   onclick={() => {
->>>>>>> 61c748d8
     console.log('User clicked!')
   }}
 />
