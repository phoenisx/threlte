---
order: 9.7
category: '@threlte/extras'
name: '<MeshRefractionMaterial>'
sourcePath: 'packages/extras/src/lib/components/MeshRefractionMaterial/MeshRefractionMaterial.svelte'
type: 'component'
componentSignature:
  {
    extends:
      {
        type: 'ShaderMaterial',
        url: 'https://threejs.org/docs/index.html#api/en/materials/ShaderMaterial'
      },
    props:
      [
        { name: 'envMap', type: 'CubeTexture | Texture', required: true },
        {
          name: 'bounces',
          type: 'number',
          default: '2',
          required: false,
          description: 'Number of ray-cast bounces, it can be expensive to have too many'
        },
        {
          name: 'ior',
          type: 'number',
          default: '2.4',
          required: false,
          description: 'Refraction index'
        },
        {
          name: 'fresnel',
          type: 'number',
          default: '0.0',
          required: false,
          description: 'Fresnel (strip light)'
        },
        {
          name: 'aberrationStrength',
          type: 'number',
          default: '0.0',
          required: false,
          description: 'RGB shift intensity, can be expensive'
        },
        { name: 'color', type: 'ColorRepresentation', default: 'white', required: false },
        {
          name: 'fastChrome',
          type: 'boolean',
          default: 'true',
          required: false,
          description: 'If this is on it uses fewer ray casts for the RGB shift sacrificing physical accuracy'
        }
      ]
  }
---

<Tip type="info">
<<<<<<< HEAD
  To use this component you need to install the seperate library `three-mesh-bvh`, please run `npm install three-mesh-bvh` before adding this component to your project.
=======
  To use this component you need to install the seperate library `three-mesh-bhv`, please run `npm
  install three-mesh-bhv` before adding this component to your project.
>>>>>>> 5e2a1119
</Tip>

<Tip type="experimental">
  This material may not work reliably on some devices or browsers. We're investigating possible
  fixes.
</Tip>

This component is a port of [drei's `<MeshRefractionMaterial>`
component](https://github.com/pmndrs/drei#meshrefractionmaterial), a convincing Glass/Diamond refraction material.

<Example path="extras/mesh-refraction-material" />

## Examples

### Basic Example

You can either pass in a texture to use as the environment:

```svelte title="RefractionWithTexture.svelte"
<script lang="ts">
  import { T, useLoader } from '@threlte/core'
  import { MeshRefractionMaterial } from '@threlte/extras'
  import { RGBELoader } from 'three/examples/jsm/loaders/RGBELoader.js'

  const env = useLoader(RGBELoader).load('/hdr/aerodynamics_workshop_1k.hdr')
</script>

{#await env then texture}
  <T.Mesh>
    <MeshRefractionMaterial envMap={texture} />
    <T.IcosahedronGeometry args={[4, 0]} />
  </T.Mesh>
{/await}
```

or you can use a cube camera to generate the environment:

```svelte title="RefractionWithCubeCamera.svelte"
<script lang="ts">
  import { T, useThrelte, useTask } from '@threlte/core'
  import { MeshRefractionMaterial } from '@threlte/extras'
  import { WebGLCubeRenderTarget, CubeCamera } from 'three'

  let renderTarget: WebGLCubeRenderTarget = new WebGLCubeRenderTarget(128)
  let cubeCamera: CubeCamera = new CubeCamera(0.1, 100, renderTarget)

  const { scene, renderer } = useThrelte()

  useTask(() => {
    if (cubeCamera) {
      cubeCamera.update(renderer, scene)
    }
  })
</script>

<T.Mesh>
  <MeshRefractionMaterial envMap={renderTarget.texture} />
  <T.IcosahedronGeometry args={[4, 0]} />
</T.Mesh>
```<|MERGE_RESOLUTION|>--- conflicted
+++ resolved
@@ -55,12 +55,7 @@
 ---
 
 <Tip type="info">
-<<<<<<< HEAD
   To use this component you need to install the seperate library `three-mesh-bvh`, please run `npm install three-mesh-bvh` before adding this component to your project.
-=======
-  To use this component you need to install the seperate library `three-mesh-bhv`, please run `npm
-  install three-mesh-bhv` before adding this component to your project.
->>>>>>> 5e2a1119
 </Tip>
 
 <Tip type="experimental">
