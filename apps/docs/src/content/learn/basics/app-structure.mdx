--- conflicted
+++ resolved
@@ -74,31 +74,17 @@
 	are used outside of their context.
 </Tip>
 
-<<<<<<< HEAD
 ```svelte title="App.svelte"
 <script>
   import { Canvas, useTask, T } from '@threlte/core'
-=======
-  ```svelte title="App.svelte"
-  <script>
-    import { Canvas, useTask, T } from '@threlte/core'
->>>>>>> d1405005
 
   let rotation = 0
 
-<<<<<<< HEAD
   // This won't work, we're not inside <Canvas>^
   useTask(() => {
     rotation += 0.01
   })
 </script>
-=======
-    // This won't work, we're not inside <Canvas>^
-    useTask(() => {
-      rotation += 0.01
-    })
-  </script>
->>>>>>> d1405005
 
 <Canvas>
   <T.Mesh rotation.y={rotation} />
